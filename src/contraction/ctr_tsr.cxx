--- conflicted
+++ resolved
@@ -248,11 +248,7 @@
       this->is_inner  = 0;
     } else if (is_inner == 1) {
       if (c->A->wrld->cdt.rank == 0){
-<<<<<<< HEAD
-        DPRINTF(3,"Folded tensor n=%d m=%d k=%d\n", inner_params->n,
-=======
         DPRINTF(3,"Folded tensor l=%d n=%d m=%d k=%d\n", inner_params->l, inner_params->n,
->>>>>>> 70880efb
           inner_params->m, inner_params->k);
       }
 
