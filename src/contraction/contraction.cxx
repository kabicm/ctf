#include "contraction.h"
#include "../redistribution/nosym_transp.h"
#include "../scaling/strp_tsr.h"
#include "../mapping/mapping.h"
#include "../mapping/distribution.h"
#include "../tensor/untyped_tensor.h"
#include "../shared/util.h"
#include "../shared/memcontrol.h"
#include "sym_seq_ctr.h"
#include "spctr_comm.h"
#include "ctr_tsr.h"
#include "ctr_offload.h"
#include "ctr_2d_general.h"
#include "spctr_offload.h"
#include "spctr_2d_general.h"
#include "../symmetry/sym_indices.h"
#include "../symmetry/symmetrization.h"
#include "../redistribution/nosym_transp.h"
#include "../redistribution/redist.h"
#include "../sparse_formats/coo.h"
#include "../sparse_formats/csr.h"
#include <cfloat>
#include <limits>

namespace CTF_int {

  using namespace CTF;

  contraction::~contraction(){
    if (idx_A != NULL) cdealloc(idx_A);
    if (idx_B != NULL) cdealloc(idx_B);
    if (idx_C != NULL) cdealloc(idx_C);
  }

  contraction::contraction(contraction const & other){
    A     = other.A;
    idx_A = (int*)alloc(sizeof(int)*other.A->order);
    memcpy(idx_A, other.idx_A, sizeof(int)*other.A->order);
    B     = other.B;
    idx_B = (int*)alloc(sizeof(int)*other.B->order);
    memcpy(idx_B, other.idx_B, sizeof(int)*other.B->order);
    C     = other.C;
    idx_C = (int*)alloc(sizeof(int)*other.C->order);
    memcpy(idx_C, other.idx_C, sizeof(int)*other.C->order);
    if (other.is_custom) is_custom = 1;
    else is_custom = 0;
    func      = other.func;
    alpha = other.alpha;
    beta  = other.beta;
  }
 
  contraction::contraction(tensor *               A_,
                           int const *            idx_A_,
                           tensor *               B_,
                           int const *            idx_B_,
                           char const *           alpha_,
                           tensor *               C_,
                           int const *            idx_C_,
                           char const *           beta_,
                           bivar_function const * func_){
    A = A_;
    B = B_;
    C = C_;
    if (func_ == NULL) is_custom = 0;
    else is_custom = 1;
    func = func_;
    alpha = alpha_;
    beta  = beta_;
    
    idx_A = (int*)alloc(sizeof(int)*A->order);
    idx_B = (int*)alloc(sizeof(int)*B->order);
    idx_C = (int*)alloc(sizeof(int)*C->order);
    memcpy(idx_A, idx_A_, sizeof(int)*A->order);
    memcpy(idx_B, idx_B_, sizeof(int)*B->order);
    memcpy(idx_C, idx_C_, sizeof(int)*C->order);
  }
 
  contraction::contraction(tensor *               A_,
                           char const *           cidx_A,
                           tensor *               B_,
                           char const *           cidx_B,
                           char const *           alpha_,
                           tensor *               C_,
                           char const *           cidx_C,
                           char const *           beta_,
                           bivar_function const * func_){
    A = A_;
    B = B_;
    C = C_;
    if (func_ == NULL) is_custom = 0;
    else is_custom = 1;
    func = func_;
    alpha = alpha_;
    beta  = beta_;
    
    conv_idx(A->order, cidx_A, &idx_A, B->order, cidx_B, &idx_B, C->order, cidx_C, &idx_C);
  }

  void contraction::execute(){
#if (DEBUG >= 2 || VERBOSE >= 1)
  #if DEBUG >= 2
    if (A->wrld->cdt.rank == 0) printf("Contraction::execute (head):\n");
  #endif
    print();
#endif

    //if (A->wrld->cdt.cm == MPI_COMM_WORLD){
//      update_all_models(A->wrld->cdt.cm);
    //}
    
    int stat = home_contract();
    if (stat != SUCCESS)
      printf("CTF ERROR: Failed to perform contraction\n");
  }
  
  template<typename ptype>
  void get_perm(int     perm_order,
                ptype   A,
                ptype   B,
                ptype   C,
                ptype & tA,
                ptype & tB,
                ptype & tC){
    switch (perm_order){
      case 0:
        tA = A;
        tB = B;
        tC = C;
        break;
      case 1:
        tA = A;
        tB = C;
        tC = B;
        break;
      case 2:
        tA = C;
        tB = A;
        tC = B;
        break;

      case 3:
        tA = B;
        tB = C;
        tC = A;
        break;
      case 4:
        tA = B;
        tB = A;
        tC = C;
        break;
      case 5:
        tA = C;
        tB = B;
        tC = A;
        break;
      default:
        assert(0);
        break;
    }
  }


  double contraction::estimate_time(){
    assert(0); //FIXME
    return 0.0;
  }

  int contraction::is_equal(contraction const & os){
    if (this->A != os.A) return 0;
    if (this->B != os.B) return 0;
    if (this->C != os.C) return 0;
    
    for (int i=0; i<A->order; i++){
      if (idx_A[i] != os.idx_A[i]) return 0;
    }
    for (int i=0; i<B->order; i++){
      if (idx_B[i] != os.idx_B[i]) return 0;
    }
    for (int i=0; i<C->order; i++){
      if (idx_C[i] != os.idx_C[i]) return 0;
    }
    return 1;
  }

  /**
   * \brief calculate the dimensions of the matrix the contraction gets reduced to
   *  (A, B, and C may be permuted)
   *
   * \param[in] A tensor 1
   * \param[in] B tensor 2
   * \param[in] C tensor 3
   * \param[in] idx_A indices of tensor 1
   * \param[in] idx_B indices of tensor 2
   * \param[in] idx_C indices of tensor 3
   *
   * \param[in] ordering_A the dimensional-ordering of the inner mapping of A
   * \param[in] ordering_B the dimensional-ordering of the inner mapping of B
   * \param[out] inner_prm parameters includng l(number of matrix mutlplications),n,m,k
   */
  void calc_fold_lnmk(
                     tensor const * A,
                     tensor const * B,
                     tensor const * C,
                     int const *    idx_A,
                     int const *    idx_B,
                     int const *    idx_C,
                     int const *    ordering_A,
                     int const *    ordering_B,
                     iparam *       inner_prm){
    int i, num_tot, num_ctr, num_no_ctr_A, num_no_ctr_B, num_weigh;
    int * idx_arr;
      
    inv_idx(A->order, idx_A,
            B->order, idx_B,
            C->order, idx_C,
            &num_tot, &idx_arr);
    num_ctr = 0, num_no_ctr_A = 0, num_no_ctr_B = 0, num_weigh = 0;
    for (i=0; i<num_tot; i++){
      if (idx_arr[3*i] != -1 && idx_arr[3*i+1] != -1 && idx_arr[3*i+2] != -1){
        num_weigh++;
      } else if (idx_arr[3*i] != -1 && idx_arr[3*i+1] != -1){
        num_ctr++;
      } else if (idx_arr[3*i] != -1){
        num_no_ctr_A++;
      } else if (idx_arr[3*i+1] != -1){
        num_no_ctr_B++;
      }
    }
    inner_prm->l = 1;
    inner_prm->m = 1;
    inner_prm->n = 1;
    inner_prm->k = 1;
    for (i=0; i<A->order; i++){
      if (i >= num_ctr+num_no_ctr_A){
        inner_prm->l = inner_prm->l * A->pad_edge_len[ordering_A[i]];
      }
      else if (i >= num_ctr)
        inner_prm->m = inner_prm->m * A->pad_edge_len[ordering_A[i]];
      else 
        inner_prm->k = inner_prm->k * A->pad_edge_len[ordering_A[i]];
    }
    for (i=0; i<B->order; i++){
      if (i >= num_ctr && i< num_ctr + num_no_ctr_B)
        inner_prm->n = inner_prm->n * B->pad_edge_len[ordering_B[i]];
    }
    /* This gets set later */
    inner_prm->sz_C = 0;
    CTF_int::cdealloc(idx_arr);
  }

  bool contraction::is_sparse(){
    return A->is_sparse || B->is_sparse || C->is_sparse;
  }

  void contraction::get_fold_indices(int *  num_fold,
                                     int ** fold_idx){
    int i, in, num_tot, nfold, broken;
    int iA, iB, iC, inA, inB, inC, iiA, iiB, iiC;
    int * idx_arr, * idx;
    inv_idx(A->order, idx_A,
            B->order, idx_B,
            C->order, idx_C,
            &num_tot, &idx_arr);
    CTF_int::alloc_ptr(num_tot*sizeof(int), (void**)&idx);

    for (i=0; i<num_tot; i++){
      idx[i] = 1;
    }

    for (iA=0; iA<A->order; iA++){
      i = idx_A[iA];
      iB = idx_arr[3*i+1];
      iC = idx_arr[3*i+2];
      broken = 0;
      inA = iA;
      do {
        in = idx_A[inA];
        inB = idx_arr[3*in+1];
        inC = idx_arr[3*in+2];
        if ((iA>=0) + (iB>=0) + (iC>=0) == 2){
          if (((inA>=0) + (inB>=0) + (inC>=0) != 2) ||
              ((inB == -1) ^ (iB == -1)) ||
              ((inC == -1) ^ (iC == -1)) ||
              (iB != -1 && inB - iB != in-i) ||
              (iC != -1 && inC - iC != in-i) ||
              (iB != -1 && A->sym[inA] != B->sym[inB]) ||
              (iC != -1 && A->sym[inA] != C->sym[inC])){
            broken = 1;
          }
        } else if ((iA>=0) + (iB>=0) + (iC>=0) != 3){
          if ((inA>=0) + (inB>=0) + (inC>=0) != 3 ||
              A->sym[inA] != B->sym[inB] ||
              A->sym[inA] != C->sym[inC]){
            broken = 1;
          }
        } else {  
          if (((inA>=0) + (inB>=0) + (inC>=0) != 3) ||
              ((inB == -1) ^ (iB == -1)) ||
              ((inC == -1) ^ (iC == -1)) ||
              ((inA == -1) ^ (iA == -1)) ||
              (inB - iB != in-i) ||
              (inC - iC != in-i) ||
              (inA - iA != in-i) ||
              (A->sym[inA] != B->sym[inB]) ||
              (B->sym[inB] != C->sym[inC]) ||
              (A->sym[inA] != C->sym[inC])){
            broken = 1;
          }
        }
        inA++;
      } while (A->sym[inA-1] != NS);
      if (broken){
        for (iiA=iA;iiA<inA;iiA++){
          idx[idx_A[iiA]] = 0;
        }
      }
    }
    
    for (iC=0; iC<C->order; iC++){
      i = idx_C[iC];
      iA = idx_arr[3*i+0];
      iB = idx_arr[3*i+1];
      broken = 0;
      inC = iC;
      do {
        in = idx_C[inC];
        inA = idx_arr[3*in+0];
        inB = idx_arr[3*in+1];
        if (((inC>=0) + (inA>=0) + (inB>=0) == 1) ||
            ((inA == -1) ^ (iA == -1)) ||
            ((inB == -1) ^ (iB == -1)) ||
            (iA != -1 && inA - iA != in-i) ||
            (iB != -1 && inB - iB != in-i) ||
            (iA != -1 && C->sym[inC] != A->sym[inA]) ||
            (iB != -1 && C->sym[inC] != B->sym[inB])){
          broken = 1;
        }
        inC++;
      } while (C->sym[inC-1] != NS);
      if (broken){
        for (iiC=iC;iiC<inC;iiC++){
          idx[idx_C[iiC]] = 0;
        }
      }
    }
    
    for (iB=0; iB<B->order; iB++){
      i = idx_B[iB];
      iC = idx_arr[3*i+2];
      iA = idx_arr[3*i+0];
      broken = 0;
      inB = iB;
      do {
        in = idx_B[inB];
        inC = idx_arr[3*in+2];
        inA = idx_arr[3*in+0];
        if (((inB>=0) + (inC>=0) + (inA>=0) == 1) ||
            ((inC == -1) ^ (iC == -1)) ||
            ((inA == -1) ^ (iA == -1)) ||
            (iC != -1 && inC - iC != in-i) ||
            (iA != -1 && inA - iA != in-i) ||
            (iC != -1 && B->sym[inB] != C->sym[inC]) ||
            (iA != -1 && B->sym[inB] != A->sym[inA])){
              broken = 1;
            }
        inB++;
      } while (B->sym[inB-1] != NS);
      if (broken){
        for (iiB=iB;iiB<inB;iiB++){
          idx[idx_B[iiB]] = 0;
        }
      }
    }

    nfold = 0;
    for (i=0; i<num_tot; i++){
      if (idx[i] == 1){
        idx[nfold] = i;
        nfold++;
      }
    }
    *num_fold = nfold;
    *fold_idx = idx;
    CTF_int::cdealloc(idx_arr);

  }

  int contraction::can_fold(){
    int nfold, * fold_idx, i, j;
    if (!is_sparse() && is_custom) return 0;
    for (i=0; i<A->order; i++){
      for (j=i+1; j<A->order; j++){
        if (idx_A[i] == idx_A[j]) return 0;
      }
    }
    for (i=0; i<B->order; i++){
      for (j=i+1; j<B->order; j++){
        if (idx_B[i] == idx_B[j]) return 0;
      }
    }
    for (i=0; i<C->order; i++){
      for (j=i+1; j<C->order; j++){
        if (idx_C[i] == idx_C[j]) return 0;
      }
    }
    get_fold_indices(&nfold, &fold_idx);
    if (is_sparse()){
      //when A is sparse we must fold all indices and reduce block contraction entirely to coomm
      if ((A->order+B->order+C->order)%2 == 1 ||
          (A->order+B->order+C->order)/2 < nfold ){
        return 0;
      }
      //FIXME:!!!!!!!!!!!!!!!!!!!!!!!!!!!!!!!!!!!!!
    }
    CTF_int::cdealloc(fold_idx);
    /* FIXME: 1 folded index is good enough for now, in the future model */
    return nfold > 0;
  }


  /**
   * \brief find ordering of indices of tensor to reduce to DGEMM (A, B, and C may be permuted
   *
   * \param[in] A tensor 1
   * \param[in] B tensor 2
   * \param[in] C tensor 3
   * \param[in] idx_A indices of tensor 1
   * \param[in] idx_B indices of tensor 2
   * \param[in] idx_C indices of tensor 3
   * \param[out] new_ordering_A the new ordering for indices of A
   * \param[out] new_ordering_B the new ordering for indices of B
   * \param[out] new_ordering_C the new ordering for indices of C
   */
  void get_len_ordering(
            tensor const * A,
            tensor const * B,
            tensor const * C,
            int const * idx_A,
            int const * idx_B,
            int const * idx_C,
            int ** new_ordering_A,
            int ** new_ordering_B,
            int ** new_ordering_C){
    int i, num_tot, num_ctr, num_no_ctr_A, num_no_ctr_B, num_weigh;
    int idx_no_ctr_A, idx_no_ctr_B, idx_ctr, idx_weigh;
    int idx_self_C, idx_self_A, idx_self_B;
    int num_self_C, num_self_A, num_self_B;
    int * ordering_A, * ordering_B, * ordering_C, * idx_arr;
    
    CTF_int::alloc_ptr(sizeof(int)*A->order, (void**)&ordering_A);
    CTF_int::alloc_ptr(sizeof(int)*B->order, (void**)&ordering_B);
    CTF_int::alloc_ptr(sizeof(int)*C->order, (void**)&ordering_C);

    inv_idx(A->order, idx_A,
            B->order, idx_B,
            C->order, idx_C,
            &num_tot, &idx_arr);
    num_no_ctr_B = 0, num_ctr = 0, num_no_ctr_A = 0, num_weigh = 0;
    for (i=0; i<num_tot; i++){
      if (idx_arr[3*i] != -1 && idx_arr[3*i+1] != -1 && idx_arr[3*i+2] != -1){
        num_weigh++;
      } else if (idx_arr[3*i] != -1 && idx_arr[3*i+1] != -1){
        num_ctr++;
      } else if (idx_arr[3*i] != -1 && idx_arr[3*i+2] != -1){
        num_no_ctr_A++;
      } else if (idx_arr[3*i+1] != -1 && idx_arr[3*i+2] != -1){
        num_no_ctr_B++;
      } else if (idx_arr[3*i] != -1){
        num_self_A++;
      } else if (idx_arr[3*i+1] != -1){
        num_self_B++;
      } else if (idx_arr[3*i+2] != -1){
        num_self_C++;
      } else {
        assert(0);
      }
    }
    /* Put all weigh indices in back, w ut all contraction indices up front, put A indices in front for C */
    idx_ctr = 0, idx_no_ctr_A = 0, idx_no_ctr_B = 0, idx_weigh = 0;
    for (i=0; i<num_tot; i++){
      if (idx_arr[3*i] != -1 && idx_arr[3*i+1] != -1 && idx_arr[3*i+2] != -1){
        ordering_A[idx_weigh+num_no_ctr_A+num_ctr] = idx_arr[3*i];
        ordering_B[idx_weigh+num_no_ctr_B+num_ctr] = idx_arr[3*i+1];
        ordering_C[idx_weigh+num_no_ctr_A+num_no_ctr_B] = idx_arr[3*i+2];
        idx_weigh++;
      } else if (idx_arr[3*i] != -1 && idx_arr[3*i+1] != -1){
        ordering_A[idx_ctr] = idx_arr[3*i];
        ordering_B[idx_ctr] = idx_arr[3*i+1];
        idx_ctr++;
      } else {
        if (idx_arr[3*i] != -1 && idx_arr[3*i+2] != -1){
          ordering_A[num_ctr+idx_no_ctr_A] = idx_arr[3*i];
          ordering_C[idx_no_ctr_A] = idx_arr[3*i+2];
          idx_no_ctr_A++;
        } else if (idx_arr[3*i+1] != -1 && idx_arr[3*i+2] != -1){
          ordering_B[num_ctr+idx_no_ctr_B] = idx_arr[3*i+1];
          ordering_C[num_no_ctr_A+idx_no_ctr_B] = idx_arr[3*i+2];
          idx_no_ctr_B++;
        } else if (idx_arr[3*i] != -1){
          idx_self_A++;
          ordering_A[num_ctr+num_no_ctr_A+num_weigh+idx_self_A] = idx_arr[3*i];
        } else if (idx_arr[3*i+1] != -1){
          idx_self_B++;
          ordering_B[num_ctr+num_no_ctr_B+num_weigh+idx_self_B] = idx_arr[3*i+1];
        } else if (idx_arr[3*i+2] != -1){
          idx_self_C++;
          ordering_C[num_no_ctr_A+num_no_ctr_B+num_weigh+idx_self_C] = idx_arr[3*i+2];
        } else assert(0);
      }
    }
    CTF_int::cdealloc(idx_arr);
    *new_ordering_A = ordering_A;
    *new_ordering_B = ordering_B;
    *new_ordering_C = ordering_C;
    
    //iparam iprm;
    //calc_fold_nmk(A, B, C, idx_A, idx_B, idx_C, *new_ordering_A, *new_ordering_B, &iprm);
    //return iprm;
  }

  
  void contraction::get_fold_ctr(contraction *& fold_ctr,
                                 int &          all_fdim_A,
                                 int &          all_fdim_B,
                                 int &          all_fdim_C,
                                 int *&         all_flen_A,
                                 int *&         all_flen_B,
                                 int *&         all_flen_C){
    int i, j, nfold, nf;
    int * fold_idx, * fidx_A, * fidx_B, * fidx_C;
    tensor * fA, * fB, * fC;

    get_fold_indices(&nfold, &fold_idx);
    if (nfold == 0) {
      CTF_int::cdealloc(fold_idx);
      assert(0); //return ERROR;
    }

    /* overestimate this space to not bother with it later */
    CTF_int::alloc_ptr(nfold*sizeof(int), (void**)&fidx_A);
    CTF_int::alloc_ptr(nfold*sizeof(int), (void**)&fidx_B);
    CTF_int::alloc_ptr(nfold*sizeof(int), (void**)&fidx_C);

    A->fold(nfold, fold_idx, idx_A,
            &all_fdim_A, &all_flen_A);
    B->fold(nfold, fold_idx, idx_B,
            &all_fdim_B, &all_flen_B);
    C->fold(nfold, fold_idx, idx_C,
            &all_fdim_C, &all_flen_C);

//    printf("rec tsr C order is %d\n",C->rec_tsr->order);

    nf = 0;
    for (i=0; i<A->order; i++){
      for (j=0; j<nfold; j++){
        if (A->sym[i] == NS && idx_A[i] == fold_idx[j]){
          fidx_A[nf] = j;
          nf++;
        }
      }
    }
    nf = 0;
    for (i=0; i<B->order; i++){
      for (j=0; j<nfold; j++){
        if (B->sym[i] == NS && idx_B[i] == fold_idx[j]){
          fidx_B[nf] = j;
          nf++;
        }
      }
    }
    nf = 0;
    for (i=0; i<C->order; i++){
      for (j=0; j<nfold; j++){
        if (C->sym[i] == NS && idx_C[i] == fold_idx[j]){
          fidx_C[nf] = j;
          nf++;
        }
      }
    }

    fA = A->rec_tsr;
    fB = B->rec_tsr;
    fC = C->rec_tsr;

    int * sidx_A, * sidx_B, * sidx_C;
    CTF_int::conv_idx<int>(fA->order, fidx_A, &sidx_A,
                           fB->order, fidx_B, &sidx_B,
                           fC->order, fidx_C, &sidx_C);

    fold_ctr = new contraction(fA, sidx_A, fB, sidx_B, alpha, fC, sidx_C, beta, func);

    CTF_int::cdealloc(sidx_A);
    CTF_int::cdealloc(sidx_B);
    CTF_int::cdealloc(sidx_C);

    CTF_int::cdealloc(fidx_A);
    CTF_int::cdealloc(fidx_B);
    CTF_int::cdealloc(fidx_C);
    CTF_int::cdealloc(fold_idx);
  }

  void contraction::select_ctr_perm(contraction const * fold_ctr,
                                    int                 all_fdim_A,
                                    int                 all_fdim_B,
                                    int                 all_fdim_C,
                                    int const *         all_flen_A,
                                    int const *         all_flen_B,
                                    int const *         all_flen_C,
                                    int &               bperm_order,
                                    double &            btime,
                                    iparam &            iprm){
    bperm_order = -1;
    btime = DBL_MAX;
    int tall_fdim_A, tall_fdim_B, tall_fdim_C;
    int const * tall_flen_A, * tall_flen_B, * tall_flen_C;
    tensor * tA, * tB, * tC;
    tensor * tfA, * tfB, * tfC;
    int * tidx_A, * tidx_B, * tidx_C;
    int * tfnew_ord_A, * tfnew_ord_B, * tfnew_ord_C;
    int * tAiord, * tBiord, * tCiord;

    // if function not commutative consider only orderings where we call dgemm without interchanging A and B
    int max_ord = 6;
    if (is_custom && !func->commutative) max_ord = 3;

    //iterate over permutations of {A,B,C}
    for (int iord=0; iord<max_ord; iord++){
      get_perm<tensor*>(iord, A, B, C, 
                       tA, tB, tC);
      get_perm<tensor*>(iord, fold_ctr->A, fold_ctr->B, fold_ctr->C, 
                       tfA, tfB, tfC);
      get_perm<int*>(iord, fold_ctr->idx_A, fold_ctr->idx_B, fold_ctr->idx_C,
                           tidx_A, tidx_B, tidx_C);
      get_perm<int const*>(iord, all_flen_A, all_flen_B, all_flen_C,
                           tall_flen_A, tall_flen_B, tall_flen_C);
      get_perm<int>(iord, all_fdim_A, all_fdim_B, all_fdim_C,
                          tall_fdim_A, tall_fdim_B, tall_fdim_C);
      get_len_ordering(tfA, tfB, tfC, tidx_A, tidx_B, tidx_C, 
                        &tfnew_ord_A, &tfnew_ord_B, &tfnew_ord_C); 
      // m,n,k should be invarient to what transposes are done
      if (iord == 0){
        calc_fold_lnmk(tfA, tfB, tfC, tidx_A, tidx_B, tidx_C, tfnew_ord_A, tfnew_ord_B, &iprm);
      }

      CTF_int::alloc_ptr(tall_fdim_A*sizeof(int), (void**)&tAiord);
      CTF_int::alloc_ptr(tall_fdim_B*sizeof(int), (void**)&tBiord);
      CTF_int::alloc_ptr(tall_fdim_C*sizeof(int), (void**)&tCiord);

      memcpy(tAiord, tA->inner_ordering, tall_fdim_A*sizeof(int));
      memcpy(tBiord, tB->inner_ordering, tall_fdim_B*sizeof(int));
      memcpy(tCiord, tC->inner_ordering, tall_fdim_C*sizeof(int));

      permute_target(tfA->order, tfnew_ord_A, tAiord);
      permute_target(tfB->order, tfnew_ord_B, tBiord);
      permute_target(tfC->order, tfnew_ord_C, tCiord);
    
      double time_est = 0.0;
      if (tA->is_sparse)
        time_est += tA->nnz_tot/(tA->size*tA->calc_npe())*tA->calc_nvirt()*est_time_transp(tall_fdim_A, tAiord, tall_flen_A, 1, tA->sr);
      else
        time_est += tA->calc_nvirt()*est_time_transp(tall_fdim_A, tAiord, tall_flen_A, 1, tA->sr);
      if (tB->is_sparse)
        time_est += tB->nnz_tot/(tB->size*tB->calc_npe())*tB->calc_nvirt()*est_time_transp(tall_fdim_B, tBiord, tall_flen_B, 1, tB->sr);
      else
        time_est += tB->calc_nvirt()*est_time_transp(tall_fdim_B, tBiord, tall_flen_B, 1, tB->sr);
      if (tC->is_sparse)
        time_est += 2.*tC->nnz_tot/(tC->size*tC->calc_npe())*tC->calc_nvirt()*est_time_transp(tall_fdim_C, tCiord, tall_flen_C, 1, tC->sr);
      else
        time_est += 2.*tC->calc_nvirt()*est_time_transp(tall_fdim_C, tCiord, tall_flen_C, 1, tC->sr);
      if (is_sparse()){
        if (iord == 1){
          if (time_est <= btime){
            btime = time_est;
            bperm_order = iord;
          }
        }
      } else {
        if (time_est <= btime){
          btime = time_est;
          bperm_order = iord;
        }
      }
      cdealloc(tAiord);
      cdealloc(tBiord);
      cdealloc(tCiord);
      cdealloc(tfnew_ord_A);
      cdealloc(tfnew_ord_B);
      cdealloc(tfnew_ord_C);
    }

    switch (bperm_order){
      case 0: // A B C
        //index order : 1. AB 2. AC 3. BC
        iprm.tA = 'T';
        iprm.tB = 'N';
        iprm.tC = 'N';
        break;
      case 1: // A C B
        //index order : 1. AC 2. AB 3. BC
        iprm.tA = 'N';
        iprm.tB = 'N';
        iprm.tC = 'N';
        //calc_fold_nmk(fold_ctr->A, fold_ctr->B, fold_ctr->C, fold_ctr->idx_A, fold_ctr->idx_B, fold_ctr->idx_C, fnew_ord_A, fnew_ord_C, &iprm);
        break;

      case 2: // C A B
        //index order : 1. CA 2. BC 3. AB
        iprm.tA = 'N';
        iprm.tB = 'T';
        iprm.tC = 'N';
        //calc_fold_nmk(fold_ctr->A, fold_ctr->B, fold_ctr->C, fold_ctr->idx_A, fold_ctr->idx_B, fold_ctr->idx_C, fnew_ord_B, fnew_ord_C, &iprm);
        break;

      case 3: // B C A
        //index order : 1. BC 2. AB 3. AC
        //C^T=B^T*A^T
        iprm.tA = 'N';
        iprm.tB = 'N';
        iprm.tC = 'T';
        break;
      case 4: // B A C
        //index order : 1. AB 2. BC 3. AC
        //C^T=B^T*A^T
        iprm.tA = 'N';
        iprm.tB = 'T';
        iprm.tC = 'T';
        break;
      case 5: // C B A
        //index order : 1. BC 2. AC 3. AB
        //C^T=B^T*A^T
        iprm.tA = 'T';
        iprm.tB = 'N';
        iprm.tC = 'T';
        break;
      default:
        assert(0);
        break;
    }

  }

  iparam contraction::map_fold(bool do_transp){
    int i, all_fdim_A, all_fdim_B, all_fdim_C;
    int nvirt_A, nvirt_B, nvirt_C;
    int * fnew_ord_A, * fnew_ord_B, * fnew_ord_C;
    int * all_flen_A, * all_flen_B, * all_flen_C;
    iparam iprm;
    contraction * fold_ctr;
    int bperm_order = -1;
    double btime = DBL_MAX;
    int tall_fdim_A, tall_fdim_B, tall_fdim_C;
    tensor * tA, * tB, * tC;
    tensor * tfA, * tfB, * tfC;
    int * tidx_A, * tidx_B, * tidx_C;

    get_fold_ctr(fold_ctr, all_fdim_A, all_fdim_B, all_fdim_C,
                           all_flen_A, all_flen_B, all_flen_C);

  #if DEBUG>=2
    if (do_transp){
      CommData global_comm = A->wrld->cdt;
      if (global_comm.rank == 0){
        printf("Folded contraction type:\n");
      }
      fold_ctr->print();
    }
  #endif
    select_ctr_perm(fold_ctr, all_fdim_A, all_fdim_B, all_fdim_C,
                              all_flen_A, all_flen_B, all_flen_C,
                    bperm_order, btime, iprm);
    if (is_sparse()){
      bperm_order = 1;
      iprm.tA = 'N';
      iprm.tB = 'N';
      iprm.tC = 'N';
    }
//    printf("bperm_order = %d\n", bperm_order);
    get_perm<tensor*>(bperm_order, A, B, C, 
                     tA, tB, tC);
    get_perm<tensor*>(bperm_order, fold_ctr->A, fold_ctr->B, fold_ctr->C, 
                     tfA, tfB, tfC);
    get_perm<int*>(bperm_order, fold_ctr->idx_A, fold_ctr->idx_B, fold_ctr->idx_C,
                         tidx_A, tidx_B, tidx_C);
    get_perm<int>(bperm_order, all_fdim_A, all_fdim_B, all_fdim_C,
                        tall_fdim_A, tall_fdim_B, tall_fdim_C);

    get_len_ordering(tfA, tfB, tfC, tidx_A, tidx_B, tidx_C, 
                     &fnew_ord_A, &fnew_ord_B, &fnew_ord_C); 

    permute_target(tfA->order, fnew_ord_A, tA->inner_ordering);
    permute_target(tfB->order, fnew_ord_B, tB->inner_ordering);
    permute_target(tfC->order, fnew_ord_C, tC->inner_ordering);
 
    if (do_transp){
      bool csr_or_coo = B->is_sparse || C->is_sparse || is_custom || !A->sr->has_coo_ker;
      nvirt_A = A->calc_nvirt();
      if (!A->is_sparse){
        nosym_transpose(A, all_fdim_A, all_flen_A, A->inner_ordering, 1);
      } else {
        int nrow_idx = 0;
        for (int i=0; i<A->order; i++){
          for (int j=0; j<C->order; j++){
            if (idx_A[i] == idx_C[j]) nrow_idx++;
          }
        }
        A->spmatricize(iprm.m, iprm.k, nrow_idx, csr_or_coo);
      }
      nvirt_B = B->calc_nvirt();
      if (!B->is_sparse){
        nosym_transpose(B, all_fdim_B, all_flen_B, B->inner_ordering, 1);
        /*for (i=0; i<nvirt_B; i++){
          nosym_transpose(all_fdim_B, B->inner_ordering, all_flen_B,
                          B->data + B->sr->el_size*i*(B->size/nvirt_B), 1, B->sr);
        }*/
      } else {
        int nrow_idx = 0;
        for (int i=0; i<B->order; i++){
          for (int j=0; j<A->order; j++){
            if (idx_B[i] == idx_A[j]) nrow_idx++;
          }
        }
        B->spmatricize(iprm.k, iprm.n, nrow_idx, csr_or_coo);
      }

      nvirt_C = C->calc_nvirt();
      if (!C->is_sparse){
<<<<<<< HEAD
        nosym_transpose(C, all_fdim_C, all_flen_C, C->inner_ordering, 1);
=======

        for (i=0; i<nvirt_C; i++){
          nosym_transpose(all_fdim_C, C->inner_ordering, all_flen_C,
                          C->data + C->sr->el_size*i*(C->size/nvirt_C), 1, C->sr);
        }
>>>>>>> 70880efb
      } else {
        int nrow_idx = 0;
        for (int i=0; i<C->order; i++){
          for (int j=0; j<A->order; j++){
            if (idx_C[i] == idx_A[j]) nrow_idx++;
          }
        }
        C->spmatricize(iprm.m, iprm.n, nrow_idx, csr_or_coo);
        cdealloc(C->data);
      }
    
    }

    CTF_int::cdealloc(fnew_ord_A);
    CTF_int::cdealloc(fnew_ord_B);
    CTF_int::cdealloc(fnew_ord_C);
    CTF_int::cdealloc(all_flen_A);
    CTF_int::cdealloc(all_flen_B);
    CTF_int::cdealloc(all_flen_C);
    delete fold_ctr;

    return iprm;
  }


  double contraction::est_time_fold(){
    int all_fdim_A, all_fdim_B, all_fdim_C;
    int * all_flen_A, * all_flen_B, * all_flen_C;
    iparam iprm;
    contraction * fold_ctr;
    int bperm_order = -1;
    double btime = DBL_MAX;

    get_fold_ctr(fold_ctr, all_fdim_A, all_fdim_B, all_fdim_C,
                           all_flen_A, all_flen_B, all_flen_C);
 
    select_ctr_perm(fold_ctr, all_fdim_A, all_fdim_B, all_fdim_C,
                              all_flen_A, all_flen_B, all_flen_C,
                    bperm_order, btime, iprm);

    CTF_int::cdealloc(all_flen_A);
    CTF_int::cdealloc(all_flen_B);
    CTF_int::cdealloc(all_flen_C);
    delete fold_ctr;
    A->remove_fold();
    B->remove_fold();
    C->remove_fold();

    return btime;
  }



  int contraction::unfold_broken_sym(contraction ** new_contraction){
    int i, num_tot, iA, iB, iC;
    int * idx_arr;
    tensor * nA, * nB, * nC;
   
    contraction * nctr; 
    
    if (new_contraction != NULL){
      nA = new tensor(A, 0, 0);
      nB = new tensor(B, 0, 0);
      nC = new tensor(C, 0, 0);
      nctr = new contraction(nA, idx_A, nB, idx_B, alpha, nC, idx_C, beta, func);
      *new_contraction = nctr;

      nA->clear_mapping();
      nA->set_padding();
      copy_mapping(A->order, A->edge_map, nA->edge_map);
      nA->is_mapped = 1;
      nA->topo      = A->topo;
      nA->set_padding();

      nB->clear_mapping();
      nB->set_padding();
      copy_mapping(B->order, B->edge_map, nB->edge_map);
      nB->is_mapped = 1;
      nB->topo      = B->topo;
      nB->set_padding();

      nC->clear_mapping();
      nC->set_padding();
      copy_mapping(C->order, C->edge_map, nC->edge_map);
      nC->is_mapped = 1;
      nC->topo      = C->topo;
      nC->set_padding();
    } else {
      nA = NULL;
      nB = NULL;
      nC = NULL;
    }

    inv_idx(A->order, idx_A,
            B->order, idx_B,
            C->order, idx_C,
            &num_tot, &idx_arr);

    int nA_sym[A->order];
    if (new_contraction != NULL)
      memcpy(nA_sym, nA->sym, sizeof(int)*nA->order);
    for (i=0; i<A->order; i++){
      if (A->sym[i] != NS){
        iA = idx_A[i];
        if (idx_arr[3*iA+1] != -1){
          if (B->sym[idx_arr[3*iA+1]] != A->sym[i] ||
              idx_A[i+1] != idx_B[idx_arr[3*iA+1]+1]){
            if (new_contraction != NULL){
              nA_sym[i] = NS;
              nA->set_sym(nA_sym);
            }
            CTF_int::cdealloc(idx_arr); 
            return 3*i;
          }
        } else {
          if (idx_arr[3*idx_A[i+1]+1] != -1){
            if (new_contraction != NULL){
              nA_sym[i] = NS;
              nA->set_sym(nA_sym);
            }
            CTF_int::cdealloc(idx_arr); 
            return 3*i;
          }       
        }
        if (idx_arr[3*iA+2] != -1){
          if (C->sym[idx_arr[3*iA+2]] != A->sym[i] ||
              idx_A[i+1] != idx_C[idx_arr[3*iA+2]+1]){
            if (new_contraction != NULL){
              nA_sym[i] = NS;
              nA->set_sym(nA_sym);
            }
            CTF_int::cdealloc(idx_arr); 
            return 3*i;
          }
        } else {
          if (idx_arr[3*idx_A[i+1]+2] != -1){
            if (new_contraction != NULL){
              nA_sym[i] = NS;
              nA->set_sym(nA_sym);
            }
            CTF_int::cdealloc(idx_arr); 
            return 3*i;
          }       
        }
      }
    }

   
    int nB_sym[B->order];
    if (new_contraction != NULL)
      memcpy(nB_sym, nB->sym, sizeof(int)*nB->order);
    for (i=0; i<B->order; i++){
      if (B->sym[i] != NS){
        iB = idx_B[i];
        if (idx_arr[3*iB+0] != -1){
          if (A->sym[idx_arr[3*iB+0]] != B->sym[i] ||
              idx_B[i+1] != idx_A[idx_arr[3*iB+0]+1]){
            if (new_contraction != NULL){
              nB_sym[i] = NS;
              nB->set_sym(nB_sym);
            }
            CTF_int::cdealloc(idx_arr); 
            return 3*i+1;
          }
        } else {
          if (idx_arr[3*idx_B[i+1]+0] != -1){
            if (new_contraction != NULL){
              nB_sym[i] = NS;
              nB->set_sym(nB_sym);
            }
            CTF_int::cdealloc(idx_arr); 
            return 3*i+1;
          }       
        }
        if (idx_arr[3*iB+2] != -1){
          if (C->sym[idx_arr[3*iB+2]] != B->sym[i] || 
              idx_B[i+1] != idx_C[idx_arr[3*iB+2]+1]){
            if (new_contraction != NULL){
              nB_sym[i] = NS;
              nB->set_sym(nB_sym);
            }
            CTF_int::cdealloc(idx_arr); 
            return 3*i+1;
          }
        } else {
          if (idx_arr[3*idx_B[i+1]+2] != -1){
            if (new_contraction != NULL){
              nB_sym[i] = NS;
              nB->set_sym(nB_sym);
            }
            CTF_int::cdealloc(idx_arr); 
            return 3*i+1;
          }       
        }
      }
    } 
    //if A=B, output symmetry may still be preserved, so long as all indices in A and B are proper
    bool is_preserv = true;
    if (A != B) is_preserv = false; 
    else {
      for (int j=0; j<A->order; j++){
        if (idx_A[j] != idx_B[j]){
          iA = idx_A[j];
          iB = idx_B[j];
          if (idx_arr[3*iA+2] == -1 || idx_arr[3*iB+2] == -1) is_preserv = false;
          else {
            for (int k=MIN(idx_arr[3*iA+2],idx_arr[3*iB+2]);
                     k<MAX(idx_arr[3*iA+2],idx_arr[3*iB+2]);
                     k++){
               if (C->sym[k] != SY) is_preserv = false;
            }
          }
        }
      }
    }
    if (!is_preserv){
      int nC_sym[C->order];
      if (new_contraction != NULL)
        memcpy(nC_sym, nC->sym, sizeof(int)*nC->order);
      for (i=0; i<C->order; i++){
        if (C->sym[i] != NS){
          iC = idx_C[i];
          if (idx_arr[3*iC+1] != -1){
            if (B->sym[idx_arr[3*iC+1]] != C->sym[i] ||
                idx_C[i+1] != idx_B[idx_arr[3*iC+1]+1]){
              if (new_contraction != NULL){
                nC_sym[i] = NS;
                nC->set_sym(nC_sym);
              }
              CTF_int::cdealloc(idx_arr); 
              return 3*i+2;
            }
          } else if (idx_arr[3*idx_C[i+1]+1] != -1){
            if (new_contraction != NULL){
              nC_sym[i] = NS;
              nC->set_sym(nC_sym);
            }
            CTF_int::cdealloc(idx_arr); 
            return 3*i+2;
          }       
          if (idx_arr[3*iC+0] != -1){
            if (A->sym[idx_arr[3*iC+0]] != C->sym[i] ||
                idx_C[i+1] != idx_A[idx_arr[3*iC+0]+1]){
              if (new_contraction != NULL){
                nC_sym[i] = NS;
                nC->set_sym(nC_sym);
              }
              CTF_int::cdealloc(idx_arr); 
              return 3*i+2;
            }
          } else if (idx_arr[3*iC+0] == -1){
            if (idx_arr[3*idx_C[i+1]] != -1){
              if (new_contraction != NULL){
                nC_sym[i] = NS;
                nC->set_sym(nC_sym);
              }
              CTF_int::cdealloc(idx_arr); 
              return 3*i+2;
            }       
          }
        }
      }
    }
    CTF_int::cdealloc(idx_arr);
    return -1;
  }

  bool contraction::check_consistency(){
    int i, num_tot, len;
    int iA, iB, iC;
    int * idx_arr;
       
    inv_idx(A->order, idx_A,
            B->order, idx_B,
            C->order, idx_C,
            &num_tot, &idx_arr);

    for (i=0; i<num_tot; i++){
      len = -1;
      iA = idx_arr[3*i+0];
      iB = idx_arr[3*i+1];
      iC = idx_arr[3*i+2];
      if (iA != -1){
        len = A->lens[iA];
      }
      if (len != -1 && iB != -1 && len != B->lens[iB]){
        if (A->wrld->cdt.rank == 0){
          printf("Error in contraction call: The %dth edge length of tensor %s does not",
                  iA, A->name);
          printf("match the %dth edge length of tensor %s.\n",
                  iB, B->name);
        }
        return false;
      }
      if (len != -1 && iC != -1 && len != C->lens[iC]){
        if (A->wrld->cdt.rank == 0){
          printf("Error in contraction call: The %dth edge length of tensor %s (%d) does not",
                  iA, A->name, len);
          printf("match the %dth edge length of tensor %s (%d).\n",
                  iC, C->name, C->lens[iC]);
        }
        return false;
      }
      if (iB != -1){
        len = B->lens[iB];
      }
      if (len != -1 && iC != -1 && len != C->lens[iC]){
        if (A->wrld->cdt.rank == 0){
          printf("Error in contraction call: The %dth edge length of tensor %s does not",
                  iB, B->name);
          printf("match the %dth edge length of tensor %s.\n",
                  iC, C->name);
        }
        return false;
      }
    }
    CTF_int::cdealloc(idx_arr);
    return true;
  }

    
  int contraction::check_mapping(){

    int num_tot, i, ph_A, ph_B, iA, iB, iC, pass, order, topo_order;
    int * idx_arr;
    int * phys_mismatched, * phys_mapped;
    mapping * map;
    tensor * pA, * pB;

    pass = 1;

    if (A->is_mapped == 0) pass = 0;
    if (B->is_mapped == 0) pass = 0;
    if (C->is_mapped == 0) pass = 0;
    ASSERT(pass==1);
    
    if (A->is_folded == 1) pass = 0;
    if (B->is_folded == 1) pass = 0;
    if (C->is_folded == 1) pass = 0;
    
    if (pass==0){
      DPRINTF(3,"failed confirmation here\n");
      return 0;
    }

    if (A->topo != B->topo) pass = 0;
    if (A->topo != C->topo) pass = 0;

    if (pass==0){
      DPRINTF(3,"failed confirmation here\n");
      return 0;
    }

    topo_order = A->topo->order;
    CTF_int::alloc_ptr(sizeof(int)*topo_order, (void**)&phys_mismatched);
    CTF_int::alloc_ptr(sizeof(int)*topo_order, (void**)&phys_mapped);
    memset(phys_mismatched, 0, sizeof(int)*topo_order);
    memset(phys_mapped, 0, sizeof(int)*topo_order);


    inv_idx(A->order, idx_A,
            B->order, idx_B,
            C->order, idx_C,
            &num_tot, &idx_arr);
    
    if (!check_self_mapping(A, idx_A))
      pass = 0;
    if (!check_self_mapping(B, idx_B))
      pass = 0;
    if (!check_self_mapping(C, idx_C))
      pass = 0;
    if (pass == 0){
      DPRINTF(3,"failed confirmation here\n");
    }


    for (i=0; i<num_tot; i++){
      if (idx_arr[3*i+0] != -1 &&
          idx_arr[3*i+1] != -1 &&
          idx_arr[3*i+2] != -1){
        iA = idx_arr[3*i+0];
        iB = idx_arr[3*i+1];
        iC = idx_arr[3*i+2];
  //      printf("A[%d].np = %d\n", iA, A->edge_map[iA].np);
        //printf("B[%d].np = %d\n", iB, B->edge_map[iB].np);
        //printf("C[%d].np = %d\n", iC, C->edge_map[iC].np);
        if (0 == comp_dim_map(&B->edge_map[iB], &A->edge_map[iA]) || 
            0 == comp_dim_map(&B->edge_map[iB], &C->edge_map[iC])){
          DPRINTF(3,"failed confirmation here %d %d %d\n",iA,iB,iC);
          pass = 0;
          break;
        } else {
          map = &A->edge_map[iA];
          for (;;){
            if (map->type == PHYSICAL_MAP){
              if (phys_mapped[map->cdt] == 1){
                DPRINTF(3,"failed confirmation here %d\n",iA);
                pass = 0;
                break;
              } else {
                phys_mapped[map->cdt] = 1;
                phys_mismatched[map->cdt] = 1;
              }
            } else break;
            if (map->has_child) map = map->child;
            else break;
          } 
        }
      }
    }
    for (i=0; i<num_tot; i++){
      if (idx_arr[3*i+0] == -1 ||
          idx_arr[3*i+1] == -1 ||
          idx_arr[3*i+2] == -1){
        for (order=0; order<3; order++){
          switch (order){
            case 0:
              pA = A;
              pB = B;
              iA = idx_arr[3*i+0];
              iB = idx_arr[3*i+1];
              iC = idx_arr[3*i+2];
              break;
            case 1:
              pA = A;
              pB = C;
              iA = idx_arr[3*i+0];
              iB = idx_arr[3*i+2];
              iC = idx_arr[3*i+1];
              break;
            case 2:
              pA = C;
              pB = B;
              iA = idx_arr[3*i+2];
              iB = idx_arr[3*i+1];
              iC = idx_arr[3*i+0];
              break;
          }
          if (iC == -1){
            if (iB == -1){
              if (iA != -1) {
                map = &pA->edge_map[iA];
                for (;;){
                  if (map->type == PHYSICAL_MAP){
                    if (phys_mapped[map->cdt] == 1){
                      DPRINTF(3,"failed confirmation here %d\n",iA);
                      pass = 0;
                      break;
                    } else
                      phys_mapped[map->cdt] = 1;
                  } else break;
                  if (map->has_child) map = map->child;
                  else break;
                } 
              }
            } else if (iA == -1){
              map = &pB->edge_map[iB];
              for (;;){
                if (map->type == PHYSICAL_MAP){
                if (phys_mapped[map->cdt] == 1){
                  DPRINTF(3,"failed confirmation here %d\n",iA);
                  pass = 0;
                  break;
                } else
                  phys_mapped[map->cdt] = 1;
              } else break;
              if (map->has_child) map = map->child;
              else break;
              } 
            } else { 
              /* Confirm that the phases of A and B 
                 over which we are contracting are the same */
              ph_A = pA->edge_map[iA].calc_phase();
              ph_B = pB->edge_map[iB].calc_phase();

              if (ph_A != ph_B){
                //if (global_comm.rank == 0) 
                  DPRINTF(3,"failed confirmation here iA=%d iB=%d\n",iA,iB);
                pass = 0;
                break;
              }
              /* If the mapping along this dimension is the same make sure
                 its mapped to a onto a unique free dimension */
              if (comp_dim_map(&pB->edge_map[iB], &pA->edge_map[iA])){
                map = &pB->edge_map[iB];
              if (map->type == PHYSICAL_MAP){
                if (phys_mapped[map->cdt] == 1){
                  DPRINTF(3,"failed confirmation here %d\n",iB);
                  pass = 0;
                } else
                  phys_mapped[map->cdt] = 1;
                } 
              } else {
                /* If the mapping along this dimension is different, make sure
                   the mismatch is mapped onto unqiue physical dimensions */
                map = &pA->edge_map[iA];
                if (map->has_child) {
                  if (map->child->type == PHYSICAL_MAP){
                    DPRINTF(3,"failed confirmation here %d, matched and folded physical mapping not allowed\n",iB);
                    pass = 0;
                  }
                }


                for (;;){
                  if (map->type == PHYSICAL_MAP){
                    if (phys_mismatched[map->cdt] == 1){
                      DPRINTF(3,"failed confirmation here i=%d iA=%d iB=%d\n",i,iA,iB);
                      pass = 0;
                      break;
                    } else
                      phys_mismatched[map->cdt] = 1;
                    if (map->has_child) 
                      map = map->child;
                    else break;
                  } else break;
                }
                map = &pB->edge_map[iB];
                for (;;){
                  if (map->type == PHYSICAL_MAP){
                    if (phys_mismatched[map->cdt] == 1){
                      DPRINTF(3,"failed confirmation here i=%d iA=%d iB=%d\n",i,iA,iB);
                      pass = 0;
                      break;
                    } else
                      phys_mismatched[map->cdt] = 1;
                    if (map->has_child) 
                      map = map->child;
                    else break;
                  } else break;
                }
              }
            }
          }
        }
      }
    }
    for (i=0; i<topo_order; i++){
      if (phys_mismatched[i] == 1 && phys_mapped[i] == 0){
        DPRINTF(3,"failed confirmation here i=%d\n",i);
        pass = 0;
        break;
      }
  /*   if (phys_mismatched[i] == 0 && phys_mapped[i] == 0){
        DPRINTF(3,"failed confirmation here i=%d\n",i);
        pass = 0;
        break;
      }    */
    }


    CTF_int::cdealloc(idx_arr);
    CTF_int::cdealloc(phys_mismatched);
    CTF_int::cdealloc(phys_mapped);
    return pass;
  }

  /**
   * \brief map the indices over which we will be weighing
   *
   * \param idx_arr array of index mappings of size order*3 that
   *        lists the indices (or -1) of A,B,C corresponding to every global index
   * \param idx_weigh specification of which indices are being contracted
   * \param num_tot total number of indices
   * \param num_weigh number of indices being contracted over
   * \param topo topology to map to
   */
  static int
      map_weigh_indices(int const *      idx_arr,
                        int const *      idx_weigh,
                        int              num_tot,
                        int              num_weigh,
                        topology const * topo,
                        tensor *         A,
                        tensor *         B,
                        tensor *         C){
    int tsr_order, iweigh, iA, iB, iC, i, j, k, jX, stat, num_sub_phys_dims;
    int * tsr_edge_len, * tsr_sym_table, * restricted, * comm_idx;
    CommData  * sub_phys_comm;
    mapping * weigh_map;

    TAU_FSTART(map_weigh_indices);

    tsr_order = num_weigh;

    
    for (i=0; i<num_weigh; i++){
      iweigh = idx_weigh[i];
      iA = idx_arr[iweigh*3+0];
      iB = idx_arr[iweigh*3+1];
      iC = idx_arr[iweigh*3+2];

      if (A->edge_map[iA].type == PHYSICAL_MAP ||
          B->edge_map[iB].type == PHYSICAL_MAP ||
          C->edge_map[iC].type == PHYSICAL_MAP)
        return NEGATIVE; 
    }  
    CTF_int::alloc_ptr(tsr_order*sizeof(int),                (void**)&restricted);
    CTF_int::alloc_ptr(tsr_order*sizeof(int),                (void**)&tsr_edge_len);
    CTF_int::alloc_ptr(tsr_order*tsr_order*sizeof(int),       (void**)&tsr_sym_table);
    CTF_int::alloc_ptr(tsr_order*sizeof(mapping),            (void**)&weigh_map);

    memset(tsr_sym_table, 0, tsr_order*tsr_order*sizeof(int));
    memset(restricted, 0, tsr_order*sizeof(int));
    extract_free_comms(topo, A->order, A->edge_map,
                             B->order, B->edge_map,
                       num_sub_phys_dims, &sub_phys_comm, &comm_idx);

    for (i=0; i<tsr_order; i++){ 
      weigh_map[i].type             = VIRTUAL_MAP; 
      weigh_map[i].has_child        = 0; 
      weigh_map[i].np               = 1; 
    }
    for (i=0; i<num_weigh; i++){
      iweigh = idx_weigh[i];
      iA = idx_arr[iweigh*3+0];
      iB = idx_arr[iweigh*3+1];
      iC = idx_arr[iweigh*3+2];

      
      weigh_map[i].np = lcm(weigh_map[i].np,A->edge_map[iA].np);
      weigh_map[i].np = lcm(weigh_map[i].np,B->edge_map[iB].np);
      weigh_map[i].np = lcm(weigh_map[i].np,C->edge_map[iC].np);

      tsr_edge_len[i] = A->pad_edge_len[iA];

      for (j=i+1; j<num_weigh; j++){
        jX = idx_arr[idx_weigh[j]*3+0];

        for (k=MIN(iA,jX); k<MAX(iA,jX); k++){
          if (A->sym[k] == NS)
            break;
        }
        if (k==MAX(iA,jX)){ 
          tsr_sym_table[i*tsr_order+j] = 1;
          tsr_sym_table[j*tsr_order+i] = 1;
        }

        jX = idx_arr[idx_weigh[j]*3+1];

        for (k=MIN(iB,jX); k<MAX(iB,jX); k++){
          if (B->sym[k] == NS)
            break;
        }
        if (k==MAX(iB,jX)){ 
          tsr_sym_table[i*tsr_order+j] = 1;
          tsr_sym_table[j*tsr_order+i] = 1;
        }

        jX = idx_arr[idx_weigh[j]*3+2];

        for (k=MIN(iC,jX); k<MAX(iC,jX); k++){
          if (C->sym[k] == NS)
            break;
        }
        if (k==MAX(iC,jX)){ 
          tsr_sym_table[i*tsr_order+j] = 1;
          tsr_sym_table[j*tsr_order+i] = 1;
        }
      }
    }
    stat = map_tensor(num_sub_phys_dims,  tsr_order,
                      tsr_edge_len,       tsr_sym_table,
                      restricted,         sub_phys_comm,
                      comm_idx,           0,
                      weigh_map);

    if (stat == ERROR)
      return ERROR;
    
    /* define mapping of tensors A and B according to the mapping of ctr dims */
    if (stat == SUCCESS){
      for (i=0; i<num_weigh; i++){
        iweigh = idx_weigh[i];
        iA = idx_arr[iweigh*3+0];
        iB = idx_arr[iweigh*3+1];
        iC = idx_arr[iweigh*3+2];

        copy_mapping(1, &weigh_map[i], &A->edge_map[iA]);
        copy_mapping(1, &weigh_map[i], &B->edge_map[iB]);
        copy_mapping(1, &weigh_map[i], &C->edge_map[iC]);
      }
    }
    CTF_int::cdealloc(restricted);
    CTF_int::cdealloc(tsr_edge_len);
    CTF_int::cdealloc(tsr_sym_table);
    for (i=0; i<num_weigh; i++){
      weigh_map[i].clear();
    }
    CTF_int::cdealloc(weigh_map);
    //if (num_sub_phys_dims > 0)
    CTF_int::cdealloc(sub_phys_comm);
    CTF_int::cdealloc(comm_idx);

    TAU_FSTOP(map_weigh_indices);
    return stat;
  }
  /**
   * \brief map the indices over which we will be contracting
   *
   * \param idx_arr array of index mappings of size order*3 that
   *        lists the indices (or -1) of A,B,C 
   *        corresponding to every global index
   * \param idx_ctr specification of which indices are being contracted
   * \param num_tot total number of indices
   * \param num_ctr number of indices being contracted over
   * \param topo topology to map to
   */
  static int
  map_ctr_indices(int const *      idx_arr,
                  int const *      idx_ctr,
                  int              num_tot,
                  int              num_ctr,
                  topology const * topo,
                  tensor *         A,
                  tensor *         B){
    int tsr_order, ictr, iA, iB, i, j, jctr, jX, stat, num_sub_phys_dims;
    int * tsr_edge_len, * tsr_sym_table, * restricted, * comm_idx;
    CommData  * sub_phys_comm;
    mapping * ctr_map;

    TAU_FSTART(map_ctr_indices);

    tsr_order = num_ctr*2;

    CTF_int::alloc_ptr(tsr_order*sizeof(int),                (void**)&restricted);
    CTF_int::alloc_ptr(tsr_order*sizeof(int),                (void**)&tsr_edge_len);
    CTF_int::alloc_ptr(tsr_order*tsr_order*sizeof(int),       (void**)&tsr_sym_table);
    CTF_int::alloc_ptr(tsr_order*sizeof(mapping),            (void**)&ctr_map);

    memset(tsr_sym_table, 0, tsr_order*tsr_order*sizeof(int));
    memset(restricted, 0, tsr_order*sizeof(int));

    for (i=0; i<tsr_order; i++){ 
      ctr_map[i].type             = VIRTUAL_MAP; 
      ctr_map[i].has_child        = 0; 
      ctr_map[i].np               = 1; 
    }
    for (i=0; i<num_ctr; i++){
      ictr = idx_ctr[i];
      iA = idx_arr[ictr*3+0];
      iB = idx_arr[ictr*3+1];

      copy_mapping(1, &A->edge_map[iA], &ctr_map[2*i+0]);
      copy_mapping(1, &B->edge_map[iB], &ctr_map[2*i+1]);
    }
  /*  for (i=0; i<tsr_order; i++){ 
      if (ctr_map[i].type == PHYSICAL_MAP) is_premapped = 1;
    }*/

    extract_free_comms(topo, A->order, A->edge_map,
                             B->order, B->edge_map,
                       num_sub_phys_dims, &sub_phys_comm, &comm_idx);
    

    /* Map a tensor of dimension 2*num_ctr, with symmetries among each pair.
     * Set the edge lengths and symmetries according to those in ctr dims of A and B.
     * This gives us a mapping for the contraction dimensions of tensors A and B. */
    for (i=0; i<num_ctr; i++){
      ictr = idx_ctr[i];
      iA = idx_arr[ictr*3+0];
      iB = idx_arr[ictr*3+1];

      tsr_edge_len[2*i+0] = A->pad_edge_len[iA];
      tsr_edge_len[2*i+1] = A->pad_edge_len[iA];

      tsr_sym_table[2*i*tsr_order+2*i+1] = 1;
      tsr_sym_table[(2*i+1)*tsr_order+2*i] = 1;

      /* Check if A has symmetry among the dimensions being contracted over.
       * Ignore symmetry with non-contraction dimensions.
       * FIXME: this algorithm can be more efficient but should not be a bottleneck */
      if (A->sym[iA] != NS){
        for (j=0; j<num_ctr; j++){
          jctr = idx_ctr[j];
          jX = idx_arr[jctr*3+0];
          if (jX == iA+1){
            tsr_sym_table[2*i*tsr_order+2*j] = 1;
            tsr_sym_table[2*i*tsr_order+2*j+1] = 1;
            tsr_sym_table[2*j*tsr_order+2*i] = 1;
            tsr_sym_table[2*j*tsr_order+2*i+1] = 1;
            tsr_sym_table[(2*i+1)*tsr_order+2*j] = 1;
            tsr_sym_table[(2*i+1)*tsr_order+2*j+1] = 1;
            tsr_sym_table[(2*j+1)*tsr_order+2*i] = 1;
            tsr_sym_table[(2*j+1)*tsr_order+2*i+1] = 1;
          }
        }
      }
      if (B->sym[iB] != NS){
        for (j=0; j<num_ctr; j++){
          jctr = idx_ctr[j];
          jX = idx_arr[jctr*3+1];
          if (jX == iB+1){
            tsr_sym_table[2*i*tsr_order+2*j] = 1;
            tsr_sym_table[2*i*tsr_order+2*j+1] = 1;
            tsr_sym_table[2*j*tsr_order+2*i] = 1;
            tsr_sym_table[2*j*tsr_order+2*i+1] = 1;
            tsr_sym_table[(2*i+1)*tsr_order+2*j] = 1;
            tsr_sym_table[(2*i+1)*tsr_order+2*j+1] = 1;
            tsr_sym_table[(2*j+1)*tsr_order+2*i] = 1;
            tsr_sym_table[(2*j+1)*tsr_order+2*i+1] = 1;
          }
        }
      }
    }
    /* Run the mapping algorithm on this construct */
    /*if (is_premapped){
      stat = map_symtsr(tsr_order, tsr_sym_table, ctr_map);
    } else {*/
      stat = map_tensor(num_sub_phys_dims,  tsr_order,
                        tsr_edge_len,       tsr_sym_table,
                        restricted,         sub_phys_comm,
                        comm_idx,           0,
                        ctr_map);

    //}
    if (stat == ERROR)
      return ERROR;
    
    /* define mapping of tensors A and B according to the mapping of ctr dims */
    if (stat == SUCCESS){
      for (i=0; i<num_ctr; i++){
        ictr = idx_ctr[i];
        iA = idx_arr[ictr*3+0];
        iB = idx_arr[ictr*3+1];

  /*      A->edge_map[iA] = ctr_map[2*i+0];
        B->edge_map[iB] = ctr_map[2*i+1];*/
        copy_mapping(1, &ctr_map[2*i+0], &A->edge_map[iA]);
        copy_mapping(1, &ctr_map[2*i+1], &B->edge_map[iB]);
      }
    }
    CTF_int::cdealloc(restricted);
    CTF_int::cdealloc(tsr_edge_len);
    CTF_int::cdealloc(tsr_sym_table);
    for (i=0; i<2*num_ctr; i++){
      ctr_map[i].clear();
    }
    CTF_int::cdealloc(ctr_map);
    CTF_int::cdealloc(sub_phys_comm);
    CTF_int::cdealloc(comm_idx);

    TAU_FSTOP(map_ctr_indices);
    return stat;
  }

  /**
   * \brief map the indices over which we will not be contracting
   *
   * \param idx_arr array of index mappings of size order*3 that
   *        lists the indices (or -1) of A,B,C 
   *        corresponding to every global index
   * \param idx_noctr specification of which indices are not being contracted
   * \param num_tot total number of indices
   * \param num_noctr number of indices not being contracted over
   * \param topo topology to map to
   */
  static int
  map_no_ctr_indices(int const *      idx_arr,
                     int const *      idx_no_ctr,
                     int              num_tot,
                     int              num_no_ctr,
                     topology const * topo,
                     tensor *         A,
                     tensor *         B,
                     tensor *         C){
    int stat, i, inoctr, iA, iB, iC;

    TAU_FSTART(map_noctr_indices);

  /*  for (i=0; i<num_no_ctr; i++){
      inoctr = idx_no_ctr[i];
      iA = idx_arr[3*inoctr+0];
      iB = idx_arr[3*inoctr+1];
      iC = idx_arr[3*inoctr+2];

      
      if (iC != -1 && iA != -1){
        copy_mapping(1, C->edge_map + iC, A->edge_map + iA); 
      } 
      if (iB != -1 && iA != -1){
        copy_mapping(1, C->edge_map + iB, A->edge_map + iA); 
      }
    }*/
    /* Map remainders of A and B to remainders of phys grid */
    stat = A->map_tensor_rem(topo->order,  topo->dim_comm, 1);
    if (stat != SUCCESS){
      if (A->order != 0 || B->order != 0 || C->order != 0){
        TAU_FSTOP(map_noctr_indices);
        return stat;
      }
    }
    for (i=0; i<num_no_ctr; i++){
      inoctr = idx_no_ctr[i];
      iA = idx_arr[3*inoctr+0];
      iB = idx_arr[3*inoctr+1];
      iC = idx_arr[3*inoctr+2];

      
      if (iA != -1 && iC != -1){
        copy_mapping(1, A->edge_map + iA, C->edge_map + iC); 
      } 
      if (iB != -1 && iC != -1){
        copy_mapping(1, B->edge_map + iB, C->edge_map + iC); 
      } 
    }
    stat = C->map_tensor_rem(topo->order,  topo->dim_comm, 0);
    if (stat != SUCCESS){
      TAU_FSTOP(map_noctr_indices);
      return stat;
    }
    for (i=0; i<num_no_ctr; i++){
      inoctr = idx_no_ctr[i];
      iA = idx_arr[3*inoctr+0];
      iB = idx_arr[3*inoctr+1];
      iC = idx_arr[3*inoctr+2];

      
      if (iA != -1 && iC != -1){
        copy_mapping(1, C->edge_map + iC, A->edge_map + iA); 
      } 
      if (iB != -1 && iC != -1){
        copy_mapping(1, C->edge_map + iC, B->edge_map + iB); 
      }
    }
    TAU_FSTOP(map_noctr_indices);

    return SUCCESS;
  }


  /**
   * \brief map the indices which are indexed only for A or B or C
   *
   * \param idx_arr array of index mappings of size order*3 that
   *        lists the indices (or -1) of A,B,C 
   *        corresponding to every global index
   * \param idx_extra specification of which indices are not being contracted
   * \param num_extra number of indices not being contracted over
   */
  static int
      map_extra_indices(int const * idx_arr,
                        int const * idx_extra,
                        int         num_extra,
                        tensor *    A,
                        tensor *    B,
                        tensor *    C){
    int i, iA, iB, iC, iextra;


    for (i=0; i<num_extra; i++){
      iextra = idx_extra[i];
      iA = idx_arr[3*iextra+0];
      iB = idx_arr[3*iextra+1];
      iC = idx_arr[3*iextra+2];

      if (iA != -1){
        //FIXME handle extra indices via reduction
        if (A->edge_map[iA].type == PHYSICAL_MAP)
          return NEGATIVE;
        if (A->edge_map[iA].type == NOT_MAPPED){
          A->edge_map[iA].type = VIRTUAL_MAP;
          A->edge_map[iA].np = 1;
          A->edge_map[iA].has_child = 0;
        }
      } else {
        if (iB != -1) {
          if (B->edge_map[iB].type == PHYSICAL_MAP)
            return NEGATIVE;
          if (B->edge_map[iB].type == NOT_MAPPED){
            B->edge_map[iB].type = VIRTUAL_MAP;
            B->edge_map[iB].np = 1;
            B->edge_map[iB].has_child = 0;
          }
        } else {
          ASSERT(iC != -1);
          if (C->edge_map[iC].type == PHYSICAL_MAP)
            return NEGATIVE;
          if (C->edge_map[iC].type == NOT_MAPPED){
            C->edge_map[iC].type = VIRTUAL_MAP;
            C->edge_map[iC].np = 1;
            C->edge_map[iC].has_child = 0;
          }
        }
      }
    }
    return SUCCESS;
  }

  int contraction::
      get_num_map_variants(topology const * topo){
    int nAB, nAC, nBC, nmax_ctr_2d; 
    return get_num_map_variants(topo, nmax_ctr_2d, nAB, nAC, nBC);
  }

  int contraction::
      get_num_map_variants(topology const * topo,
                           int &            nmax_ctr_2d,
                           int &            nAB,
                           int &            nAC,
                           int &            nBC){
    TAU_FSTART(get_num_map_vars);
    int num_tot;
    int * idx_arr;
    inv_idx(A->order, idx_A,
            B->order, idx_B,
            C->order, idx_C,
            &num_tot, &idx_arr);
    nAB=0;
    nAC=0;
    nBC=0;
  
    for (int i=0; i<num_tot; i++){
      if (idx_arr[3*i+0] != -1 && idx_arr[3*i+1] != -1 && idx_arr[3*i+2] == -1)
        nAB++;
      if (idx_arr[3*i+0] != -1 && idx_arr[3*i+1] == -1 && idx_arr[3*i+2] != -1)
        nAC++;
      if (idx_arr[3*i+0] == -1 && idx_arr[3*i+1] != -1 && idx_arr[3*i+2] != -1)
        nBC++;
    }
    nmax_ctr_2d = std::min(topo->order/2,std::min(nAC,std::min(nAB,nBC)));
    int nv=0;
    for (int nctr_2d=0; nctr_2d<=nmax_ctr_2d; nctr_2d++){
      if (topo->order-2*nctr_2d <= num_tot){
        nv += std::pow(3,nctr_2d)*choose(num_tot,topo->order-2*nctr_2d)*choose(nAB,nctr_2d)*choose(nAC,nctr_2d)*choose(nBC,nctr_2d);
      }
    }
    cdealloc(idx_arr);
    TAU_FSTOP(get_num_map_vars);
    return nv;
  }
  
  bool contraction::switch_topo_perm(){
    ASSERT(A->topo == B->topo && B->topo == C->topo);
    topology const * topo = A->topo;
    int new_order[topo->order*sizeof(int)];
    std::fill(new_order, new_order+topo->order, -1);
    int il=0;
    for (int i=0; i<A->order; i++){
      mapping const * map = A->edge_map+i;
      if (map->type == PHYSICAL_MAP && map->has_child && map->child->type == PHYSICAL_MAP){
        new_order[map->cdt] = il;
        il++;
        new_order[map->child->cdt] = il;
        il++;
      }
    }
    for (int i=0; i<B->order; i++){
      mapping const * map = B->edge_map+i;
      if (map->type == PHYSICAL_MAP && map->has_child && map->child->type == PHYSICAL_MAP){
        if (new_order[map->cdt] != -1 || new_order[map->child->cdt] != -1){
          if (new_order[map->child->cdt] != new_order[map->cdt]+1)
            return false;
        } else {
          new_order[map->cdt] = il;
          il++;
          new_order[map->child->cdt] = il;
          il++;
        }
      }
    }
    for (int i=0; i<C->order; i++){
      mapping const * map = C->edge_map+i;
      if (map->type == PHYSICAL_MAP && map->has_child && map->child->type == PHYSICAL_MAP){
        if (new_order[map->cdt] != -1 || new_order[map->child->cdt] != -1){
          if (new_order[map->child->cdt] != new_order[map->cdt]+1)
            return false;
        } else {
          new_order[map->cdt] = il;
          il++;
          new_order[map->child->cdt] = il;
          il++;
        }
      }
    }

    for (int i=0; i<topo->order; i++){
      if (new_order[i] == -1){
        new_order[i] = il;
        il++;
      }
    }
    int new_lens[topo->order];
    for (int i=0; i<topo->order; i++){
      new_lens[new_order[i]] = topo->lens[i];
//      printf("new_order[%d/%d] = %d, new_lens[%d] = %d\n", i, topo->order, new_order[i], new_order[i], new_lens[new_order[i]]);
    }
    topology * new_topo = NULL;
    for (int i=0; i<(int)A->wrld->topovec.size(); i++){
      if (A->wrld->topovec[i]->order == topo->order){
        bool has_same_len = true;
        for (int j=0; j<topo->order; j++){
          if (A->wrld->topovec[i]->lens[j] != new_lens[j]) has_same_len = false;
        }
        if (has_same_len){
          new_topo = A->wrld->topovec[i];
          break;
        }
      }
    }
    ASSERT(new_topo != NULL);
    A->topo = new_topo;
    B->topo = new_topo;
    C->topo = new_topo;
    for (int i=0; i<A->order; i++){
      mapping * map = A->edge_map + i;
      while (map != NULL && map->type == PHYSICAL_MAP){
        map->cdt = new_order[map->cdt];
        if (map->has_child) map = map->child;
        else map = NULL;
      }
    }
    for (int i=0; i<B->order; i++){
      mapping * map = B->edge_map + i;
      while (map != NULL && map->type == PHYSICAL_MAP){
        map->cdt = new_order[map->cdt];
        if (map->has_child) map = map->child;
        else map = NULL;
      }
    }
    for (int i=0; i<C->order; i++){
      mapping * map = C->edge_map + i;
      while (map != NULL && map->type == PHYSICAL_MAP){
        map->cdt = new_order[map->cdt];
        if (map->has_child) map = map->child;
        else map = NULL;
      }
    }
    return true;

  }
 
  bool contraction::
      exh_map_to_topo(topology const * topo,
                      int              variant){
   
    int num_tot;
    int * idx_arr;
    inv_idx(A->order, idx_A,
            B->order, idx_B,
            C->order, idx_C,
            &num_tot, &idx_arr);

    int nAB, nAC, nBC, nmax_ctr_2d; 
    int nvar_tot = get_num_map_variants(topo, nmax_ctr_2d, nAB, nAC, nBC);
    ASSERT(variant<nvar_tot);

    int nv=0;
    for (int nctr_2d=0; nctr_2d<=nmax_ctr_2d; nctr_2d++){
      int nv0 = nv;
      if (topo->order-2*nctr_2d <= num_tot){
        nv += std::pow(3,nctr_2d)*choose(num_tot,topo->order-2*nctr_2d)*choose(nAB,nctr_2d)*choose(nAC,nctr_2d)*choose(nBC,nctr_2d);
      }
      if (nv > variant){
        int v = variant - nv0;
        int rep_choices = choose(num_tot,topo->order-2*nctr_2d);
        int rep_ch = v%rep_choices;
        int rep_inds[topo->order-2*nctr_2d];
        get_choice(num_tot,topo->order-2*nctr_2d,rep_ch,rep_inds);
        for (int i=2*nctr_2d; i<topo->order; i++){
          int r = rep_inds[i-2*nctr_2d];
          if (idx_arr[3*r+0] != -1)
            A->edge_map[idx_arr[3*r+0]].aug_phys(topo, i);
          if (idx_arr[3*r+1] != -1)
            B->edge_map[idx_arr[3*r+1]].aug_phys(topo, i);
          if (idx_arr[3*r+2] != -1)
            C->edge_map[idx_arr[3*r+2]].aug_phys(topo, i);
        }
        int iAB[nctr_2d];
        int iAC[nctr_2d];
        int iBC[nctr_2d];
        int ord[nctr_2d];
        v = v/rep_choices;
        for (int i=0; i<nctr_2d; i++){
          ord[i] = v%3;
          v = v/3;
        }
        get_choice(nAB,nctr_2d,v%choose(nAB,nctr_2d),iAB);
        v = v/choose(nAB,nctr_2d);
        get_choice(nAC,nctr_2d,v%choose(nAC,nctr_2d),iAC);
        v = v/choose(nAC,nctr_2d);
        get_choice(nBC,nctr_2d,v%choose(nBC,nctr_2d),iBC);
        v = v/choose(nBC,nctr_2d);
        
        for (int i=0; i<nctr_2d; i++){
         // printf("iAB[%d] = %d iAC[%d] = %d iBC[%d] = %d ord[%d] = %d\n", i, iAB[i], i, iAC[i], i, iBC[i], i, ord[i]);
          int iiAB=0;
          int iiAC=0;
          int iiBC=0;
          for (int j=0; j<num_tot; j++){
            if (idx_arr[3*j+0] != -1 && idx_arr[3*j+1] != -1 && idx_arr[3*j+2] == -1){
              if (iAB[i] == iiAB){
                switch (ord[i]){
                  case 0:
                    A->edge_map[idx_arr[3*j+0]].aug_phys(topo, 2*i);
                    B->edge_map[idx_arr[3*j+1]].aug_phys(topo, 2*i+1);
                    break;
                  case 1:
                  case 2:
                    A->edge_map[idx_arr[3*j+0]].aug_phys(topo, 2*i);
                    B->edge_map[idx_arr[3*j+1]].aug_phys(topo, 2*i);
                    break;
                }
              }
              iiAB++;
            }
            if (idx_arr[3*j+0] != -1 && idx_arr[3*j+1] == -1 && idx_arr[3*j+2] != -1){
              if (iAC[i] == iiAC){
                switch (ord[i]){
                  case 0:
                    A->edge_map[idx_arr[3*j+0]].aug_phys(topo, 2*i+1);
                    C->edge_map[idx_arr[3*j+2]].aug_phys(topo, 2*i+1);
                  case 1:
                    break;
                    A->edge_map[idx_arr[3*j+0]].aug_phys(topo, 2*i+1);
                    C->edge_map[idx_arr[3*j+2]].aug_phys(topo, 2*i);
                    break;
                  case 2:
                    A->edge_map[idx_arr[3*j+0]].aug_phys(topo, 2*i+1);
                    C->edge_map[idx_arr[3*j+2]].aug_phys(topo, 2*i+1);
                    break;
                }
              }
              iiAC++;
            }
            if (idx_arr[3*j+0] == -1 && idx_arr[3*j+1] != -1 && idx_arr[3*j+2] != -1){
              if (iBC[i] == iiBC){
                switch (ord[i]){
                  case 2:
                    B->edge_map[idx_arr[3*j+1]].aug_phys(topo, 2*i+1);
                    C->edge_map[idx_arr[3*j+2]].aug_phys(topo, 2*i);
                    break;
                  case 0:
                    B->edge_map[idx_arr[3*j+1]].aug_phys(topo, 2*i);
                    C->edge_map[idx_arr[3*j+2]].aug_phys(topo, 2*i);
                    break;
                  case 1:
                    B->edge_map[idx_arr[3*j+1]].aug_phys(topo, 2*i+1);
                    C->edge_map[idx_arr[3*j+2]].aug_phys(topo, 2*i+1);
                    break;
                }
              }
              iiBC++;
            }
          }
        }
        break;
      }
    }
  /*  int num_totp = num_tot+1;
    int num_choices = num_totp*num_totp;
    int nv = variant;
    // go in reverse order to make aug_phys have potential to be correct order with multiple phys dims
    for (int idim=topo->order-1; idim>=0; idim--){
      int i = (nv%num_choices)/num_totp;
      int j = (nv%num_choices)%num_totp;
      nv = nv/num_choices;
      int iA = -1;
      int iB = -1;
      int iC = -1;
      if (i!=num_tot){
        iA = idx_arr[3*i+0];
        iB = idx_arr[3*i+1];
        iC = idx_arr[3*i+2];
        if (i==j){
          if (iA != -1 || iB != -1 || iC != -1) return false;
          else {
            A->edge_map[iA].aug_phys(topo, idim);
            B->edge_map[iB].aug_phys(topo, idim);
            C->edge_map[iC].aug_phys(topo, idim);
          }
        }
      } 
      int jA = -1;
      int jB = -1;
      int jC = -1;
      if (j!= num_tot && j!= i){
        jA = idx_arr[3*j+0];
        jB = idx_arr[3*j+1];
        jC = idx_arr[3*j+2];
      }
      if (i!=j){
        if (iA != -1) A->edge_map[iA].aug_phys(topo, idim);
        else if (jA != -1) A->edge_map[jA].aug_phys(topo, idim);
        if (iB != -1) B->edge_map[iB].aug_phys(topo, idim);
        else if (jB != -1) B->edge_map[jB].aug_phys(topo, idim);
        if (iC != -1) C->edge_map[iC].aug_phys(topo, idim);
        else if (jC != -1) C->edge_map[jC].aug_phys(topo, idim);
      }
    }*/
    
    
    //A->order*B->order*C->order+A->order*B->order+A->order*C->order+B->order*C->order+A->order+B->order+C->order+1;
/*    int nv = variant;
    for (int idim=0; idim<topo->order; idim++){
      int iv = nv%num_choices;
      nv = nv/num_choices;
      if (iv == 0) continue;
      iv--;
      if (iv < A->order+B->order+C->order){
        if (iv < A->order){
          A->edge_map[iv].aug_phys(topo, idim);
          continue;
        }
        iv -= A->order;
        if (iv < B->order){
          B->edge_map[iv].aug_phys(topo, idim);
          continue;
        }
        iv -= B->order;
        if (iv < C->order){
          C->edge_map[iv].aug_phys(topo, idim);
          continue;
        }
      }
      iv -= A->order+B->order+C->order;
      if (iv < A->order*B->order+A->order*C->order+B->order*C->order){
        if (iv < A->order*B->order){
          A->edge_map[iv%A->order].aug_phys(topo, idim);
          B->edge_map[iv/A->order].aug_phys(topo, idim);
          continue;
        }
        iv -= A->order*B->order;
        if (iv < A->order*C->order){
          A->edge_map[iv%A->order].aug_phys(topo, idim);
          C->edge_map[iv/A->order].aug_phys(topo, idim);
          continue;
        }
        iv -= A->order*C->order;
        if (iv < B->order*C->order){
          B->edge_map[iv%B->order].aug_phys(topo, idim);
          C->edge_map[iv/B->order].aug_phys(topo, idim);
          continue;
        }
      } 
      iv -= A->order*B->order+A->order*C->order+B->order*C->order;
      A->edge_map[iv%A->order].aug_phys(topo, idim);
      iv = iv/A->order;
      B->edge_map[iv%B->order].aug_phys(topo, idim);
      iv = iv/B->order;
      C->edge_map[iv%C->order].aug_phys(topo, idim);
    }   */ 
    bool is_mod = true;
    while (is_mod){
      is_mod = false;
      int ret;
      ret = map_symtsr(A->order, A->sym_table, A->edge_map);
      ASSERT(ret == SUCCESS); //if (ret!=SUCCESS) return ret;
      ret = map_symtsr(B->order, B->sym_table, B->edge_map);
      ASSERT(ret == SUCCESS); //if (ret!=SUCCESS) return ret;
      ret = map_symtsr(C->order, C->sym_table, C->edge_map);
      ASSERT(ret == SUCCESS); //if (ret!=SUCCESS) return ret;

      for (int i=0; i<num_tot; i++){
        int iA = idx_arr[3*i+0];
        int iB = idx_arr[3*i+1];
        int iC = idx_arr[3*i+2];
        int lcm_phase = 1;
        if (iA != -1) lcm_phase = lcm(lcm_phase,A->edge_map[iA].calc_phase());
        if (iB != -1) lcm_phase = lcm(lcm_phase,B->edge_map[iB].calc_phase());
        if (iC != -1) lcm_phase = lcm(lcm_phase,C->edge_map[iC].calc_phase());
        if (iA != -1 && lcm_phase != A->edge_map[iA].calc_phase()){
          A->edge_map[iA].aug_virt(lcm_phase);
          is_mod = true;
        }
        if (iB != -1 && lcm_phase != B->edge_map[iB].calc_phase()){
          B->edge_map[iB].aug_virt(lcm_phase);
          is_mod = true;
        }
        if (iC != -1 && lcm_phase != C->edge_map[iC].calc_phase()){
          C->edge_map[iC].aug_virt(lcm_phase);
          is_mod = true;
        }
        //printf("i=%d lcm_phase=%d\n",i,lcm_phase);
      }
    }
    cdealloc(idx_arr);
    return true;
  }

  int contraction::
      map_to_topology(topology * topo,
                      int        order){
      /*                int *      idx_ctr,
                      int *      idx_extra,
                      int *      idx_no_ctr,
                      int *      idx_weigh){*/
    int num_tot, num_ctr, num_no_ctr, num_weigh, num_extra, i, ret;
    int const * tidx_A, * tidx_B, * tidx_C;
    int * idx_arr, * idx_extra, * idx_no_ctr, * idx_weigh, * idx_ctr;

    tensor * tA, * tB, * tC;
    get_perm<tensor*>(order, A, B, C, tA, tB, tC);
    get_perm<const int*>(order, idx_A, idx_B, idx_C, tidx_A, tidx_B, tidx_C);
   
    inv_idx(tA->order, tidx_A,
            tB->order, tidx_B,
            tC->order, tidx_C,
            &num_tot, &idx_arr);

    CTF_int::alloc_ptr(sizeof(int)*num_tot,         (void**)&idx_no_ctr);
    CTF_int::alloc_ptr(sizeof(int)*num_tot,         (void**)&idx_extra);
    CTF_int::alloc_ptr(sizeof(int)*num_tot,         (void**)&idx_weigh);
    CTF_int::alloc_ptr(sizeof(int)*num_tot,         (void**)&idx_ctr);
    num_ctr = 0, num_no_ctr = 0, num_extra = 0, num_weigh = 0;
    for (i=0; i<num_tot; i++){
      if (idx_arr[3*i] != -1 && idx_arr[3*i+1] != -1 && idx_arr[3*i+2] != -1){
        idx_weigh[num_weigh] = i;
        num_weigh++;
      } else if (idx_arr[3*i] != -1 && idx_arr[3*i+1] != -1){
        idx_ctr[num_ctr] = i;
        num_ctr++;
      } else if (idx_arr[3*i+2] != -1 &&  
                  ((idx_arr[3*i+0] != -1) || (idx_arr[3*i+1] != -1))){
        idx_no_ctr[num_no_ctr] = i;
        num_no_ctr++;
      } else {
        idx_extra[num_extra] = i;
        num_extra++;
      }
    }
    tA->topo = topo;
    tB->topo = topo;
    tC->topo = topo;
    
    /* Map the weigh indices of A, B, and C*/


    int stat;
    ret = map_weigh_indices(idx_arr, idx_weigh, num_tot, num_weigh, topo, tA, tB, tC);
    do {
      if (ret == NEGATIVE) {
        stat = ret;
        break;
      }
      if (ret == ERROR) {
        stat = ret;
        break;
      }

      
      /* Map the contraction indices of A and B */
      ret = map_ctr_indices(idx_arr, idx_ctr, num_tot, num_ctr, topo, tA, tB);
      if (ret == NEGATIVE) {
        stat = ret;
        break;
      }
      if (ret == ERROR) {
        stat = ret;
        break;
      }


    /*  ret = map_self_indices(tA, tidx_A);
      if (ret == NEGATIVE) {
        CTF_int::cdealloc(idx_arr);
        return NEGATIVE;
      }
      if (ret == ERROR) {
        CTF_int::cdealloc(idx_arr);
        return ERROR;
      }
      ret = map_self_indices(tB, tidx_B);
      if (ret == NEGATIVE) {
        CTF_int::cdealloc(idx_arr);
        return NEGATIVE;
      }
      if (ret == ERROR) {
        CTF_int::cdealloc(idx_arr);
        return ERROR;
      }
      ret = map_self_indices(tC, tidx_C);
      if (ret == NEGATIVE) {
        CTF_int::cdealloc(idx_arr);
        return NEGATIVE;
      }
      if (ret == ERROR) {
        CTF_int::cdealloc(idx_arr);
        return ERROR;
      }*/
      ret = map_extra_indices(idx_arr, idx_extra, num_extra, tA, tB, tC);
      if (ret == NEGATIVE) {
        stat = ret;
        break;
      }
      if (ret == ERROR) {
        stat = ret;
        break;
      }


      /* Map C or equivalently, the non-contraction indices of A and B */
      ret = map_no_ctr_indices(idx_arr, idx_no_ctr, num_tot, num_no_ctr, topo, tA, tB, tC);
      if (ret == NEGATIVE){
        stat = ret;
        break;
      }
      if (ret == ERROR) {
        return ERROR;
      }
      ret = map_symtsr(tA->order, tA->sym_table, tA->edge_map);
      if (ret!=SUCCESS) return ret;
      ret = map_symtsr(tB->order, tB->sym_table, tB->edge_map);
      if (ret!=SUCCESS) return ret;
      ret = map_symtsr(tC->order, tC->sym_table, tC->edge_map);
      if (ret!=SUCCESS) return ret;

      /* Do it again to make sure everything is properly mapped. FIXME: loop */
      ret = map_ctr_indices(idx_arr, idx_ctr, num_tot, num_ctr, topo, tA ,tB);
      if (ret == NEGATIVE){
        stat = ret;
        break;
      }
      if (ret == ERROR) {
        return ERROR;
      }
      ret = map_no_ctr_indices(idx_arr, idx_no_ctr, num_tot, num_no_ctr, topo, tA, tB, tC);
      if (ret == NEGATIVE){
        stat = ret;
        break;
      }
      if (ret == ERROR) {
        return ERROR;
      }

      /*ret = map_ctr_indices(idx_arr, idx_ctr, num_tot, num_ctr,
                                tA, tB, topo);*/
      /* Map C or equivalently, the non-contraction indices of A and B */
      /*ret = map_no_ctr_indices(idx_arr, idx_no_ctr, num_tot, num_no_ctr,
                                    tA, tB, tC, topo);*/
      ret = map_symtsr(tA->order, tA->sym_table, tA->edge_map);
      if (ret!=SUCCESS) return ret;
      ret = map_symtsr(tB->order, tB->sym_table, tB->edge_map);
      if (ret!=SUCCESS) return ret;
      ret = map_symtsr(tC->order, tC->sym_table, tC->edge_map);
      if (ret!=SUCCESS) return ret;
      

      stat = SUCCESS;
    } while(0);

    cdealloc(idx_arr); cdealloc(idx_ctr); cdealloc(idx_extra); cdealloc(idx_no_ctr); cdealloc(idx_weigh);
    return stat;
  }

  int contraction::try_topo_morph(){
    topology * tA, * tB, * tC;
    int ret;
    tensor * tsr_keep, * tsr_change_A, * tsr_change_B;
    
    tA = A->topo;
    tB = B->topo;
    tC = C->topo;

    if (tA == tB && tB == tC){
      return SUCCESS;
    }

    if (tA->order >= tB->order){
      if (tA->order >= tC->order){
        tsr_keep = A;
        tsr_change_A = B;
        tsr_change_B = C;
      } else {
        tsr_keep = C;
        tsr_change_A = A;
        tsr_change_B = B;
      } 
    } else {
      if (tB->order >= tC->order){
        tsr_keep = B;
        tsr_change_A = A;
        tsr_change_B = C;
      } else {
        tsr_keep = C;
        tsr_change_A = A;
        tsr_change_B = B;
      }
    }
    
    tA = tsr_change_A->topo;
    tB = tsr_change_B->topo;
    tC = tsr_keep->topo;

    if (tA != tC){
      ret = can_morph(tC, tA);
      if (!ret)
        return NEGATIVE;
    }
    if (tB != tC){
      ret = can_morph(tC, tB);
      if (!ret)
        return NEGATIVE;
    }
    
    if (tA != tC){
      morph_topo(tC, tA,
                 tsr_change_A->order, tsr_change_A->edge_map);
      tsr_change_A->topo = tC;
    }
    if (tB != tC){
      morph_topo(tC, tB,
                 tsr_change_B->order, tsr_change_B->edge_map);
      tsr_change_B->topo = tC;
    }
    return SUCCESS;

  }

  void contraction::get_best_sel_map(distribution const * dA, distribution const * dB, distribution const * dC, topology * old_topo_A, topology * old_topo_B, topology * old_topo_C, mapping const * old_map_A, mapping const * old_map_B, mapping const * old_map_C, int & idx, double & time){
    int ret, j, d;
    int need_remap_A, need_remap_B, need_remap_C;
    int64_t memuse;//, bmemuse;
    double est_time, best_time;
    int btopo;
    bool is_ctr_sparse = is_sparse();
    World * wrld = A->wrld;
    CommData global_comm = wrld->cdt;
    btopo = -1;
    best_time = DBL_MAX;
    int num_tot;
    int * idx_arr; 
    inv_idx(A->order, idx_A,
            B->order, idx_B,
            C->order, idx_C,
            &num_tot, &idx_arr);
    int64_t max_memuse = proc_bytes_available();
    for (j=0; j<6; j++){
      // Attempt to map to all possible permutations of processor topology 
  #if DEBUG < 3 
      for (int t=global_comm.rank+1; t<(int)wrld->topovec.size()+8; t+=global_comm.np){
  #else
      for (int t=1; t<(int)wrld->topovec.size()+8; t++){
  #endif
        A->clear_mapping();
        B->clear_mapping();
        C->clear_mapping();
        A->set_padding();
        B->set_padding();
        C->set_padding();
      
        topology * topo_i = NULL;
        if (t < 8){
          if ((t & 1) > 0){
            if (old_topo_A == NULL) continue;
            else {
              topo_i = old_topo_A;
              copy_mapping(A->order, old_map_A, A->edge_map);
            }
          }
          if ((t & 2) > 0){
            if (old_topo_B == NULL || (topo_i != NULL && topo_i != old_topo_B)) continue;
            else {
              topo_i = old_topo_B;
              copy_mapping(B->order, old_map_B, B->edge_map);
            }
          }

          if ((t & 4) > 0){
            if (old_topo_C == NULL || (topo_i != NULL && topo_i != old_topo_C)) continue;
            else {
              topo_i = old_topo_C;
              copy_mapping(C->order, old_map_C, C->edge_map);
            }
          }
        } else topo_i = wrld->topovec[t-8];
        ASSERT(topo_i != NULL);
      
        TAU_FSTART(map_ctr_to_topo);
        ret = map_to_topology(topo_i, j);
        TAU_FSTOP(map_ctr_to_topo);

        if (ret == NEGATIVE){
          //printf("map_to_topology returned negative\n");
          continue;
        }
    
        A->is_mapped = 1;
        B->is_mapped = 1;
        C->is_mapped = 1;
        A->topo = topo_i;
        B->topo = topo_i;
        C->topo = topo_i;
        
        TAU_FSTART(check_ctr_mapping);
        if (check_mapping() == 0){ 
          TAU_FSTOP(check_ctr_mapping);
          continue;
        }
        TAU_FSTOP(check_ctr_mapping);
        est_time = 0.0;
        TAU_FSTART(est_ctr_map_time);
        A->set_padding();
        B->set_padding();
        C->set_padding();
  #if DEBUG >= 3
        if (global_comm.rank == 0){
          printf("\nTest mappings:\n");
          A->print_map(stdout, 0);
          B->print_map(stdout, 0);
          C->print_map(stdout, 0);
        }
  #endif
        ctr * sctr;
        double nnz_frac_A = 1.0;
        double nnz_frac_B = 1.0;
        double nnz_frac_C = 1.0;
        if (A->is_sparse) nnz_frac_A = std::min(1.,((double)A->nnz_tot)/(A->size*A->calc_npe()));
        if (B->is_sparse) nnz_frac_B = std::min(1.,((double)B->nnz_tot)/(B->size*B->calc_npe()));
        if (C->is_sparse){
          nnz_frac_C = std::min(1.,((double)C->nnz_tot)/(C->size*C->calc_npe()));
          int64_t len_ctr = 1;
          for (int i=0; i<num_tot; i++){
            if (idx_arr[3*i+2]==-1){
              int edge_len = idx_arr[3*i+0] != -1 ? A->lens[idx_arr[3*i+0]] 
                                                  : B->lens[idx_arr[3*i+1]];
              len_ctr *= edge_len;
            }
          }
          nnz_frac_C = std::min(1.,std::max(nnz_frac_C,nnz_frac_A*nnz_frac_B*len_ctr));
        }

  #if FOLD_TSR
        if (can_fold()){
          est_time = est_time_fold();
          iparam prm = map_fold(false);
          sctr = construct_ctr(1, &prm);
          if (is_ctr_sparse)
            est_time = ((spctr*)sctr)->est_time_rec(sctr->num_lyr, nnz_frac_A, nnz_frac_B, nnz_frac_C);
          else
            est_time = sctr->est_time_rec(sctr->num_lyr);
          A->remove_fold();
          B->remove_fold();
          C->remove_fold();
        } else 
  #endif
        {
          sctr = construct_ctr();
          if (is_ctr_sparse){
            est_time = ((spctr*)sctr)->est_time_rec(sctr->num_lyr, nnz_frac_A, nnz_frac_B, nnz_frac_C);
          } else { 
            est_time = sctr->est_time_rec(sctr->num_lyr);
          }
        }
  #if DEBUG >= 3
        if (global_comm.rank == 0){
          printf("mapping passed contr est_time = %E sec\n", est_time);
        }
  #endif 
        ASSERT(est_time >= 0.0);
        memuse = 0;
        need_remap_A = 0;
        need_remap_B = 0;
        need_remap_C = 0;
        if (topo_i == old_topo_A){
          for (d=0; d<A->order; d++){
            if (!comp_dim_map(&A->edge_map[d],&old_map_A[d]))
              need_remap_A = 1;
          }
        } else
          need_remap_A = 1;
        if (need_remap_A) {
          est_time += A->est_redist_time(*dA, nnz_frac_A); 
          memuse = A->get_redist_mem(*dA, nnz_frac_A);
        } else
          memuse = 0;
        if (topo_i == old_topo_B){
          for (d=0; d<B->order; d++){
            if (!comp_dim_map(&B->edge_map[d],&old_map_B[d]))
              need_remap_B = 1;
          }
        } else
          need_remap_B = 1;
        if (need_remap_B) {
          est_time += B->est_redist_time(*dB, nnz_frac_B); 
          memuse = std::max(memuse,B->get_redist_mem(*dB, nnz_frac_B));
        }
        if (topo_i == old_topo_C){
          for (d=0; d<C->order; d++){
            if (!comp_dim_map(&C->edge_map[d],&old_map_C[d]))
              need_remap_C = 1;
          }
        } else
          need_remap_C = 1;
        if (need_remap_C) {
          est_time += 2.*C->est_redist_time(*dC, nnz_frac_C); 
          memuse = std::max(1.0*memuse,2.*C->get_redist_mem(*dC, nnz_frac_C));
        }
        if (is_ctr_sparse)
          memuse = MAX(((spctr*)sctr)->spmem_rec(nnz_frac_A,nnz_frac_B,nnz_frac_C), memuse);
        else
          memuse = MAX((int64_t)sctr->mem_rec(), memuse);
  #if DEBUG >= 3
        if (global_comm.rank == 0){
          printf("total (with redistribution and transp) est_time = %E\n", est_time);
        }
  #endif
        ASSERT(est_time >= 0.0);

        TAU_FSTOP(est_ctr_map_time);
        TAU_FSTART(get_avail_res);
        if ((int64_t)memuse >= max_memuse){
          if (global_comm.rank == 0)
            DPRINTF(1,"Not enough memory available for topo %d with order %d memory %ld/%ld\n", t,j,memuse,max_memuse);
          TAU_FSTOP(get_avail_res);
          delete sctr;
          continue;
        } 
        TAU_FSTOP(get_avail_res);
        if ((!A->is_sparse && A->size > INT_MAX) ||(!B->is_sparse &&  B->size > INT_MAX) || (!C->is_sparse && C->size > INT_MAX)){
          DPRINTF(1,"MPI does not handle enough bits for topo %d with order\n", j);
          delete sctr;
          continue;
        }

        if (est_time < best_time) {
          best_time = est_time;
          //bmemuse = memuse;
          btopo = 6*t+j;
        }  
        delete sctr;
      }
    }
    TAU_FSTART(all_select_ctr_map);
    double gbest_time;
    MPI_Allreduce(&best_time, &gbest_time, 1, MPI_DOUBLE, MPI_MIN, global_comm.cm);
    if (best_time != gbest_time){
      btopo = INT_MAX;
    }
    int ttopo;
    MPI_Allreduce(&btopo, &ttopo, 1, MPI_INT, MPI_MIN, global_comm.cm);
    TAU_FSTOP(all_select_ctr_map);

    idx=ttopo;
    time=gbest_time;

    cdealloc(idx_arr);
  }

  void contraction::get_best_exh_map(distribution const * dA, distribution const * dB, distribution const * dC, topology * old_topo_A, topology * old_topo_B, topology * old_topo_C, mapping const * old_map_A, mapping const * old_map_B, mapping const * old_map_C, int & idx, double & time, double init_best_time=DBL_MAX){
    int d;
    int need_remap_A, need_remap_B, need_remap_C;
    int64_t memuse;//, bmemuse;
    double est_time, best_time;
    int btopo;
    bool is_ctr_sparse = is_sparse();
    World * wrld = A->wrld;
    CommData global_comm = wrld->cdt;
    btopo = -1;
    best_time = init_best_time;
    int num_tot;
    int * idx_arr; 
    inv_idx(A->order, idx_A,
            B->order, idx_B,
            C->order, idx_C,
            &num_tot, &idx_arr);
    int64_t tot_num_choices = 0;
    for (int i=0; i<(int)wrld->topovec.size(); i++){
     // tot_num_choices += pow(num_choices,(int)wrld->topovec[i]->order);
      tot_num_choices += get_num_map_variants(wrld->topovec[i]);
    }
    int64_t valid_mappings = 0;
    int64_t choice_offset = 0;
    int64_t max_memuse = proc_bytes_available();
    TAU_FSTOP(init_select_ctr_map);
    for (int i=0; i<(int)wrld->topovec.size(); i++){
//      int tnum_choices = pow(num_choices,(int) wrld->topovec[i]->order);
      int tnum_choices = get_num_map_variants(wrld->topovec[i]);

      int64_t old_off = choice_offset;
      choice_offset += tnum_choices;
      for (int j=0; j<tnum_choices; j++){
        if ((old_off + j)%global_comm.np != global_comm.rank)
          continue;
        A->clear_mapping();
        B->clear_mapping();
        C->clear_mapping();
        A->set_padding();
        B->set_padding();
        C->set_padding();
        topology * topo_i = wrld->topovec[i];
        TAU_FSTART(exh_map);
        bool br = exh_map_to_topo(topo_i, j);
        TAU_FSTOP(exh_map);
        if (!br) DPRINTF(3,"exh_map_to_topo returned false\n");
        if (!br) continue;
        A->is_mapped = 1;
        B->is_mapped = 1;
        C->is_mapped = 1;
        A->topo = topo_i;
        B->topo = topo_i;
        C->topo = topo_i;
        
        TAU_FSTART(switch_topo_perm);
        br = switch_topo_perm();
        TAU_FSTOP(switch_topo_perm);
        if (!br){ DPRINTF(3,"switch topo perm returned false\n"); }
        if (!br) continue;
        TAU_FSTART(check_ctr_mapping);
        if (check_mapping() == 0){ 
          TAU_FSTOP(check_ctr_mapping);
          continue;
        }
        TAU_FSTOP(check_ctr_mapping);
        valid_mappings++;
        est_time = 0.0;
        
        TAU_FSTART(est_ctr_map_time);
        A->set_padding();
        B->set_padding();
        C->set_padding();
  #if DEBUG >= 4
        printf("\nTest mappings:\n");
        A->print_map(stdout, 0);
        B->print_map(stdout, 0);
        C->print_map(stdout, 0);
  #endif


        double nnz_frac_A = 1.0;
        double nnz_frac_B = 1.0;
        double nnz_frac_C = 1.0;
        if (A->is_sparse) nnz_frac_A = std::min(1.,((double)A->nnz_tot)/(A->size*A->calc_npe()));
        if (B->is_sparse) nnz_frac_B = std::min(1.,((double)B->nnz_tot)/(B->size*B->calc_npe()));
        if (C->is_sparse){
          nnz_frac_C = std::min(1.,((double)C->nnz_tot)/(C->size*C->calc_npe()));
          nnz_frac_C = std::max(nnz_frac_C,nnz_frac_A);
          nnz_frac_C = std::max(nnz_frac_C,nnz_frac_B);
          int64_t len_ctr = 1;
          for (int i=0; i<num_tot; i++){
            if (idx_arr[3*i+2]==-1){
              int edge_len = idx_arr[3*i+0] != -1 ? A->lens[idx_arr[3*i+0]] 
                                                  : B->lens[idx_arr[3*i+1]];
              len_ctr *= edge_len;
            }
          }
          nnz_frac_C = std::min(1.,std::max(nnz_frac_C,nnz_frac_A*nnz_frac_B*len_ctr));
        }


        ctr * sctr;
  #if FOLD_TSR
        if (can_fold()){
          est_time = est_time_fold();
          iparam prm = map_fold(false);
          sctr = construct_ctr(1, &prm);
          if (is_ctr_sparse)
            est_time = ((spctr*)sctr)->est_time_rec(sctr->num_lyr, nnz_frac_A, nnz_frac_B, nnz_frac_C);
          else
            est_time = sctr->est_time_rec(sctr->num_lyr);
          A->remove_fold();
          B->remove_fold();
          C->remove_fold();
        } else 
  #endif
        {
          sctr = construct_ctr();
          if (is_ctr_sparse){
            est_time = ((spctr*)sctr)->est_time_rec(sctr->num_lyr, nnz_frac_A, nnz_frac_B, nnz_frac_C);
          } else { 
            est_time = sctr->est_time_rec(sctr->num_lyr);
          }
        }
  #if DEBUG >= 4
        printf("mapping passed contr est_time = %E sec\n", est_time);
  #endif 
        ASSERT(est_time >= 0.0);

        memuse = 0;
        need_remap_A = 0;
        need_remap_B = 0;
        need_remap_C = 0;
        if (topo_i == old_topo_A){
          for (d=0; d<A->order; d++){
            if (!comp_dim_map(&A->edge_map[d],&old_map_A[d]))
              need_remap_A = 1;
          }
        } else
          need_remap_A = 1;
        if (need_remap_A) {
          est_time += A->est_redist_time(*dA, nnz_frac_A); 
          memuse = A->get_redist_mem(*dA, nnz_frac_A);
        } else
          memuse = 0;
        if (topo_i == old_topo_B){
          for (d=0; d<B->order; d++){
            if (!comp_dim_map(&B->edge_map[d],&old_map_B[d]))
              need_remap_B = 1;
          }
        } else
          need_remap_B = 1;
        if (need_remap_B) {
          est_time += B->est_redist_time(*dB, nnz_frac_B); 
          memuse = std::max(memuse,B->get_redist_mem(*dB, nnz_frac_B));
        }
        if (topo_i == old_topo_C){
          for (d=0; d<C->order; d++){
            if (!comp_dim_map(&C->edge_map[d],&old_map_C[d]))
              need_remap_C = 1;
          }
        } else
          need_remap_C = 1;
        if (need_remap_C) {
          est_time += 2.*C->est_redist_time(*dC, nnz_frac_C); 
          memuse = std::max(1.*memuse,2.*C->get_redist_mem(*dC, nnz_frac_C));
        }
 
        if (est_time >= best_time) continue;

        if (is_ctr_sparse)
          memuse = MAX(((spctr*)sctr)->spmem_rec(nnz_frac_A,nnz_frac_B,nnz_frac_C), memuse);
        else
          memuse = MAX((int64_t)sctr->mem_rec(), memuse);
  #if DEBUG >= 4
        printf("total (with redistribution and transp) est_time = %E\n", est_time);
  #endif
        ASSERT(est_time >= 0.0);

        TAU_FSTOP(est_ctr_map_time);
        TAU_FSTART(get_avail_res);
        if ((int64_t)memuse >= max_memuse){
          DPRINTF(1,"[EXH] Not enough memory available for topo %d with order %d memory %ld/%ld\n", i,j,memuse,max_memuse);
          TAU_FSTOP(get_avail_res);
          delete sctr;
          continue;
        } 
        TAU_FSTOP(get_avail_res);
        if (((!A->is_sparse) && A->size > INT_MAX) || 
            ((!B->is_sparse) && B->size > INT_MAX) || 
            ((!C->is_sparse) && C->size > INT_MAX)){
          DPRINTF(1,"MPI does not handle enough bits for topo %d with order %d \n", i, j);
          delete sctr;
          continue;
        }
        if (est_time < best_time) {
          best_time = est_time;
          //bmemuse = memuse;
          btopo = old_off+j;
        }  
        delete sctr;
      }
    }
#if DEBUG >= 2 
    int64_t tot_valid_mappings;
    MPI_Allreduce(&valid_mappings, &tot_valid_mappings, 1, MPI_INT64_T, MPI_SUM, global_comm.cm);
    if (A->wrld->rank == 0) DPRINTF(2,"number valid mappings was %ld/%ld\n", tot_valid_mappings, tot_num_choices);
#endif
    TAU_FSTART(all_select_ctr_map);
    double gbest_time;
    MPI_Allreduce(&best_time, &gbest_time, 1, MPI_DOUBLE, MPI_MIN, global_comm.cm);
    if (best_time != gbest_time){
      btopo = INT_MAX;
    }
    int ttopo;
    MPI_Allreduce(&btopo, &ttopo, 1, MPI_INT, MPI_MIN, global_comm.cm);
    TAU_FSTOP(all_select_ctr_map);

    idx=ttopo;
    time=gbest_time;

    cdealloc(idx_arr);

  }

  int contraction::map(ctr ** ctrf, bool do_remap){
    int ret, j, need_remap, d;
    int * old_phase_A, * old_phase_B, * old_phase_C;
    topology * old_topo_A, * old_topo_B, * old_topo_C;
    distribution * dA, * dB, * dC;
    old_topo_A = A->topo;
    old_topo_B = B->topo;
    old_topo_C = C->topo;
    mapping * old_map_A = new mapping[A->order];
    mapping * old_map_B = new mapping[B->order];
    mapping * old_map_C = new mapping[C->order];
    copy_mapping(A->order, A->edge_map, old_map_A);
    copy_mapping(B->order, B->edge_map, old_map_B);
    copy_mapping(C->order, C->edge_map, old_map_C);

    ASSERT(A->wrld->comm == B->wrld->comm && B->wrld->comm == C->wrld->comm);
    World * wrld = A->wrld;
    CommData global_comm = wrld->cdt;
    
    TAU_FSTART(init_select_ctr_map);
  #if BEST_VOL
    CTF_int::alloc_ptr(sizeof(int)*A->order,     (void**)&virt_blk_len_A);
    CTF_int::alloc_ptr(sizeof(int)*B->order,     (void**)&virt_blk_len_B);
    CTF_int::alloc_ptr(sizeof(int)*C->order,     (void**)&virt_blk_len_C);
  #endif
    
    ASSERT(A->is_mapped);
    ASSERT(B->is_mapped);
    ASSERT(C->is_mapped);
    if (do_remap){
    #if DEBUG >= 2
      if (global_comm.rank == 0)
        printf("Initial mappings:\n");
      A->print_map();
      B->print_map();
      C->print_map();
    #endif
    }
    A->unfold();
    B->unfold();
    C->unfold();
    A->set_padding();
    B->set_padding();
    C->set_padding();
    /* Save the current mappings of A, B, C */
    dA = new distribution(A);
    dB = new distribution(B);
    dC = new distribution(C);
    CTF_int::alloc_ptr(sizeof(int)*A->order, (void**)&old_phase_A);
    for (j=0; j<A->order; j++){
      old_phase_A[j]   = A->edge_map[j].calc_phase();
    }
    CTF_int::alloc_ptr(sizeof(int)*B->order, (void**)&old_phase_B);
    for (j=0; j<B->order; j++){
      old_phase_B[j]   = B->edge_map[j].calc_phase();
    }
    CTF_int::alloc_ptr(sizeof(int)*C->order, (void**)&old_phase_C);
    for (j=0; j<C->order; j++){
      old_phase_C[j]   = C->edge_map[j].calc_phase();
    }

    //bmemuse = UINT64_MAX;
    int ttopo, ttopo_sel, ttopo_exh;
    double gbest_time_sel, gbest_time_exh;
  
    TAU_FSTART(get_best_sel_map);
    get_best_sel_map(dA, dB, dC, old_topo_A, old_topo_B, old_topo_C, old_map_A, old_map_B, old_map_C, ttopo_sel, gbest_time_sel);
    TAU_FSTOP(get_best_sel_map);
    if (gbest_time_sel < 1.){
      gbest_time_exh = gbest_time_sel+1.;
      ttopo_exh = ttopo_sel;
    } else {
      TAU_FSTART(get_best_exh_map);
      get_best_exh_map(dA, dB, dC, old_topo_A, old_topo_B, old_topo_C, old_map_A, old_map_B, old_map_C, ttopo_exh, gbest_time_exh, gbest_time_sel);
      TAU_FSTOP(get_best_exh_map);
    }
    if (gbest_time_sel <= gbest_time_exh){
      ttopo = ttopo_sel;
    } else {
      ttopo = ttopo_exh;
    }

    A->clear_mapping();
    B->clear_mapping();
    C->clear_mapping();
    A->set_padding();
    B->set_padding();
    C->set_padding();
    
    if (!do_remap || ttopo == INT_MAX || ttopo == -1){
      CTF_int::cdealloc(old_phase_A);
      CTF_int::cdealloc(old_phase_B);
      CTF_int::cdealloc(old_phase_C);
      delete [] old_map_A;
      delete [] old_map_B;
      delete [] old_map_C;
      delete dA;
      delete dB;
      delete dC;

      if (ttopo == INT_MAX || ttopo == -1){
        printf("ERROR: Failed to map contraction!\n");
        //ABORT;
        return ERROR;
      }
      return SUCCESS;
    }
    topology * topo_g = NULL;
    int j_g;
    if (gbest_time_sel <= gbest_time_exh){
      j_g = ttopo%6;
      if (ttopo < 48){
        if (((ttopo/6) & 1) > 0){
          topo_g = old_topo_A;
          copy_mapping(A->order, old_map_A, A->edge_map);
        }
        if (((ttopo/6) & 2) > 0){
          topo_g = old_topo_B;
          copy_mapping(B->order, old_map_B, B->edge_map);
        }

        if (((ttopo/6) & 4) > 0){
          topo_g = old_topo_C;
          copy_mapping(C->order, old_map_C, C->edge_map);
        }
        assert(topo_g != NULL);

      } else topo_g = wrld->topovec[(ttopo-48)/6];
    } else {
      int64_t choice_offset = 0;
      int i=0;
      int64_t old_off = 0;
      for (i=0; i<(int)wrld->topovec.size(); i++){
        //int tnum_choices = pow(num_choices,(int) wrld->topovec[i]->order);
        int tnum_choices = get_num_map_variants(wrld->topovec[i]);
        old_off = choice_offset;
        choice_offset += tnum_choices;
        if (choice_offset > ttopo) break;
      }
      topo_g = wrld->topovec[i];
      j_g = ttopo-old_off;
    }

    A->topo = topo_g;
    B->topo = topo_g;
    C->topo = topo_g;
    A->is_mapped = 1;
    B->is_mapped = 1;
    C->is_mapped = 1;
    
    if (gbest_time_sel <= gbest_time_exh){
      ret = map_to_topology(topo_g, j_g);
      if (ret == NEGATIVE || ret == ERROR) {
        printf("ERROR ON FINAL MAP ATTEMPT, THIS SHOULD NOT HAPPEN\n");
        return ERROR;
      }
    } else {
      exh_map_to_topo(topo_g, j_g);
      switch_topo_perm();
    }
  #if DEBUG > 2
    if (!check_mapping())
      printf("ERROR ON FINAL MAP ATTEMPT, THIS SHOULD NOT HAPPEN\n");
  //  else if (global_comm.rank == 0) printf("Mapping successful estimated execution time = %lf sec\n",best_time);
  #endif
    ASSERT(check_mapping());
    A->set_padding();
    B->set_padding();
    C->set_padding();
    if (can_fold()){
      iparam prm = map_fold(false);
      *ctrf = construct_ctr(1, &prm);
      A->remove_fold();
      B->remove_fold();
      C->remove_fold();
    } else
      *ctrf = construct_ctr();
    #if DEBUG > 2
    if (global_comm.rank == 0)
      printf("New mappings:\n");
    A->print_map(stdout);
    B->print_map(stdout);
    C->print_map(stdout);
    MPI_Barrier(global_comm.cm);
    #endif
     
#ifdef VERBOSE
        double nnz_frac_A = 1.0;
        double nnz_frac_B = 1.0;
        double nnz_frac_C = 1.0;
        int num_tot;
        int * idx_arr; 
        inv_idx(A->order, idx_A,
                B->order, idx_B,
                C->order, idx_C,
                &num_tot, &idx_arr);
        if (A->is_sparse) nnz_frac_A = std::min(1.,((double)A->nnz_tot)/(A->size*A->calc_npe()));
        if (B->is_sparse) nnz_frac_B = std::min(1.,((double)B->nnz_tot)/(B->size*B->calc_npe()));
        if (C->is_sparse){
          nnz_frac_C = std::min(1.,((double)C->nnz_tot)/(C->size*C->calc_npe()));
          int64_t len_ctr = 1;
          for (int i=0; i<num_tot; i++){
            if (idx_arr[3*i+2]==-1){
              int edge_len = idx_arr[3*i+0] != -1 ? A->lens[idx_arr[3*i+0]] 
                                                  : B->lens[idx_arr[3*i+1]];
              len_ctr *= edge_len;
            }
          }
          nnz_frac_C = std::min(1.,std::max(nnz_frac_C,nnz_frac_A*nnz_frac_B*len_ctr));
        }
        cdealloc(idx_arr);
        int64_t memuse = 0;
        if (is_sparse())
          memuse = MAX(((spctr*)*ctrf)->spmem_rec(nnz_frac_A,nnz_frac_B,nnz_frac_C), memuse);
        else
          memuse = MAX((int64_t)(*ctrf)->mem_rec(), memuse);

    if (global_comm.rank == 0){
      VPRINTF(1,"Contraction will use %E bytes per processor out of %E available memory and take an estimated of %E sec\n",
              (double)memuse,(double)proc_bytes_available(),std::min(gbest_time_sel,gbest_time_exh));
#if DEBUG >= 3
      (*ctrf)->print();
#endif
    }
#endif

    if (A->is_cyclic == 0 &&
        B->is_cyclic == 0 &&
        C->is_cyclic == 0){
      A->is_cyclic = 0;
      B->is_cyclic = 0;
      C->is_cyclic = 0;
    } else {
      A->is_cyclic = 1;
      B->is_cyclic = 1;
      C->is_cyclic = 1;
    }
    /* redistribute tensor data */
    TAU_FSTART(redistribute_for_contraction);
    need_remap = 0;
    if (A->topo == old_topo_A){
      for (d=0; d<A->order; d++){
        if (!comp_dim_map(&A->edge_map[d],&old_map_A[d]))
          need_remap = 1;
      }
    } else
      need_remap = 1;
    if (need_remap)
      A->redistribute(*dA);
    need_remap = 0;
    if (B->topo == old_topo_B){
      for (d=0; d<B->order; d++){
        if (!comp_dim_map(&B->edge_map[d],&old_map_B[d]))
          need_remap = 1;
      }
    } else
      need_remap = 1;
    if (need_remap)
      B->redistribute(*dB);
    need_remap = 0;
    if (C->topo == old_topo_C){
      for (d=0; d<C->order; d++){
        if (!comp_dim_map(&C->edge_map[d],&old_map_C[d]))
          need_remap = 1;
      }
    } else
      need_remap = 1;
    if (need_remap)
      C->redistribute(*dC);
                   
    TAU_FSTOP(redistribute_for_contraction);
    
    CTF_int::cdealloc( old_phase_A );
    CTF_int::cdealloc( old_phase_B );
    CTF_int::cdealloc( old_phase_C );
    
    delete [] old_map_A;
    delete [] old_map_B;
    delete [] old_map_C;

    
    delete dA;
    delete dB;
    delete dC;

    return SUCCESS;
  }


  ctr * contraction::construct_dense_ctr(int            is_inner,
                                         iparam const * inner_params,
                                         int *          nvirt_all,
                                         int            is_used,
                                         int const *    phys_mapped){
    int num_tot, i, i_A, i_B, i_C, is_top, nphys_dim;
    int64_t nvirt;
    int64_t blk_sz_A, blk_sz_B, blk_sz_C;
    int64_t vrt_sz_A, vrt_sz_B, vrt_sz_C;
    //int sA, sB, sC, 
    bool need_rep;
    int * blk_len_A, * virt_blk_len_A, * blk_len_B;
    int * virt_blk_len_B, * blk_len_C, * virt_blk_len_C;
    int * idx_arr, * virt_dim;
    //strp_tsr * str_A, * str_B, * str_C;
    mapping * map;
    ctr * hctr = NULL;
    ctr ** rec_ctr = NULL;
    ASSERT(A->wrld->comm == B->wrld->comm && B->wrld->comm == C->wrld->comm);
    World * wrld = A->wrld;
    CommData global_comm = wrld->cdt;

    is_top = 1;
    nphys_dim = A->topo->order;

    TAU_FSTART(construct_contraction);

    inv_idx(A->order, idx_A,
            B->order, idx_B,
            C->order, idx_C,
            &num_tot, &idx_arr);


    CTF_int::alloc_ptr(sizeof(int)*A->order, (void**)&virt_blk_len_A);
    CTF_int::alloc_ptr(sizeof(int)*B->order, (void**)&virt_blk_len_B);
    CTF_int::alloc_ptr(sizeof(int)*C->order, (void**)&virt_blk_len_C);

    CTF_int::alloc_ptr(sizeof(int)*A->order, (void**)&blk_len_A);
    CTF_int::alloc_ptr(sizeof(int)*B->order, (void**)&blk_len_B);
    CTF_int::alloc_ptr(sizeof(int)*C->order, (void**)&blk_len_C);
    CTF_int::alloc_ptr(sizeof(int)*num_tot, (void**)&virt_dim);

    /* Determine the block dimensions of each local subtensor */
    blk_sz_A = A->size;
    blk_sz_B = B->size;
    blk_sz_C = C->size;
    calc_dim(A->order, blk_sz_A, A->pad_edge_len, A->edge_map,
             &vrt_sz_A, virt_blk_len_A, blk_len_A);
    calc_dim(B->order, blk_sz_B, B->pad_edge_len, B->edge_map,
             &vrt_sz_B, virt_blk_len_B, blk_len_B);
    calc_dim(C->order, blk_sz_C, C->pad_edge_len, C->edge_map,
             &vrt_sz_C, virt_blk_len_C, blk_len_C);

    /* Strip out the relevant part of the tensor if we are contracting over diagonal */
/*    sA = strip_diag( A->order, num_tot, idx_A, vrt_sz_A,
                     A->edge_map, A->topo, A->sr,
                     blk_len_A, &blk_sz_A, &str_A);
    sB = strip_diag( B->order, num_tot, idx_B, vrt_sz_B,
                     B->edge_map, B->topo, B->sr,
                     blk_len_B, &blk_sz_B, &str_B);
    sC = strip_diag( C->order, num_tot, idx_C, vrt_sz_C,
                     C->edge_map, C->topo, C->sr,
                     blk_len_C, &blk_sz_C, &str_C);

    if (sA || sB || sC){
      ASSERT(0);//this is always done via sum now
      if (global_comm.rank == 0)
        DPRINTF(1,"Stripping tensor\n");
      strp_ctr * sctr = new strp_ctr;
      hctr = sctr;
      is_top = 0;
      rec_ctr = &sctr->rec_ctr;

      sctr->rec_strp_A = str_A;
      sctr->rec_strp_B = str_B;
      sctr->rec_strp_C = str_C;
      sctr->strip_A = sA;
      sctr->strip_B = sB;
      sctr->strip_C = sC;
    }*/

    need_rep = 0;
    for (i=0; i<nphys_dim; i++){
      if (phys_mapped[3*i+0] == 0 ||
        phys_mapped[3*i+1] == 0 ||
        phys_mapped[3*i+2] == 0){
        /*ASSERT((phys_mapped[3*i+0] == 0 && phys_mapped[3*i+1] == 0) ||
        (phys_mapped[3*i+0] == 0 && phys_mapped[3*i+2] == 0) ||
        (phys_mapped[3*i+1] == 0 && phys_mapped[3*i+2] == 0));*/
        need_rep = 1;
        break;
      }
    }
    if (need_rep){
      if (global_comm.rank == 0)
        DPRINTF(2,"Replicating tensor\n");

      ctr_replicate * rctr = new ctr_replicate(this, phys_mapped, blk_sz_A, blk_sz_B, blk_sz_C);
      if (is_top){
        hctr = rctr;
        is_top = 0;
      } else {
        *rec_ctr = rctr;
      }
      rec_ctr = &rctr->rec_ctr;
    }

  //#ifdef OFFLOAD
    int total_iter = 1;
    int upload_phase_A = 1;
    int upload_phase_B = 1;
    int download_phase_C = 1;
  //#endif
    nvirt = 1;

    ctr_2d_general * bottom_ctr_gen = NULL;
  /*  if (nvirt_all != NULL)
      *nvirt_all = 1;*/
    for (i=0; i<num_tot; i++){
      virt_dim[i] = 1;
      i_A = idx_arr[3*i+0];
      i_B = idx_arr[3*i+1];
      i_C = idx_arr[3*i+2];
      /* If this index belongs to exactly two tensors */
      if ((i_A != -1 && i_B != -1 && i_C == -1) ||
          (i_A != -1 && i_B == -1 && i_C != -1) ||
          (i_A == -1 && i_B != -1 && i_C != -1)) {
        ctr_2d_general * ctr_gen = new ctr_2d_general(this);
  #ifdef OFFLOAD
        ctr_gen->alloc_host_buf = false;
  #endif
        int is_built = 0;
        if (i_A == -1){
          is_built = ctr_2d_gen_build(is_used,
                                      global_comm,
                                      i,
                                      virt_dim,
                                      ctr_gen->edge_len,
                                      total_iter,
                                      A,
                                      i_A,
                                      ctr_gen->cdt_A,
                                      ctr_gen->ctr_lda_A,
                                      ctr_gen->ctr_sub_lda_A,
                                      ctr_gen->move_A,
                                      blk_len_A,
                                      blk_sz_A,
                                      virt_blk_len_A,
                                      upload_phase_A,
                                      B,
                                      i_B,
                                      ctr_gen->cdt_B,
                                      ctr_gen->ctr_lda_B,
                                      ctr_gen->ctr_sub_lda_B,
                                      ctr_gen->move_B,
                                      blk_len_B,
                                      blk_sz_B,
                                      virt_blk_len_B,
                                      upload_phase_B,
                                      C,
                                      i_C,
                                      ctr_gen->cdt_C,
                                      ctr_gen->ctr_lda_C,
                                      ctr_gen->ctr_sub_lda_C,
                                      ctr_gen->move_C,
                                      blk_len_C,
                                      blk_sz_C,
                                      virt_blk_len_C,
                                      download_phase_C);
        }
        if (i_B == -1){
          is_built = ctr_2d_gen_build(is_used,
                                      global_comm,
                                      i,
                                      virt_dim,
                                      ctr_gen->edge_len,
                                      total_iter,
                                      B,
                                      i_B,
                                      ctr_gen->cdt_B,
                                      ctr_gen->ctr_lda_B,
                                      ctr_gen->ctr_sub_lda_B,
                                      ctr_gen->move_B,
                                      blk_len_B,
                                      blk_sz_B,
                                      virt_blk_len_B,
                                      upload_phase_B,
                                      C,
                                      i_C,
                                      ctr_gen->cdt_C,
                                      ctr_gen->ctr_lda_C,
                                      ctr_gen->ctr_sub_lda_C,
                                      ctr_gen->move_C,
                                      blk_len_C,
                                      blk_sz_C,
                                      virt_blk_len_C,
                                      download_phase_C,
                                      A,
                                      i_A,
                                      ctr_gen->cdt_A,
                                      ctr_gen->ctr_lda_A,
                                      ctr_gen->ctr_sub_lda_A,
                                      ctr_gen->move_A,
                                      blk_len_A,
                                      blk_sz_A,
                                      virt_blk_len_A,
                                      upload_phase_A);
        }
        if (i_C == -1){
          is_built = ctr_2d_gen_build(is_used,
                                      global_comm,
                                      i,
                                      virt_dim,
                                      ctr_gen->edge_len,
                                      total_iter,
                                      C,
                                      i_C,
                                      ctr_gen->cdt_C,
                                      ctr_gen->ctr_lda_C,
                                      ctr_gen->ctr_sub_lda_C,
                                      ctr_gen->move_C,
                                      blk_len_C,
                                      blk_sz_C,
                                      virt_blk_len_C,
                                      download_phase_C,
                                      A,
                                      i_A,
                                      ctr_gen->cdt_A,
                                      ctr_gen->ctr_lda_A,
                                      ctr_gen->ctr_sub_lda_A,
                                      ctr_gen->move_A,
                                      blk_len_A,
                                      blk_sz_A,
                                      virt_blk_len_A,
                                      upload_phase_A,
                                      B,
                                      i_B,
                                      ctr_gen->cdt_B,
                                      ctr_gen->ctr_lda_B,
                                      ctr_gen->ctr_sub_lda_B,
                                      ctr_gen->move_B,
                                      blk_len_B,
                                      blk_sz_B,
                                      virt_blk_len_B,
                                      upload_phase_B);
        }
        if (is_built){
          if (is_top){
            hctr = ctr_gen;
            is_top = 0;
          } else {
            *rec_ctr = ctr_gen;
          }
          if (bottom_ctr_gen == NULL)
            bottom_ctr_gen = ctr_gen;
          rec_ctr = &ctr_gen->rec_ctr;
        } else {
          ctr_gen->rec_ctr = NULL;
          delete ctr_gen;
        }
      } else {
        if (i_A != -1){
          map = &A->edge_map[i_A];
          while (map->has_child) map = map->child;
          if (map->type == VIRTUAL_MAP)
            virt_dim[i] = map->np;
        } else if (i_B != -1){
          map = &B->edge_map[i_B];
          while (map->has_child) map = map->child;
          if (map->type == VIRTUAL_MAP)
            virt_dim[i] = map->np;
        } else if (i_C != -1){
          map = &C->edge_map[i_C];
          while (map->has_child) map = map->child;
          if (map->type == VIRTUAL_MAP)
            virt_dim[i] = map->np;
        }
      }
      /*if (sA && i_A != -1){
        nvirt = virt_dim[i]/str_A->strip_dim[i_A];
      } else if (sB && i_B != -1){
        nvirt = virt_dim[i]/str_B->strip_dim[i_B];
      } else if (sC && i_C != -1){
        nvirt = virt_dim[i]/str_C->strip_dim[i_C];
      }*/
      
      nvirt = nvirt * virt_dim[i];
    }
    if (nvirt_all != NULL)
      *nvirt_all = nvirt;
    bool do_offload = false;
  #ifdef OFFLOAD
    if ((!is_custom || func->has_off_gemm) && is_inner > 0 && (is_custom || C->sr->is_offloadable())){
      do_offload = true;
      if (bottom_ctr_gen != NULL)
        bottom_ctr_gen->alloc_host_buf = true;
      ctr_offload * ctroff = new ctr_offload(this, blk_sz_A, blk_sz_B, blk_sz_C, total_iter, upload_phase_A, upload_phase_B, download_phase_C);
      if (is_top){
        hctr = ctroff;
        is_top = 0;
      } else {
        *rec_ctr = ctroff;
      }
      rec_ctr = &ctroff->rec_ctr;
    }
  #endif


    ASSERT(blk_sz_A >= vrt_sz_A);
    ASSERT(blk_sz_B >= vrt_sz_B);
    ASSERT(blk_sz_C >= vrt_sz_C);
    /* Multiply over virtual sub-blocks */
    if (nvirt > 1){
      ctr_virt * ctrv = new ctr_virt(this, num_tot, virt_dim, vrt_sz_A, vrt_sz_B, vrt_sz_C);
      if (is_top) {
        hctr = ctrv;
        is_top = 0;
      } else {
        *rec_ctr = ctrv;
      }
      rec_ctr = &ctrv->rec_ctr;
    } else
      CTF_int::cdealloc(virt_dim);


    iparam inp_cpy;
    if (inner_params != NULL)
      inp_cpy = *inner_params;
    inp_cpy.offload = do_offload;

    seq_tsr_ctr * ctrseq = new seq_tsr_ctr(this, is_inner, &inp_cpy, virt_blk_len_A, virt_blk_len_B, virt_blk_len_C, vrt_sz_C);
    if (is_top) {
      hctr = ctrseq;
      is_top = 0;
    } else {
      *rec_ctr = ctrseq;
    }

/*    hctr->beta = this->beta;
    hctr->A    = A->data;
    hctr->B    = B->data;
    hctr->C    = C->data;*/
  /*  if (global_comm.rank == 0){
      int64_t n,m,k;
      dtype old_flops;
      dtype new_flops;
      ggg_sym_nmk(A->order, A->pad_edge_len, idx_A, A->sym,
      B->order, B->pad_edge_len, idx_B, B->sym,
      C->order, &n, &m, &k);
      old_flops = 2.0*(dtype)n*(dtype)m*(dtype)k;
      new_flops = A->calc_nvirt();
      new_flops *= B->calc_nvirt();
      new_flops *= C->calc_nvirt();
      new_flops *= global_comm.np;
      new_flops = sqrt(new_flops);
      new_flops *= global_comm.np;
      ggg_sym_nmk(A->order, virt_blk_len_A, idx_A, A->sym,
      B->order, virt_blk_len_B, idx_B, B->sym,
      C->order, &n, &m, &k);
      printf("Each subcontraction is a " PRId64 " by " PRId64 " by " PRId64 " DGEMM performing %E flops\n",n,m,k,
        2.0*(dtype)n*(dtype)m*(dtype)k);
      new_flops *= 2.0*(dtype)n*(dtype)m*(dtype)k;
      printf("Contraction performing %E flops rather than %E, a factor of %lf more flops due to padding\n",
        new_flops, old_flops, new_flops/old_flops);

    }*/

    CTF_int::cdealloc(idx_arr);
    CTF_int::cdealloc(blk_len_A);
    CTF_int::cdealloc(blk_len_B);
    CTF_int::cdealloc(blk_len_C);

    return hctr;
  }


  ctr * contraction::construct_sparse_ctr(int            is_inner,
                                          iparam const * inner_params,
                                          int *          nvirt_all,
                                          int            is_used,
                                          int const *    phys_mapped){
    int num_tot, i, i_A, i_B, i_C, nphys_dim, is_top, nvirt;
    int * idx_arr, * virt_dim;
    int64_t blk_sz_A, blk_sz_B, blk_sz_C;
    int64_t vrt_sz_A, vrt_sz_B, vrt_sz_C;
    int * blk_len_A, * virt_blk_len_A, * blk_len_B;
    int * virt_blk_len_B, * blk_len_C, * virt_blk_len_C;
    mapping * map;
    spctr * hctr = NULL;
    spctr ** rec_ctr = NULL;
    ASSERT(A->wrld->cdt.cm == B->wrld->cdt.cm && B->wrld->cdt.cm == C->wrld->cdt.cm);
    World * wrld = A->wrld;
    CommData global_comm = wrld->cdt;

    is_top = 1;
    nphys_dim = A->topo->order;

    TAU_FSTART(construct_contraction);

    inv_idx(A->order, idx_A,
            B->order, idx_B,
            C->order, idx_C,
            &num_tot, &idx_arr);

    nphys_dim = A->topo->order;

    CTF_int::alloc_ptr(sizeof(int)*A->order, (void**)&virt_blk_len_A);
    CTF_int::alloc_ptr(sizeof(int)*B->order, (void**)&virt_blk_len_B);
    CTF_int::alloc_ptr(sizeof(int)*C->order, (void**)&virt_blk_len_C);

    CTF_int::alloc_ptr(sizeof(int)*A->order, (void**)&blk_len_A);
    CTF_int::alloc_ptr(sizeof(int)*B->order, (void**)&blk_len_B);
    CTF_int::alloc_ptr(sizeof(int)*C->order, (void**)&blk_len_C);
    CTF_int::alloc_ptr(sizeof(int)*num_tot, (void**)&virt_dim);

    /* Determine the block dimensions of each local subtensor */
    blk_sz_A = A->size;
    blk_sz_B = B->size;
    blk_sz_C = C->size;
    calc_dim(A->order, blk_sz_A, A->pad_edge_len, A->edge_map,
             &vrt_sz_A, virt_blk_len_A, blk_len_A);
    calc_dim(B->order, blk_sz_B, B->pad_edge_len, B->edge_map,
             &vrt_sz_B, virt_blk_len_B, blk_len_B);
    calc_dim(C->order, blk_sz_C, C->pad_edge_len, C->edge_map,
             &vrt_sz_C, virt_blk_len_C, blk_len_C);

    if (!is_inner){
      if (A->is_sparse && A->wrld->np > 1){
        spctr_pin_keys * skctr = new spctr_pin_keys(this, 0);
        if (is_top){
          hctr = skctr;
          is_top = 0;
        } else {
          *rec_ctr = skctr;
        }
        rec_ctr = &skctr->rec_ctr;
      }
  
      if (B->is_sparse && B->wrld->np > 1){
        spctr_pin_keys * skctr = new spctr_pin_keys(this, 1);
        if (is_top){
          hctr = skctr;
          is_top = 0;
        } else {
          *rec_ctr = skctr;
        }
        rec_ctr = &skctr->rec_ctr;
      }
  
      if (C->is_sparse && C->wrld->np > 1){
        spctr_pin_keys * skctr = new spctr_pin_keys(this, 1);
        if (is_top){
          hctr = skctr;
          is_top = 0;
        } else {
          *rec_ctr = skctr;
        }
        rec_ctr = &skctr->rec_ctr;
      }
    }


    bool need_rep = 0;
    for (i=0; i<nphys_dim; i++){
      if (phys_mapped[3*i+0] == 0 ||
        phys_mapped[3*i+1] == 0 ||
        phys_mapped[3*i+2] == 0){
        /*ASSERT((phys_mapped[3*i+0] == 0 && phys_mapped[3*i+1] == 0) ||
        (phys_mapped[3*i+0] == 0 && phys_mapped[3*i+2] == 0) ||
        (phys_mapped[3*i+1] == 0 && phys_mapped[3*i+2] == 0));*/
        need_rep = 1;
        break;
      }
    }
    if (need_rep){
      if (global_comm.rank == 0)
        DPRINTF(2,"Replicating tensor\n");

      spctr_replicate * rctr = new spctr_replicate(this, phys_mapped, blk_sz_A, blk_sz_B, blk_sz_C);
      if (is_top){
        hctr = rctr;
        is_top = 0;
      } else {
        *rec_ctr = rctr;
      }
      rec_ctr = &rctr->rec_ctr;
    }


  //#ifdef OFFLOAD
    int total_iter = 1;
    int upload_phase_A = 1;
    int upload_phase_B = 1;
    int download_phase_C = 1;
  //#endif
    nvirt = 1;


    spctr_2d_general * bottom_ctr_gen = NULL;

    int spvirt_blk_len_A[A->order];
    if (A->is_sparse){
      blk_sz_A = A->calc_nvirt();
      for (int a=0; a<A->order; a++){
        blk_len_A[a] = A->edge_map[a].calc_phase()/A->edge_map[a].calc_phys_phase();
      }
      std::fill(spvirt_blk_len_A, spvirt_blk_len_A+A->order, 1);
    } else 
      memcpy(spvirt_blk_len_A, virt_blk_len_A, sizeof(int)*A->order);
    int spvirt_blk_len_B[B->order];
    if (B->is_sparse){
      blk_sz_B = B->calc_nvirt();
      for (int a=0; a<B->order; a++){
        blk_len_B[a] = B->edge_map[a].calc_phase()/B->edge_map[a].calc_phys_phase();
      }
      std::fill(spvirt_blk_len_B, spvirt_blk_len_B+B->order, 1);
    } else 
      memcpy(spvirt_blk_len_B, virt_blk_len_B, sizeof(int)*B->order);
    int spvirt_blk_len_C[C->order];
    if (C->is_sparse){
      blk_sz_C = C->calc_nvirt();
      for (int a=0; a<C->order; a++){
        blk_len_C[a] = C->edge_map[a].calc_phase()/C->edge_map[a].calc_phys_phase();
      }
      std::fill(spvirt_blk_len_C, spvirt_blk_len_C+C->order, 1);
    } else 
      memcpy(spvirt_blk_len_C, virt_blk_len_C, sizeof(int)*C->order);

    for (i=0; i<num_tot; i++){
      virt_dim[i] = 1;
      i_A = idx_arr[3*i+0];
      i_B = idx_arr[3*i+1];
      i_C = idx_arr[3*i+2];
      /* If this index belongs to exactly two tensors */
      if ((i_A != -1 && i_B != -1 && i_C == -1) ||
          (i_A != -1 && i_B == -1 && i_C != -1) ||
          (i_A == -1 && i_B != -1 && i_C != -1)) {
        spctr_2d_general * ctr_gen = new spctr_2d_general(this);
  #ifdef OFFLOAD
        ctr_gen->alloc_host_buf = false;
  #endif
        int is_built = 0;
        if (i_A == -1){
          is_built = ctr_2d_gen_build(is_used,
                                      global_comm,
                                      i,
                                      virt_dim,
                                      ctr_gen->edge_len,
                                      total_iter,
                                      A,
                                      i_A,
                                      ctr_gen->cdt_A,
                                      ctr_gen->ctr_lda_A,
                                      ctr_gen->ctr_sub_lda_A,
                                      ctr_gen->move_A,
                                      blk_len_A,
                                      blk_sz_A,
                                      spvirt_blk_len_A,
                                      upload_phase_A,
                                      B,
                                      i_B,
                                      ctr_gen->cdt_B,
                                      ctr_gen->ctr_lda_B,
                                      ctr_gen->ctr_sub_lda_B,
                                      ctr_gen->move_B,
                                      blk_len_B,
                                      blk_sz_B,
                                      spvirt_blk_len_B,
                                      upload_phase_B,
                                      C,
                                      i_C,
                                      ctr_gen->cdt_C,
                                      ctr_gen->ctr_lda_C,
                                      ctr_gen->ctr_sub_lda_C,
                                      ctr_gen->move_C,
                                      blk_len_C,
                                      blk_sz_C,
                                      spvirt_blk_len_C,
                                      download_phase_C);
        }
        if (i_B == -1){
          is_built = ctr_2d_gen_build(is_used,
                                      global_comm,
                                      i,
                                      virt_dim,
                                      ctr_gen->edge_len,
                                      total_iter,
                                      B,
                                      i_B,
                                      ctr_gen->cdt_B,
                                      ctr_gen->ctr_lda_B,
                                      ctr_gen->ctr_sub_lda_B,
                                      ctr_gen->move_B,
                                      blk_len_B,
                                      blk_sz_B,
                                      spvirt_blk_len_B,
                                      upload_phase_B,
                                      C,
                                      i_C,
                                      ctr_gen->cdt_C,
                                      ctr_gen->ctr_lda_C,
                                      ctr_gen->ctr_sub_lda_C,
                                      ctr_gen->move_C,
                                      blk_len_C,
                                      blk_sz_C,
                                      spvirt_blk_len_C,
                                      download_phase_C,
                                      A,
                                      i_A,
                                      ctr_gen->cdt_A,
                                      ctr_gen->ctr_lda_A,
                                      ctr_gen->ctr_sub_lda_A,
                                      ctr_gen->move_A,
                                      blk_len_A,
                                      blk_sz_A,
                                      spvirt_blk_len_A,
                                      upload_phase_A);
        }
        if (i_C == -1){
          is_built = ctr_2d_gen_build(is_used,
                                      global_comm,
                                      i,
                                      virt_dim,
                                      ctr_gen->edge_len,
                                      total_iter,
                                      C,
                                      i_C,
                                      ctr_gen->cdt_C,
                                      ctr_gen->ctr_lda_C,
                                      ctr_gen->ctr_sub_lda_C,
                                      ctr_gen->move_C,
                                      blk_len_C,
                                      blk_sz_C,
                                      spvirt_blk_len_C,
                                      download_phase_C,
                                      A,
                                      i_A,
                                      ctr_gen->cdt_A,
                                      ctr_gen->ctr_lda_A,
                                      ctr_gen->ctr_sub_lda_A,
                                      ctr_gen->move_A,
                                      blk_len_A,
                                      blk_sz_A,
                                      spvirt_blk_len_A,
                                      upload_phase_A,
                                      B,
                                      i_B,
                                      ctr_gen->cdt_B,
                                      ctr_gen->ctr_lda_B,
                                      ctr_gen->ctr_sub_lda_B,
                                      ctr_gen->move_B,
                                      blk_len_B,
                                      blk_sz_B,
                                      spvirt_blk_len_B,
                                      upload_phase_B);
        }
        ctr_gen->dns_vrt_sz_A = vrt_sz_A;
        ctr_gen->dns_vrt_sz_B = vrt_sz_B;
        ctr_gen->dns_vrt_sz_C = vrt_sz_C;
        if (is_built){
          if (is_top){
            hctr = ctr_gen;
            is_top = 0;
          } else {
            *rec_ctr = ctr_gen;
          }
          if (bottom_ctr_gen == NULL)
            bottom_ctr_gen = ctr_gen;
          rec_ctr = &ctr_gen->rec_ctr;
        } else {
          ctr_gen->rec_ctr = NULL;
          delete ctr_gen;
        }
      } else {
        if (i_A != -1){
          map = &A->edge_map[i_A];
          while (map->has_child) map = map->child;
          if (map->type == VIRTUAL_MAP)
            virt_dim[i] = map->np;
        } else if (i_B != -1){
          map = &B->edge_map[i_B];
          while (map->has_child) map = map->child;
          if (map->type == VIRTUAL_MAP)
            virt_dim[i] = map->np;
        } else if (i_C != -1){
          map = &C->edge_map[i_C];
          while (map->has_child) map = map->child;
          if (map->type == VIRTUAL_MAP)
            virt_dim[i] = map->np;
        }
      }
      /*if (sA && i_A != -1){
        nvirt = virt_dim[i]/str_A->strip_dim[i_A];
      } else if (sB && i_B != -1){
        nvirt = virt_dim[i]/str_B->strip_dim[i_B];
      } else if (sC && i_C != -1){
        nvirt = virt_dim[i]/str_C->strip_dim[i_C];
      }*/
      
      nvirt = nvirt * virt_dim[i];
    }

    if (nvirt_all != NULL)
      *nvirt_all = nvirt;

    ASSERT(blk_sz_A >= 1);
    ASSERT(blk_sz_B >= 1);
    ASSERT(blk_sz_C >= 1);

    bool do_offload = false;
  #ifdef OFFLOAD
    //if ((!is_custom || func->has_off_gemm) && is_inner > 0 && (is_custom || C->sr->is_offloadable())){
    if (is_custom && func->has_off_gemm){
      do_offload = true;
      if (bottom_ctr_gen != NULL)
        bottom_ctr_gen->alloc_host_buf = true;
      spctr_offload * ctroff = new spctr_offload(this, blk_sz_A, blk_sz_B, blk_sz_C, total_iter, upload_phase_A, upload_phase_B, download_phase_C);
      if (is_top){
        hctr = ctroff;
        is_top = 0;
      } else {
        *rec_ctr = ctroff;
      }
      rec_ctr = &ctroff->rec_ctr;
    }
  #endif


    /* Multiply over virtual sub-blocks */
    if (nvirt > 1){
      spctr_virt * ctrv = new spctr_virt(this, num_tot, virt_dim, vrt_sz_A, vrt_sz_B, vrt_sz_C);
      if (is_top) {
        hctr = ctrv;
        is_top = 0;
      } else {
        *rec_ctr = ctrv;
      }
      rec_ctr = &ctrv->rec_ctr;
    } else
      CTF_int::cdealloc(virt_dim);

    int krnl_type = -1;
    if (is_inner){
      ASSERT(!(!A->is_sparse && (B->is_sparse || C->is_sparse)));
      ASSERT(!(C->is_sparse && (!B->is_sparse || !A->is_sparse)));
      if (A->is_sparse && !B->is_sparse && !C->is_sparse){
        if (is_custom || !A->sr->has_coo_ker) krnl_type = 2;
        else krnl_type = 1;
      } 
      if (A->is_sparse && B->is_sparse && !C->is_sparse){
        krnl_type = 3;
      }
      if (A->is_sparse && B->is_sparse && C->is_sparse){
        krnl_type = 4;
      }
    } else {
      // FIXME: currently this type of contraction cannot be done with sparse tensors
      ASSERT(!B->is_sparse && !C->is_sparse);
      assert(!B->is_sparse && !C->is_sparse);

      krnl_type = 0;
    }


    iparam inp_cpy;
    if (inner_params != NULL)
      inp_cpy = *inner_params;
    inp_cpy.offload = do_offload;

    seq_tsr_spctr * ctrseq;
    if (C->is_sparse) 
      ctrseq = new seq_tsr_spctr(this, krnl_type, &inp_cpy, virt_blk_len_A, virt_blk_len_B, virt_blk_len_C, 0);
    else
      ctrseq = new seq_tsr_spctr(this, krnl_type, &inp_cpy, virt_blk_len_A, virt_blk_len_B, virt_blk_len_C, vrt_sz_C);
    if (is_top) {
      hctr = ctrseq;
      is_top = 0;
    } else {
      *rec_ctr = ctrseq;
    }

    CTF_int::cdealloc(blk_len_A);
    CTF_int::cdealloc(blk_len_B);
    CTF_int::cdealloc(blk_len_C);
    CTF_int::cdealloc(idx_arr);

    return hctr;
  }

  ctr * contraction::construct_ctr(int            is_inner,
                                   iparam const * inner_params,
                                   int *          nvirt_all,
                                   int            is_used){
    int i;
    mapping * map;
    int * phys_mapped;

    int nphys_dim = A->topo->order;
  
    CTF_int::alloc_ptr(sizeof(int)*nphys_dim*3, (void**)&phys_mapped);
    memset(phys_mapped, 0, sizeof(int)*nphys_dim*3);

    for (i=0; i<A->order; i++){
      map = &A->edge_map[i];
      if (map->type == PHYSICAL_MAP){
        phys_mapped[3*map->cdt+0] = 1;
      }
      while (map->has_child) {
        map = map->child;
        if (map->type == PHYSICAL_MAP){
          phys_mapped[3*map->cdt+0] = 1;
        }
      }
    }
    for (i=0; i<B->order; i++){
      map = &B->edge_map[i];
      if (map->type == PHYSICAL_MAP){
        phys_mapped[3*map->cdt+1] = 1;
      }
      while (map->has_child) {
        map = map->child;
        if (map->type == PHYSICAL_MAP){
          phys_mapped[3*map->cdt+1] = 1;
        }
      }
    }
    for (i=0; i<C->order; i++){
      map = &C->edge_map[i];
      if (map->type == PHYSICAL_MAP){
        phys_mapped[3*map->cdt+2] = 1;
      }
      while (map->has_child) {
        map = map->child;
        if (map->type == PHYSICAL_MAP){
          phys_mapped[3*map->cdt+2] = 1;
        }
      }
    }
    ctr * hctr;
    if (is_sparse()){
      hctr = construct_sparse_ctr(is_inner, inner_params, nvirt_all, is_used, phys_mapped);
    } else {
      hctr = construct_dense_ctr(is_inner, inner_params, nvirt_all, is_used, phys_mapped);
    }
    CTF_int::cdealloc(phys_mapped);
    TAU_FSTOP(construct_contraction);
    return hctr;
  }

  int contraction::contract(){
    int stat;
    ctr * ctrf;
    CommData global_comm = C->wrld->cdt;

    if (A->has_zero_edge_len || B->has_zero_edge_len
        || C->has_zero_edge_len){
      if (!C->sr->isequal(beta,C->sr->mulid()) && !C->has_zero_edge_len){ 
        int * new_idx_C; 
        int num_diag = 0;
        new_idx_C = (int*)CTF_int::alloc(sizeof(int)*C->order);
        for (int i=0; i<C->order; i++){
          new_idx_C[i]=i-num_diag;
          for (int j=0; j<i; j++){
            if (idx_C[i] == idx_C[j]){
              new_idx_C[i]=j-num_diag;
              num_diag++;
              break;
            }
          }
        }
        scaling scl = scaling(C, new_idx_C, beta);
        scl.execute();
        CTF_int::cdealloc(new_idx_C);
      }
      return SUCCESS;
    }
    //FIXME: create these tensors without home
    if (A == B || A == C){
      tensor * new_tsr = new tensor(A);
      contraction new_ctr = contraction(*this);
      new_ctr.A = new_tsr;
      stat = new_ctr.contract();
      delete new_tsr;
      return stat;
    }
    if (B == C){
      tensor * new_tsr = new tensor(B);
      contraction new_ctr = contraction(*this);
      new_ctr.B = new_tsr;
      stat = new_ctr.contract();
      delete new_tsr;
      return stat;
    }
//    ASSERT(!C->is_sparse);
    if (B->is_sparse && !A->is_sparse){
//      ASSERT(!A->is_sparse);
      //FIXME ASSERT that commitative
      contraction CBA(B,idx_B,A,idx_A,alpha,C,idx_C,beta,func);
      CBA.contract();
      return SUCCESS;
    }
    //FIXME: was putting indices of A at the end here before 
/*    if (A->is_sparse){
      //bool A_inds_ordered = true;
      //for (int i=1; i<A->order; i++){
      //  if (idx_A[i] < idx_A[i-1]) A_inds_ordered = false;
      //}
      int new_idx_A[A->order];
      int new_idx_B[B->order];
      int new_idx_C[C->order];

      int num_tot, * idx_arr;
      inv_idx(A->order, idx_A,
              B->order, idx_B,
              C->order, idx_C,
              &num_tot, &idx_arr);
      bool used[num_tot];
      memset(used,0,sizeof(bool)*num_tot);
      for (int i=0; i<num_tot; i++){
        int la=-2;
        int ila=-1;
        for (int j=num_tot-1; j>=0; j--){
          if (used[j] == 0 && idx_arr[3*j]>la){
            ila = j;
            la = idx_arr[3*j];
          }
        }
        ASSERT(ila>=0);
        used[ila] = 1;
        if (idx_arr[3*ila] != -1) 
          new_idx_A[idx_arr[3*ila]]=num_tot-i-1;
        if (idx_arr[3*ila+1] != -1) 
          new_idx_B[idx_arr[3*ila+1]]=num_tot-i-1;
        if (idx_arr[3*ila+2] != -1) 
          new_idx_C[idx_arr[3*ila+2]]=num_tot-i-1;
      }
      cdealloc(idx_arr);
      bool is_chngd = false;
      for (int i=0; i<A->order; i++){
        if (idx_A[i] != new_idx_A[i]) is_chngd=true;
      }
      for (int i=0; i<B->order; i++){
        if (idx_B[i] != new_idx_B[i]) is_chngd=true;
      }
      for (int i=0; i<C->order; i++){
        if (idx_C[i] != new_idx_C[i]) is_chngd=true;
      }
      if (is_chngd){
        contraction CBA(A,new_idx_A,B,new_idx_B,alpha,C,new_idx_C,beta,func);
        CBA.contract();
        return SUCCESS;
      }
      
    }*/


  #if DEBUG >= 1 //|| VERBOSE >= 1)
//    if (global_comm.rank == 0)
  //    printf("Contraction permutation:\n");
    print();
  #endif

    TAU_FSTART(contract);

    TAU_FSTART(prescale_operands);
    prescale_operands();
    TAU_FSTOP(prescale_operands);
  #if 0 //VERIFY
    int64_t nsA, nsB;
    int64_t nA, nB, nC, up_nC;
    dtype * sA, * sB, * ans_C;
    dtype * uA, * uB, * uC;
    dtype * up_C, * up_ans_C, * pup_C;
    int order_A, order_B, order_C, i, pass;
    int * edge_len_A, * edge_len_B, * edge_len_C;
    int * sym_A, * sym_B, * sym_C;
    int * sym_tmp;
    stat = allread_tsr(type->tid_A, &nsA, &sA);
    assert(stat == SUCCESS);

    stat = allread_tsr(type->tid_B, &nsB, &sB);
    assert(stat == SUCCESS);

    stat = allread_tsr(type->tid_C, &nC, &ans_C);
    assert(stat == SUCCESS);
  #endif
    /* Check if the current tensor mappings can be contracted on */
    /*fseq_tsr_ctr fftsr=ftsr;
    if (ftsr.func_ptr == NULL){
      fftsr.func_ptr = &sym_seq_ctr_ref;
  #ifdef OFFLOAD
      fftsr.is_offloadable = 0;
  #endif
    }*/

  #ifdef PROFILE
    TAU_FSTART(pre_map_barrier);
    MPI_Barrier(global_comm.cm);
    TAU_FSTOP(pre_map_barrier);
  #endif
  #if REDIST
    //stat = map_tensors(type, fftsr, felm, alpha, beta, &ctrf);
    stat = map(&ctrf);
    if (stat == ERROR) {
      printf("Failed to map tensors to physical grid\n");
      return ERROR;
    }
  #else
    if (check_mapping() != 0) {
      /* Construct the tensor algorithm we would like to use */
  #if DEBUG >= 1
      if (global_comm.rank == 0)
        printf("Keeping mappings:\n");
  #endif
    } else {
  #if DEBUG >= 1
      if (global_comm.rank == 0){
        printf("Initial mappings are unsuitable mappings:\n");
        A->print_map();
        B->print_map();
        C->print_map();
      }
  #endif
    } 
    stat = map(&ctrf);
    if (stat == ERROR) {
      printf("Failed to map tensors to physical grid\n");
      return ERROR;
    }
#if (VERBOSE >= 1 || DEBUG >= 1)
    if (global_comm.rank == 0){
  /*    int64_t memuse=0;
      if (is_sparse())
        memuse = MAX(((spctr*)ctrf)->spmem_rec(nnz_frac_A,nnz_frac_B,nnz_frac_C), memuse);
      else
        memuse = MAX((int64_t)ctrf->mem_rec(), memuse);
      if (keep_map)
        printf("CTF: Contraction does not require redistribution, will use %E bytes per processor out of %E available memory and take an estimated of %E sec\n",
                (double)memuse,(double)proc_bytes_available(),ctrf->est_time_rec(1));
      else
        printf("CTF: Contraction will use new mapping, will use %E bytes per processor out of %E available memory and take an estimated of %E sec\n",
                (double)memuse,(double)proc_bytes_available(),ctrf->est_time_rec(1));*/
      A->print_map();
      B->print_map();
      C->print_map();
    }
#endif

  #ifdef PROFILE
    TAU_FSTART(pre_fold_barrier);
    MPI_Barrier(global_comm.cm);
    TAU_FSTOP(pre_fold_barrier);
  #endif
  #endif
    //ASSERT(check_mapping());
    bool is_inner = false;
  #if FOLD_TSR
    is_inner = can_fold();
    if (is_inner){
      iparam prm;
      TAU_FSTART(map_fold);
      prm = map_fold();
      TAU_FSTOP(map_fold);
      delete ctrf;
      ctrf = construct_ctr(1, &prm);
    } 
  #endif
  #if DEBUG >=2
  if (global_comm.rank == 0){
    ctrf->print();
  }
  #endif
  #if VERBOSE >= 2
  double dtt = MPI_Wtime();
  #endif
  #ifdef DEBUG
//    if (global_comm.rank == 0){
//      //DPRINTF(1,"[%d] performing contraction\n",
//        //  global_comm.rank);
//     // DPRINTF(1,"%E bytes of buffer space will be needed for this contraction\n",
//       // (double)ctrf->mem_rec());
//      printf("%E bytes needed, System memory = %E bytes total, %E bytes used, %E bytes available.\n",
//        (double)ctrf->mem_rec(),
//        (double)proc_bytes_total(),
//        (double)proc_bytes_used(),
//        (double)proc_bytes_available());
//    }
  #endif
  #if DEBUG >=2
    A->print_map();
    B->print_map();
    C->print_map();
  #endif
  //  stat = zero_out_padding(type->tid_A);
  //  stat = zero_out_padding(type->tid_B);
  #ifdef PROFILE
    TAU_FSTART(pre_ctr_func_barrier);
    MPI_Barrier(global_comm.cm);
    TAU_FSTOP(pre_ctr_func_barrier);
  #endif
    TAU_FSTART(ctr_func);
    /* Invoke the contraction algorithm */
    A->topo->activate();
    if (is_sparse()){
      int64_t * size_blk_A = NULL;
      int64_t * size_blk_B = NULL;
      int64_t * size_blk_C = NULL;
      char * data_A;
      char * data_B;
      char * data_C;
      if (!is_inner){
        data_A = A->data;
        data_B = B->data;
        data_C = C->data;
        if (A->nnz_blk != NULL){
          alloc_ptr(A->calc_nvirt()*sizeof(int64_t), (void**)&size_blk_A);
          for (int i=0; i<A->calc_nvirt(); i++){
            size_blk_A[i] = A->nnz_blk[i]*A->sr->pair_size();
          }
        }
        if (B->nnz_blk != NULL){
          alloc_ptr(B->calc_nvirt()*sizeof(int64_t), (void**)&size_blk_B);
          for (int i=0; i<B->calc_nvirt(); i++){
            size_blk_B[i] = B->nnz_blk[i]*B->sr->pair_size();
          }
        }
        if (C->nnz_blk != NULL){
          alloc_ptr(C->calc_nvirt()*sizeof(int64_t), (void**)&size_blk_C);
          for (int i=0; i<C->calc_nvirt(); i++){
            size_blk_C[i] = C->nnz_blk[i]*C->sr->pair_size();
          }
        }
      } else {
        if (A->is_sparse) data_A = A->rec_tsr->data;
        else              data_A = A->data;
        if (B->is_sparse) data_B = B->rec_tsr->data;
        else              data_B = B->data;
        if (C->is_sparse) data_C = C->rec_tsr->data;
        else              data_C = C->data;
        size_blk_A = A->rec_tsr->nnz_blk;
        size_blk_B = B->rec_tsr->nnz_blk;
        size_blk_C = C->rec_tsr->nnz_blk;
      }

      ((spctr*)ctrf)->run(data_A, A->calc_nvirt(), size_blk_A,
                          data_B, B->calc_nvirt(), size_blk_B,
                          data_C, C->calc_nvirt(), size_blk_C,
                          data_C);
      if (C->is_sparse){
        if (!is_inner){
          if (data_C != C->data) {
            cdealloc(C->data);
            C->data = data_C;
          }
          for (int i=0; i<C->calc_nvirt(); i++){
            C->nnz_blk[i] = size_blk_C[i]/C->sr->pair_size();
          }
        } else {
          if (C->rec_tsr->data != data_C){
            cdealloc(C->rec_tsr->data);
            C->rec_tsr->data = data_C;
          }
        }
      }

      if (!is_inner){
        if (size_blk_A != NULL) cdealloc(size_blk_A);
        if (size_blk_B != NULL) cdealloc(size_blk_B);
        if (size_blk_C != NULL) cdealloc(size_blk_C);
      }
    } else
      ctrf->run(A->data, B->data, C->data);
    A->topo->deactivate();

  #ifdef PROFILE
    TAU_FSTART(post_ctr_func_barrier);
    MPI_Barrier(global_comm.cm);
    TAU_FSTOP(post_ctr_func_barrier);
  #endif
    TAU_FSTOP(ctr_func);
    C->unfold(1);
  #ifndef SEQ
    if (C->is_cyclic)
      stat = C->zero_out_padding();
  #endif
    A->unfold();
    B->unfold();
  #if VERBOSE >= 2
    if (A->wrld->rank == 0){
      VPRINTF(2, "Contraction permutation completed in %lf sec.\n",MPI_Wtime()-dtt);
    }
  #endif


  #if 0 //VERIFY
    stat = allread_tsr(type->tid_A, &nA, &uA);
    assert(stat == SUCCESS);
    stat = get_tsr_info(type->tid_A, &order_A, &edge_len_A, &sym_A);
    assert(stat == SUCCESS);

    stat = allread_tsr(type->tid_B, &nB, &uB);
    assert(stat == SUCCESS);
    stat = get_tsr_info(type->tid_B, &order_B, &edge_len_B, &sym_B);
    assert(stat == SUCCESS);

    if (nsA != nA) { printf("nsA = " PRId64 ", nA = " PRId64 "\n",nsA,nA); ABORT; }
    if (nsB != nB) { printf("nsB = " PRId64 ", nB = " PRId64 "\n",nsB,nB); ABORT; }
    for (i=0; (int64_t)i<nA; i++){
      if (fabs(uA[i] - sA[i]) > 1.E-6){
        printf("A[i] = %lf, sA[i] = %lf\n", uA[i], sA[i]);
      }
    }
    for (i=0; (int64_t)i<nB; i++){
      if (fabs(uB[i] - sB[i]) > 1.E-6){
        printf("B[%d] = %lf, sB[%d] = %lf\n", i, uB[i], i, sB[i]);
      }
    }

    stat = allread_tsr(type->tid_C, &nC, &uC);
    assert(stat == SUCCESS);
    stat = get_tsr_info(type->tid_C, &order_C, &edge_len_C, &sym_C);
    assert(stat == SUCCESS);
    DEBUG_PRINTF("packed size of C is " PRId64 " (should be " PRId64 ")\n", nC,
      sy_packed_size(order_C, edge_len_C, sym_C));

    pup_C = (dtype*)CTF_int::alloc(nC*sizeof(dtype));

    cpy_sym_ctr(alpha,
          uA, order_A, edge_len_A, edge_len_A, sym_A, idx_A,
          uB, order_B, edge_len_B, edge_len_B, sym_B, idx_B,
          beta,
      ans_C, order_C, edge_len_C, edge_len_C, sym_C, idx_C);
    assert(stat == SUCCESS);

  #if ( DEBUG>=5)
    for (i=0; i<nC; i++){
  //    if (fabs(C[i]-ans_C[i]) > 1.E-6){
        printf("PACKED: C[%d] = %lf, ans_C[%d] = %lf\n",
         i, C[i], i, ans_C[i]);
  //     }
    }
  #endif

    punpack_tsr(uC, order_C, edge_len_C,
          sym_C, 1, &sym_tmp, &up_C);
    punpack_tsr(ans_C, order_C, edge_len_C,
          sym_C, 1, &sym_tmp, &up_ans_C);
    punpack_tsr(up_ans_C, order_C, edge_len_C,
          sym_C, 0, &sym_tmp, &pup_C);
    for (i=0; (int64_t)i<nC; i++){
      assert(fabs(pup_C[i] - ans_C[i]) < 1.E-6);
    }
    pass = 1;
    up_nC = 1;
    for (i=0; i<order_C; i++){ up_nC *= edge_len_C[i]; };

    for (i=0; i<(int)up_nC; i++){
      if (fabs((up_C[i]-up_ans_C[i])/up_ans_C[i]) > 1.E-6 &&
    fabs((up_C[i]-up_ans_C[i])) > 1.E-6){
        printf("C[%d] = %lf, ans_C[%d] = %lf\n",
         i, up_C[i], i, up_ans_C[i]);
        pass = 0;
      }
    }
    if (!pass) ABORT;

  #endif

    delete ctrf;

    TAU_FSTOP(contract);
    return SUCCESS;
  }


  int contraction::sym_contract(){
    int i;
    //int ** scl_idxs_C;
    //dtype * scl_alpha_C;
    int stat = SUCCESS;
    int * new_idx;
    int * map_A, * map_B, * map_C;
    tensor ** dstack_tsr_C;
    int ** dstack_map_C;
    int nst_C;
    std::vector<contraction> perm_types;
    std::vector<int> signs;
    char const * dbeta;
    ctr * ctrf;
    tensor * tnsr_A, * tnsr_B, * tnsr_C;
  
    bool is_cons = this->check_consistency();
    if (!is_cons) return ERROR;
  
    CommData global_comm = A->wrld->cdt;
  
    A->unfold();
    B->unfold();
    C->unfold();
    if (A->has_zero_edge_len || B->has_zero_edge_len
        || C->has_zero_edge_len){
      if (!C->sr->isequal(beta,C->sr->mulid()) && !C->has_zero_edge_len){ 
        int * new_idx_C; 
        int num_diag = 0;
        new_idx_C = (int*)CTF_int::alloc(sizeof(int)*C->order);
        for (int i=0; i<C->order; i++){
          new_idx_C[i]=i-num_diag;
          for (int j=0; j<i; j++){
            if (idx_C[i] == idx_C[j]){
              new_idx_C[i]=j-num_diag;
              num_diag++;
              break;
            }
          }
        }
        scaling scl = scaling(C, new_idx_C, beta);
        scl.execute();
        CTF_int::cdealloc(new_idx_C);
      }
      return SUCCESS;
    }

    int * new_idx_A, * new_idx_B, * new_idx_C;
    if (!is_custom || func->left_distributive){
      tensor * new_tsr_A = A->self_reduce(idx_A, &new_idx_A, B->order, idx_B, &new_idx_B, C->order, idx_C, &new_idx_C);
      if (new_tsr_A != A) {
        contraction ctr(new_tsr_A, new_idx_A, B, new_idx_B, alpha, C, new_idx_C, beta, func);
        ctr.execute();
        delete new_tsr_A;
        return SUCCESS;
      }
    }

    if (!is_custom || func->right_distributive){
      tensor * new_tsr_B = B->self_reduce(idx_B, &new_idx_B, A->order, idx_A, &new_idx_A, C->order, idx_C, &new_idx_C);
      if (new_tsr_B != B) {
        contraction ctr(A, new_idx_A, new_tsr_B, new_idx_B, alpha, C, new_idx_C, beta, func);
        ctr.execute();
        delete new_tsr_B;
        return SUCCESS;
      }
    }


    CTF_int::alloc_ptr(sizeof(int)*A->order,          (void**)&map_A);
    CTF_int::alloc_ptr(sizeof(int)*B->order,          (void**)&map_B);
    CTF_int::alloc_ptr(sizeof(int)*C->order,          (void**)&map_C);
    CTF_int::alloc_ptr(sizeof(int*)*C->order,         (void**)&dstack_map_C);
    CTF_int::alloc_ptr(sizeof(tensor*)*C->order,      (void**)&dstack_tsr_C);
    memcpy(map_A, idx_A, A->order*sizeof(int));
    memcpy(map_B, idx_B, B->order*sizeof(int));
    memcpy(map_C, idx_C, C->order*sizeof(int));

    tnsr_A = A;
    tnsr_B = B;
    tnsr_C = C;
    
    tensor * new_tsr;
    while (tnsr_A->extract_diag(map_A, 1, new_tsr, &new_idx) == SUCCESS){
      if (tnsr_A != A) delete tnsr_A;
      CTF_int::cdealloc(map_A);
      tnsr_A = new_tsr;
      map_A = new_idx;
    }
    while (tnsr_B->extract_diag(map_B, 1, new_tsr, &new_idx) == SUCCESS){
      if (tnsr_B != B) delete tnsr_B;
      CTF_int::cdealloc(map_B);
      tnsr_B = new_tsr;
      map_B = new_idx;
    }
    nst_C = 0;
    while (tnsr_C->extract_diag(map_C, 1, new_tsr, &new_idx) == SUCCESS){
      dstack_map_C[nst_C] = map_C;
      dstack_tsr_C[nst_C] = tnsr_C;
      nst_C++;
      tnsr_C = new_tsr;
      map_C = new_idx;
    }

    bivar_function const * fptr;
    if (is_custom) fptr = func;
    else fptr = NULL;

    contraction new_ctr = contraction(tnsr_A, map_A, tnsr_B, map_B, alpha, tnsr_C, map_C, beta, fptr);
    tnsr_A->unfold();
    tnsr_B->unfold();
    tnsr_C->unfold();
    /*if (ntid_A == ntid_B || ntid_A == ntid_C){*/
    if (tnsr_A == tnsr_C){
      tensor * nnew_tsr = new tensor(tnsr_A);
      contraction nnew_ctr = contraction(new_ctr);
      nnew_ctr.A = nnew_tsr;
      stat = nnew_ctr.sym_contract();
      delete nnew_tsr;
    } else if (tnsr_B == tnsr_C){
      tensor * nnew_tsr = new tensor(tnsr_B);
      contraction nnew_ctr = contraction(new_ctr);
      nnew_ctr.B = nnew_tsr;
      stat = nnew_ctr.sym_contract();
      delete nnew_tsr;
    } else {

      int sign = align_symmetric_indices(tnsr_A->order,
                                         new_ctr.idx_A,
                                         tnsr_A->sym,
                                         tnsr_B->order,
                                         new_ctr.idx_B,
                                         tnsr_B->sym,
                                         tnsr_C->order,
                                         new_ctr.idx_C,
                                         tnsr_C->sym);

      /*
       * Apply a factor of n! for each set of n symmetric indices which are contracted over
       */
      int ocfact = overcounting_factor(tnsr_A->order,
                                       new_ctr.idx_A,
                                       tnsr_A->sym,
                                       tnsr_B->order,
                                       new_ctr.idx_B,
                                       tnsr_B->sym,
                                       tnsr_C->order,
                                       new_ctr.idx_C,
                                       tnsr_C->sym);
      char const * align_alpha = alpha;
      if (sign != 1){
        char * u_align_alpha = (char*)alloc(tnsr_C->sr->el_size);
        if (sign == -1){
          tnsr_C->sr->addinv(alpha, u_align_alpha);
//          alpha = new_alpha;
        }
        align_alpha = u_align_alpha;
        //FIXME free new_alpha
      }

      char * oc_align_alpha = (char*)alloc(tnsr_C->sr->el_size);
      tnsr_C->sr->safecopy(oc_align_alpha, align_alpha);
      if (ocfact != 1){
        if (ocfact != 1){
          tnsr_B->sr->safecopy(oc_align_alpha, tnsr_B->sr->addid());
          
          for (int i=0; i<ocfact; i++){
            tnsr_B->sr->add(oc_align_alpha, align_alpha, oc_align_alpha);
          }
//          alpha = new_alpha;
        }
      }
      //new_ctr.alpha = alpha;


      //std::cout << alpha << ' ' << alignfact << ' ' << ocfact << std::endl;

      if (new_ctr.unfold_broken_sym(NULL) != -1){
        if (global_comm.rank == 0)
          DPRINTF(2,"Contraction index is broken\n");

        contraction * unfold_ctr;
        new_ctr.unfold_broken_sym(&unfold_ctr);
        if (unfold_ctr->map(&ctrf, 0) == SUCCESS){
/*  #else
        int sy = 0;
        for (i=0; i<A->order; i++){
          if (A->sym[i] == SY) sy = 1;
        }
        for (i=0; i<B->order; i++){
          if (B->sym[i] == SY) sy = 1;
        }
        for (i=0; i<C->order; i++){
          if (C->sym[i] == SY) sy = 1;
        }
        if (sy && unfold_ctr->map(&ctrf, 0) == SUCCESS)
  #endifi*/
          if (tnsr_A == tnsr_B){
            tnsr_A = new tensor(tnsr_B);
          }
          desymmetrize(tnsr_A, unfold_ctr->A, 0);
          desymmetrize(tnsr_B, unfold_ctr->B, 0);
          desymmetrize(tnsr_C, unfold_ctr->C, 1);
          if (global_comm.rank == 0)
            DPRINTF(1,"%d Performing index desymmetrization\n",tnsr_A->wrld->rank);
          unfold_ctr->alpha = align_alpha;
          stat = unfold_ctr->sym_contract();
          if (!unfold_ctr->C->is_data_aliased && !tnsr_C->sr->isequal(tnsr_C->sr->mulid(), unfold_ctr->beta)){
            int sidx_C[tnsr_C->order];
            for (int iis=0; iis<tnsr_C->order; iis++){
              sidx_C[iis] = iis;
            }
            scaling sscl = scaling(tnsr_C, sidx_C, unfold_ctr->beta);
            sscl.execute();
          }
          symmetrize(tnsr_C, unfold_ctr->C);
          if (tnsr_A != unfold_ctr->A){
            unfold_ctr->A->unfold();
            tnsr_A->pull_alias(unfold_ctr->A);
            delete unfold_ctr->A;
          }
          if (tnsr_B != unfold_ctr->B){
            unfold_ctr->B->unfold();
            tnsr_B->pull_alias(unfold_ctr->B);
            delete unfold_ctr->B;
          }
          if (tnsr_C != unfold_ctr->C){
            unfold_ctr->C->unfold();
            tnsr_C->pull_alias(unfold_ctr->C);
            delete unfold_ctr->C;
          }
        } else {
            DPRINTF(1,"%d Not Performing index desymmetrization\n",tnsr_A->wrld->rank);
          get_sym_perms(new_ctr, perm_types, signs);
                        //&nscl_C, &scl_maps_C, &scl_alpha_C);
          dbeta = beta;
          char * new_alpha = (char*)alloc(tnsr_B->sr->el_size);
          for (i=0; i<(int)perm_types.size(); i++){
            if (signs[i] == 1)
              C->sr->copy(new_alpha, oc_align_alpha);
            else {
              ASSERT(signs[i]==-1);
              tnsr_C->sr->addinv(oc_align_alpha, new_alpha);
            }
            perm_types[i].alpha = new_alpha;
            perm_types[i].beta = dbeta;
            stat = perm_types[i].contract();
            dbeta = new_ctr.C->sr->mulid();
          }
          perm_types.clear();
          signs.clear();
        }
        delete unfold_ctr;
      } else {
        new_ctr.alpha = oc_align_alpha;
        stat = new_ctr.contract();
      }
      if (tnsr_A != A) delete tnsr_A;
      if (tnsr_B != B) delete tnsr_B;
      for (int i=nst_C-1; i>=0; i--){
        dstack_tsr_C[i]->extract_diag(dstack_map_C[i], 0, tnsr_C, &new_idx);
        delete tnsr_C;
        tnsr_C = dstack_tsr_C[i];
      }
      ASSERT(tnsr_C == C);
      CTF_int::cdealloc(oc_align_alpha);
    }

    CTF_int::cdealloc(map_A);
    CTF_int::cdealloc(map_B);
    CTF_int::cdealloc(map_C);
    CTF_int::cdealloc(dstack_map_C);
    CTF_int::cdealloc(dstack_tsr_C);

    return stat;
  }

  int contraction::home_contract(){
  #ifndef HOME_CONTRACT
    return sym_contract();
  #else
    int ret;
    int was_home_A, was_home_B, was_home_C;
    A->unfold();
    B->unfold();
    C->unfold();

    if (C->is_sparse && (C->nnz_tot > 0 || C->has_home)){
      if (C->sr->isequal(beta,C->sr->addid())){
        C->set_zero();
      }
      int64_t * nnz_blk_C = (int64_t*)alloc(sizeof(int64_t)*C->calc_nvirt());
      memcpy(nnz_blk_C, C->nnz_blk, sizeof(int64_t)*C->calc_nvirt());
      int64_t * nnz_blk_zero = (int64_t*)alloc(sizeof(int64_t)*C->calc_nvirt());
      std::fill(nnz_blk_zero, nnz_blk_zero+C->calc_nvirt(), 0);
      C->set_new_nnz_glb(nnz_blk_zero);
      
      tensor * C_buf = new tensor(C, 1, 1);
      C->set_new_nnz_glb(nnz_blk_C);
      cdealloc(nnz_blk_C);
      cdealloc(nnz_blk_zero);
      C_buf->has_home = 0;
      C_buf->is_home = 0;
      contraction new_ctr(*this);
      new_ctr.C = C_buf;
      new_ctr.beta = C->sr->mulid();
      new_ctr.execute();
      char idx[C->order];
      for (int i=0; i<C->order; i++){ idx[i] = 'a'+i; }
      summation s(C_buf, idx, C->sr->mulid(), C, idx, beta);
      s.execute();
      delete C_buf;
      return SUCCESS;
      
    }
    
    if (A->has_zero_edge_len || 
        B->has_zero_edge_len || 
        C->has_zero_edge_len){
      if (!C->sr->isequal(beta,C->sr->mulid()) && !C->has_zero_edge_len){ 
        int * new_idx_C; 
        int num_diag = 0;
        new_idx_C = (int*)CTF_int::alloc(sizeof(int)*C->order);
        for (int i=0; i<C->order; i++){
          new_idx_C[i]=i-num_diag;
          for (int j=0; j<i; j++){
            if (idx_C[i] == idx_C[j]){
              new_idx_C[i]=new_idx_C[j];
              num_diag++;
              break;
            }
          }
        }
        scaling scl = scaling(C, new_idx_C, beta);
        scl.execute();
        CTF_int::cdealloc(new_idx_C);
      }
      return SUCCESS;
    }

    CTF_int::contract_mst();

    //if (stype->tid_A == stype->tid_B || stype->tid_A == stype->tid_C){
    /*if (stype->tid_A == stype->tid_C){
      clone_tensor(stype->tid_A, 1, &new_tid);
      CTF_ctr_type_t new_type = *stype;
      new_type.tid_A = new_tid;
      ret = home_contract(&new_type, ftsr, felm, alpha, beta);
      del_tsr(new_tid);
      return ret;
    } else if (stype->tid_B == stype->tid_C){
      clone_tensor(stype->tid_B, 1, &new_tid);
      CTF_ctr_type_t new_type = *stype;
      new_type.tid_B = new_tid;
      ret = home_contract(&new_type, ftsr, felm, alpha, beta);
      del_tsr(new_tid);
      return ret;
    }*/ 

    //CTF_ctr_type_t ntype = *stype;
    contraction new_ctr = contraction(*this);

    was_home_A = A->is_home;
    was_home_B = B->is_home;
    was_home_C = C->is_home;

    if (was_home_A){
//      clone_tensor(stype->tid_A, 0, &ntype.tid_A, 0);
      new_ctr.A = new tensor(A, 0, 0); //tensors[ntype.tid_A];
      new_ctr.A = new_ctr.A;
      new_ctr.A->data = A->data;
      new_ctr.A->home_buffer = A->home_buffer;
      new_ctr.A->is_home = 1;
      new_ctr.A->has_home = 1;
      new_ctr.A->home_size = A->home_size;
      new_ctr.A->is_mapped = 1;
      new_ctr.A->topo = A->topo;
      copy_mapping(A->order, A->edge_map, new_ctr.A->edge_map);
      new_ctr.A->set_padding();
      if (A->is_sparse){
        CTF_int::alloc_ptr(new_ctr.A->calc_nvirt()*sizeof(int64_t), (void**)&new_ctr.A->nnz_blk);
        new_ctr.A->set_new_nnz_glb(A->nnz_blk);
      }
    }     
    if (was_home_B){
      if (A == B){ //stype->tid_A == stype->tid_B){
        new_ctr.B = new_ctr.A; //tensors[ntype.tid_B];
      } else {
        new_ctr.B = new tensor(B, 0, 0); //tensors[ntype.tid_A];
/*        clone_tensor(stype->tid_B, 0, &ntype.tid_B, 0);
        new_ctr.B = tensors[ntype.tid_B];*/
        new_ctr.B->data = B->data;
        new_ctr.B->home_buffer = B->home_buffer;
        new_ctr.B->is_home = 1;
        new_ctr.B->has_home = 1;
        new_ctr.B->home_size = B->home_size;
        new_ctr.B->is_mapped = 1;
        new_ctr.B->topo = B->topo;
        copy_mapping(B->order, B->edge_map, new_ctr.B->edge_map);
        new_ctr.B->set_padding();
        if (B->is_sparse){
          CTF_int::alloc_ptr(new_ctr.B->calc_nvirt()*sizeof(int64_t), (void**)&new_ctr.B->nnz_blk);
          new_ctr.B->set_new_nnz_glb(B->nnz_blk);
        }
      }
    }
    if (was_home_C){
      ASSERT(!C->is_sparse);
      if (C == A){ //stype->tid_C == stype->tid_A){
        new_ctr.C = new_ctr.A; //tensors[ntype.tid_C];
      } else if (C == B){ //stype->tid_C == stype->tid_B){
        new_ctr.C = new_ctr.B; //tensors[ntype.tid_C];
      } else {
        new_ctr.C = new tensor(C, 0, 0); //tensors[ntype.tid_C];
        /*clone_tensor(stype->tid_C, 0, &ntype.tid_C, 0);
        new_ctr.C = tensors[ntype.tid_C];*/
        new_ctr.C->data = C->data;
        new_ctr.C->home_buffer = C->home_buffer;
        new_ctr.C->is_home = 1;
        new_ctr.C->has_home = 1;
        new_ctr.C->home_size = C->home_size;
        new_ctr.C->is_mapped = 1;
        new_ctr.C->topo = C->topo;
        copy_mapping(C->order, C->edge_map, new_ctr.C->edge_map);
        new_ctr.C->set_padding();
      }
    }

    ret = new_ctr.sym_contract();//&ntype, ftsr, felm, alpha, beta);
    if (ret!= SUCCESS) return ret;
    if (was_home_A) new_ctr.A->unfold();
    if (was_home_B && A != B) new_ctr.B->unfold();
    if (was_home_C) new_ctr.C->unfold();

    if (was_home_C && !new_ctr.C->is_home){
      if (C->wrld->rank == 0)
        DPRINTF(2,"Migrating tensor %s back to home\n", C->name);
      distribution dC = distribution(new_ctr.C);
/*      save_mapping(new_ctr.C,
                   &old_phase_C, &old_rank_C,
                   &old_virt_dim_C, &old_pe_lda_C,
                   &old_size_C,
                   &was_cyclic_C, &old_padding_C,
                   &old_edge_len_C, &topovec[new_ctr.C->itopo]);*/
      C->data = new_ctr.C->data;
      C->is_home = 0;
      TAU_FSTART(redistribute_for_ctr_home);
      C->redistribute(dC);
/*      remap_tensor(stype->tid_C, C, C->topo, old_size_C,
                   old_phase_C, old_rank_C, old_virt_dim_C,
                   old_pe_lda_C, was_cyclic_C,
                   old_padding_C, old_edge_len_C, global_comm);*/
      TAU_FSTOP(redistribute_for_ctr_home);
      memcpy(C->home_buffer, C->data, C->size*C->sr->el_size);
      CTF_int::cdealloc(C->data);
      C->data = C->home_buffer;
      C->is_home = 1;
      C->has_home = 1;
      C->home_size = C->size;
      new_ctr.C->is_data_aliased = 1;
      delete new_ctr.C;
    } else if (was_home_C) {
  /*    C->itopo = new_ctr.C->itopo;
      copy_mapping(C->order, new_ctr.C->edge_map, C->edge_map);
      C->set_padding();*/
      ASSERT(new_ctr.C->data == C->data);
      new_ctr.C->is_data_aliased = 1;
      delete new_ctr.C;
    }
    if (new_ctr.A != new_ctr.C){ //ntype.tid_A != ntype.tid_C){
      if (was_home_A && !new_ctr.A->is_home){
        new_ctr.A->has_home = 0;
        new_ctr.A->is_home = 0;
        if (A->is_sparse){
          A->data = new_ctr.A->home_buffer;
          new_ctr.A->home_buffer = NULL;
        }
        delete new_ctr.A;
      } else if (was_home_A) {
        A->data = new_ctr.A->data;
        new_ctr.A->is_data_aliased = 1;
        delete new_ctr.A;
      }
    }
    if (new_ctr.B != new_ctr.A && new_ctr.B != new_ctr.C){
      if (was_home_B && A != B && !new_ctr.B->is_home){
        new_ctr.B->has_home = 0;
        new_ctr.B->is_home = 0;
        if (B->is_sparse){
          B->data = new_ctr.B->home_buffer;
          new_ctr.B->home_buffer = NULL;
        }
        delete new_ctr.B;
      } else if (was_home_B && A != B) {
        B->data = new_ctr.B->data;
        new_ctr.B->is_data_aliased = 1;
        delete new_ctr.B;
      }
    }
    return SUCCESS;
  #endif
  }



  bool contraction::need_prescale_operands(){
    int num_tot, * idx_arr;
    inv_idx(A->order, idx_A,
            B->order, idx_B,
            C->order, idx_C,
            &num_tot, &idx_arr);
    tensor * T, * V;
    int fT, fV;
    int * idx_T, * idx_V;
    if (A->size <= B->size){ 
      T = A;
      V = B;
      fT = 0;
      fV = 1;
      idx_T = idx_A;
      idx_V = idx_B;
    } else {
      T = B;
      V = A;
      fT = 1;
      fV = 0;
      idx_T = idx_B;
      idx_V = idx_A;
    }
    for (int iT=0; iT<T->order; iT++){
      int i = idx_T[iT];
      int iV = idx_arr[3*i+fV];
      int iiV = iV;
      int iiC = idx_arr[3*i+2];
      ASSERT(iT == idx_arr[3*i+fT]);
      int npres = 0;
      while (T->sym[iT+npres] == SY && iiC == -1 &&
              ( (iV == -1 && iiV == -1) || 
                (iV != -1 && iiV != -1 && V->sym[iiV] == SY)
              )
            ){
        npres++;
        int ii = idx_T[iT+npres];
        iiV = idx_arr[3*ii+fV];
        iiC = idx_arr[3*ii+2];
      }
      if (T->sym[iT+npres] == NS){ 
        if (iiC == -1 &&
            ( (iV == -1 && iiV == -1) || 
              (iV != -1 && iiV != -1 && V->sym[iiV] == NS)
            ) )
          npres++;
      }
      
      if (npres > 1)
        return true;
    }

    for (int iV=0; iV<V->order; iV++){
      int i = idx_V[iV];
      int iiT = idx_arr[3*i+fT];
      int iiC = idx_arr[3*i+2];
      ASSERT(iV == idx_arr[3*i+fV]);
      int npres = 0;
      while (V->sym[iV+npres] == SY && iiC == -1 && iiT == -1){
        npres++;
        int ii = idx_V[iV+npres];
        iiT = idx_arr[3*ii+fT];
        iiC = idx_arr[3*i+2];
      }
      if (V->sym[iV+npres] == NS && iiC == -1 && iiT == -1){
        npres++;
      }
      if (npres > 1)
        return true;
    }
    return false;
  }

  void contraction::prescale_operands(){
    int num_tot, * idx_arr;
    inv_idx(A->order, idx_A,
            B->order, idx_B,
            C->order, idx_C,
            &num_tot, &idx_arr);
    tensor * T, * V;
    int fT, fV;
    int * idx_T, * idx_V;
    if (A->size <= B->size){ 
      T = A;
      V = B;
      fT = 0;
      fV = 1;
      idx_T = idx_A;
      idx_V = idx_B;
    } else {
      T = B;
      V = A;
      fT = 1;
      fV = 0;
      idx_T = idx_B;
      idx_V = idx_A;
    }
    for (int iT=0; iT<T->order; iT++){
      int i = idx_T[iT];
      int iV = idx_arr[3*i+fV];
      int iiV = iV;
      int iiC = idx_arr[3*i+2];
      ASSERT(iT == idx_arr[3*i+fT]);
      int npres = 0;
      while (T->sym[iT+npres] == SY && iiC == -1 &&
              ( (iV == -1 && iiV == -1) || 
                (iV != -1 && iiV != -1 && V->sym[iiV] == SY)
              )
            ){
        npres++;
        int ii = idx_T[iT+npres];
        iiV = idx_arr[3*ii+fV];
        iiC = idx_arr[3*ii+2];
      }
      if (T->sym[iT+npres] == NS){ 
        if (iiC == -1 &&
            ( (iV == -1 && iiV == -1) || 
              (iV != -1 && iiV != -1 && V->sym[iiV] == NS)
            ) )
          npres++;
      }
      
      if (npres > 1){
        int sym_mask[T->order];
        std::fill(sym_mask, sym_mask+T->order, 0);
        std::fill(sym_mask+iT, sym_mask+iT+npres, 1);
        /*for (int k=0; k<T->order; k++){
          printf("sym_mask[%d]=%d\n",k,sym_mask[k]);
        }*/
        
        if (T->is_home){
          if (T->wrld->cdt.rank == 0)
            DPRINTF(2,"Tensor %s leaving home\n", T->name);
          T->data = (char*)CTF_int::mst_alloc(T->size*T->sr->el_size);
          memcpy(T->data, T->home_buffer, T->size*T->sr->el_size);
          T->is_home = 0;
        }
        T->scale_diagonals(sym_mask);
      }
      iT += std::max(npres-1, 0);
    }

    for (int iV=0; iV<V->order; iV++){
      int i = idx_V[iV];
      int iiT = idx_arr[3*i+fT];
      int iiC = idx_arr[3*i+2];
      ASSERT(iV == idx_arr[3*i+fV]);
      int npres = 0;
      while (V->sym[iV+npres] == SY && iiC == -1 && iiT == -1){
        npres++;
        int ii = idx_V[iV+npres];
        iiT = idx_arr[3*ii+fT];
        iiC = idx_arr[3*i+2];
      }
      if (V->sym[iV+npres] == NS && iiC == -1 && iiT == -1){
        npres++;
      }
      if (npres > 1){
        if (V->is_home){
          if (V->wrld->cdt.rank == 0)
            DPRINTF(2,"Tensor %s leaving home\n", V->name);
          V->data = (char*)CTF_int::mst_alloc(V->size*V->sr->el_size);
          memcpy(V->data, V->home_buffer, V->size*V->sr->el_size);
          V->is_home = 0;
        }

        int sym_mask[V->order];
        std::fill(sym_mask, sym_mask+V->order, 0);
        std::fill(sym_mask+iV, sym_mask+iV+npres, 1);
        V->scale_diagonals(sym_mask);
      }
      iV += std::max(npres-1, 0);
    }
    cdealloc(idx_arr);
  }

  void contraction::print(){
    int i;
    //max = A->order+B->order+C->order;
    CommData global_comm = A->wrld->cdt;
    MPI_Barrier(global_comm.cm);
    if (global_comm.rank == 0){
//      printf("Contracting Tensor %s with %s into %s\n", A->name, B->name, C->name);
      char cname[200];
      cname[0] = '\0';
      sprintf(cname, "%s", C->name);
      sprintf(cname+strlen(cname),"[");
      for (i=0; i<C->order; i++){
        if (i>0)
          sprintf(cname+strlen(cname)," %d",idx_C[i]);
        else
          sprintf(cname+strlen(cname),"%d",idx_C[i]);
      }
      sprintf(cname+strlen(cname),"] <- ");
      sprintf(cname+strlen(cname), "%s", A->name);
      sprintf(cname+strlen(cname),"[");
      for (i=0; i<A->order; i++){
        if (i>0)
          sprintf(cname+strlen(cname)," %d",idx_A[i]);
        else
          sprintf(cname+strlen(cname),"%d",idx_A[i]);
      }
      sprintf(cname+strlen(cname),"]*");
      sprintf(cname+strlen(cname), "%s", B->name);
      sprintf(cname+strlen(cname),"[");
      for (i=0; i<B->order; i++){
        if (i>0)
          sprintf(cname+strlen(cname)," %d",idx_B[i]);
        else
          sprintf(cname+strlen(cname),"%d",idx_B[i]);
      }
      sprintf(cname+strlen(cname),"]");
      printf("CTF: Contraction %s\n",cname);

/*
      if (alpha != NULL){
        printf("alpha is "); 
        A->sr->print(alpha);
        printf("\nbeta is "); 
        B->sr->print(beta);
        printf("\n");
      }

      printf("Contraction index table:\n");
      printf("     A      B      C\n");
      for (i=0; i<max; i++){
        ex_A=0;
        ex_B=0;
        ex_C=0;
        printf("%d:   ",i);
        for (j=0; j<A->order; j++){
          if (idx_A[j] == i){
            ex_A++;
            if (A->sym[j] == SY)
              printf("%dSY ",j);
            else if (A->sym[j] == SH)
              printf("%dSH ",j);
            else if (A->sym[j] == AS)
              printf("%dAS ",j);
            else
              printf("%d   ",j);
          }
        }
        if (ex_A == 0)
          printf("       ");
        if (ex_A == 1)
          printf("    ");
        for (j=0; j<B->order; j++){
          if (idx_B[j] == i){
            ex_B=1;
            if (B->sym[j] == SY)
              printf("%dSY ",j);
            else if (B->sym[j] == SH)
              printf("%dSH ",j);
            else if (B->sym[j] == AS)
              printf("%dAS ",j);
            else
              printf("%d   ",j);
          }
        }
        if (ex_B == 0)
          printf("       ");
        if (ex_B == 1)
          printf("    ");
        for (j=0; j<C->order; j++){
          if (idx_C[j] == i){
            ex_C=1;
            if (C->sym[j] == SY)
              printf("%dSY ",j);
            else if (C->sym[j] == SH)
              printf("%dSH ",j);
            else if (C->sym[j] == AS)
              printf("%dAS ",j);
            else
              printf("%d  ",j);
          }
        }
        printf("\n");
        if (ex_A + ex_B + ex_C == 0) break;
      }*/
    }
  }
}<|MERGE_RESOLUTION|>--- conflicted
+++ resolved
@@ -824,15 +824,7 @@
 
       nvirt_C = C->calc_nvirt();
       if (!C->is_sparse){
-<<<<<<< HEAD
         nosym_transpose(C, all_fdim_C, all_flen_C, C->inner_ordering, 1);
-=======
-
-        for (i=0; i<nvirt_C; i++){
-          nosym_transpose(all_fdim_C, C->inner_ordering, all_flen_C,
-                          C->data + C->sr->el_size*i*(C->size/nvirt_C), 1, C->sr);
-        }
->>>>>>> 70880efb
       } else {
         int nrow_idx = 0;
         for (int i=0; i<C->order; i++){
