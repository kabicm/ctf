include ../config.mk

DEPS += $(addprefix $(DEPDIR)/,$(notdir $(patsubst %.o,%.Po,$(wildcard shared/*.o))))
DEPS += $(addprefix $(DEPDIR)/,$(notdir $(patsubst %.o,%.Po,$(wildcard dist_tensor/*.o))))
DEPS += $(addprefix $(DEPDIR)/,$(notdir $(patsubst %.o,%.Po,$(wildcard interface/*.o))))
DEPS += $(addprefix $(DEPDIR)/,$(notdir $(patsubst %.o,%.Po,$(wildcard test/*.o))))
DEPS += $(addprefix $(DEPDIR)/,$(notdir $(patsubst %.o,%.Po,$(wildcard ctr_comm/*.o))))

include make/make.in
include make/rules.mk

test_suite_SUBDIRS = test 
test_SUBDIRS = test ctr_comm 
pgemm_test_SUBDIRS = test
nonsq_pgemm_test_SUBDIRS = test

bench_SUBDIRS = bench ctr_comm
bench_model_SUBDIRS = bench
nonsq_pgemm_bench_SUBDIRS = bench

ctf_SUBDIRS = ctr_seq ctr_comm shared dist_tensor interface

ctf: ${libdir}/libctf.a
${libdir}/libctf.a: interface/ctf_world.o \
                    interface/ctf_tensor.o \
                    interface/ctf_matrix.o \
                    interface/ctf_scalar.o \
                    interface/ctf_schedule.o \
                    interface/ctf_vector.o \
                    interface/ctf_term.o \
                    interface/ctf_idx_tensor.o \
                    interface/ctf_sparse_tensor.o \
                    interface/ctf_flop_counter.o \
                    shared/util.o \
                    shared/timer.o \
                    shared/memcontrol.o \
<<<<<<< HEAD
                    shared/unit_util.o \
                    dist_tensor/dist_tensor_internal.o \
                    dist_tensor/distribution.o \
                    dist_tensor/cyclopstf.o \
                    unit_test/unit_test.o 
=======
                    dist_tensor/cyclopstf.o 
>>>>>>> edd97bde


#INCLUDES += -I${top_dir}/src/ctr_comm -I${top_dir}/src/ctr_seq -I${top_dir}/src/dist_tensor -I${top_dir}/src/util -I${top_dir}/src/interface
<|MERGE_RESOLUTION|>--- conflicted
+++ resolved
@@ -34,15 +34,9 @@
                     shared/util.o \
                     shared/timer.o \
                     shared/memcontrol.o \
-<<<<<<< HEAD
-                    shared/unit_util.o \
                     dist_tensor/dist_tensor_internal.o \
                     dist_tensor/distribution.o \
-                    dist_tensor/cyclopstf.o \
-                    unit_test/unit_test.o 
-=======
                     dist_tensor/cyclopstf.o 
->>>>>>> edd97bde
 
 
 #INCLUDES += -I${top_dir}/src/ctr_comm -I${top_dir}/src/ctr_seq -I${top_dir}/src/dist_tensor -I${top_dir}/src/util -I${top_dir}/src/interface
