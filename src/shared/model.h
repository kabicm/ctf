--- conflicted
+++ resolved
@@ -17,7 +17,6 @@
       virtual void load_coeff(std::string file_name){};
       virtual void write_coeff(std::string file_name){};
       virtual void dump_data(std::string path){};
-      virtual void active_switch(int min_obs, double threshold){};
   };
 
   void update_all_models(MPI_Comm cm);
@@ -25,7 +24,6 @@
   void load_all_models(std::string file_name);
   void write_all_models(std::string file_name);
   void dump_all_models(std::string path);
-  void active_switch_all_models(int min_obs, double threshold);
 
   /**
    * \brief Linear performance models, which given measurements, provides new model guess
@@ -50,15 +48,9 @@
       bool is_active;
 
     public:
-<<<<<<< HEAD
       /** \brief the number of latest observations we want to  consider when updating the model */
       int hist_size;
       /** \brief matrix containing parameter/time obervations,
-=======
-      /** \brief the number of latest observations we want to  consider when updating the model */ 
-      int hist_size;
-      /** \brief matrix containing parameter/time obervations, 
->>>>>>> 9d7eb1ed
                  with hist_size columns and nmat_lda rows,
                  stores the last hist_size paramstime obervations */
       double * time_param_mat;
@@ -98,13 +90,6 @@
        * \param[in] time_param array of size nparam+1 of form [exe_sec,val_1,val_2,...,val_nparam]
        */
       bool should_observe(double const * time_param);
-
-      /**
-      * \brief decides whether the training of this model should switched on or off
-      * \param[in] min_obs the minimum number of observations this model need to observe before considering for shut down
-      * \param[in] threshold the threshold for over_time and under_time
-      */
-      void active_switch(int min_obs, double threshold);
 
       /**
        * \brief estimates model time based on observarions
@@ -184,13 +169,6 @@
       bool should_observe(double const * time_param);
 
       /**
-      * \brief decides whether the training of this model should switched on or off
-      * \param[in] min_obs the minimum number of observations this model need to observe before considering for shut down
-      * \param[in] threshold the threshold for over_time and under_time
-      */
-      void active_switch(int min_obs, double threshold);
-
-      /**
        * \brief estimates model time based on observarions
        * \param[in] param array of size nparam of form [val_1,val_2,...,val_nparam]
        * \return estimated time
