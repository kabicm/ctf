
#include "../shared/lapack_symbs.h"
#include "../shared/blas_symbs.h"
#include "model.h"
#include "../shared/util.h"
#include <iomanip>

namespace CTF_int {

  std::vector<Model*>& get_all_models(){
    static std::vector<Model*> all_models;
    return all_models;
  }

  void update_all_models(MPI_Comm cm){
#ifdef TUNE
    for (int i=0; i<get_all_models().size(); i++){
      get_all_models()[i]->update(cm);
    }
#endif
  }

  void print_all_models(){
#ifdef TUNE
    for (int i=0; i<get_all_models().size(); i++){
      get_all_models()[i]->print();
    }
    for (int i=0; i<get_all_models().size(); i++){
      get_all_models()[i]->print_uo();
    }
#endif
  }

  void load_all_models(std::string file_name){
#ifdef TUNE
    for (int i=0; i<get_all_models().size(); i++){
      get_all_models()[i]->load_coeff(file_name);
    }
#endif
  }

  void write_all_models(std::string file_name){
#ifdef TUNE
    for (int i=0; i<get_all_models().size(); i++){
      get_all_models()[i]->write_coeff(file_name);
    }
#endif
  }

  void dump_all_models(std::string path){
#ifdef TUNE
    for (int i=0; i<get_all_models().size(); i++){
      get_all_models()[i]->dump_data(path);
    }
#endif
  }

  void active_switch_all_models(int min_obs, double threshold){
#ifdef TUNE
    for (int i=0; i<get_all_models().size(); i++){
      get_all_models()[i]->active_switch(min_obs, threshold);
    }
#endif
  }


#define SPLINE_CHUNK_SZ = 8

  double cddot(int n,       const double *dX,
               int incX,    const double *dY,
               int incY){
    return CTF_BLAS::DDOT(&n, dX, &incX, dY, &incY);
  }
// DGEQRF computes a QR factorization of a real M-by-N matrix A:
// A = Q * R.
  void cdgeqrf(int const M,
               int const N,
               double *  A,
               int const LDA,
               double *  TAU2,
               double *  WORK,
               int const LWORK,
               int  *    INFO){
#ifdef TUNE
    CTF_LAPACK::DGEQRF(&M, &N, A, &LDA, TAU2, WORK, &LWORK, INFO);
#endif
  }

  void cdormqr(char           SIDE,
               char           TRANS,
               int            M,
               int            N,
               int            K,
               double const * A,
               int            LDA,
               double const * TAU2,
               double   *     C,
               int            LDC,
               double *       WORK,
               int            LWORK,
               int  *         INFO){
#ifdef TUNE
    CTF_LAPACK::DORMQR(&SIDE, &TRANS, &M, &N, &K, A, &LDA, TAU2, C, &LDC, WORK, &LWORK, INFO);
#endif
  }


//DGELSD computes the minimum-norm solution to a real linear least squares problem:
//    minimize 2-norm(| b - A*x |)
//    http://www.netlib.org/lapack/explore-html/d7/d3b/group__double_g_esolve_ga94bd4a63a6dacf523e25ff617719f752.html#ga94bd4a63a6dacf523e25ff617719f752
  void cdgelsd(int m, int n, int k, double const * A, int lda_A, double * B, int lda_B, double * S, int cond, int * rank, double * work, int lwork, int * iwork, int * info){
#ifdef TUNE
    CTF_LAPACK::DGELSD(&m, &n, &k, A, &lda_A, B, &lda_B, S, &cond, rank, work, &lwork, iwork, info);
#endif
  }

  template <int nparam>
  struct time_param {
    double p[nparam+1];
  };

  template <int nparam>
  bool comp_time_param(const time_param<nparam> & a, const time_param<nparam> & b){
    return a.p[0] > b.p[0];
  }

<<<<<<< HEAD
//FIXME: be smarter about regularization, magnitude of coefficients is different!
=======
//FIXME: be smarter about regularization, magnitude of  coefficients is different!
>>>>>>> 2cf0d10a
#define REG_LAMBDA 1.E5

  template <int nparam>
  LinModel<nparam>::LinModel(double const * init_guess, char const * name_, int hist_size_){
<<<<<<< HEAD

    //initialize the model as active by default
    is_active = true;
=======
>>>>>>> 2cf0d10a
    //copy initial static coefficients to initialzie model (defined in init_model.cxx)
    memcpy(coeff_guess, init_guess, nparam*sizeof(double));
#ifdef TUNE
    /*for (int i=0; i<nparam; i++){
      regularization[i] = coeff_guess[i]*REG_LAMBDA;
    }*/
    name = (char*)alloc(strlen(name_)+1);
    name[0] = '\0';
    strcpy(name, name_);
    hist_size = hist_size_;
    mat_lda = nparam+1;
    time_param_mat = (double*)alloc(mat_lda*hist_size*sizeof(double));
    nobs = 0;
    is_tuned = false;
    tot_time = 0.0;
    over_time = 0.0;
    under_time = 0.0;
    get_all_models().push_back(this);
#endif
  }


  template <int nparam>
  LinModel<nparam>::LinModel(){
    //initialize the model as active by default
    is_active = true;
    name = NULL;
    time_param_mat = NULL;
  }

  template <int nparam>
  LinModel<nparam>::~LinModel(){
#ifdef TUNE
    if (name != NULL) cdealloc(name);
    if (time_param_mat != NULL) cdealloc(time_param_mat);
#endif
  }


  template <int nparam>
  void LinModel<nparam>::observe(double const * tp){
#ifdef TUNE
    /*for (int i=0; i<nobs; i++){
      bool is_same = true;
      for (int j=0; j<nparam; j++){
        if (time_param_mat[i*mat_lda+1+j] != tp[1+j]) is_same = false;
      }
      if (is_same) return;
    }*/
//    if (is_tuned){
      tot_time += tp[0];
      if (est_time(tp+1)>tp[0]){
        under_time += est_time(tp+1)-tp[0];
      } else {
        over_time += tp[0]-est_time(tp+1);
      }
//    }
<<<<<<< HEAD
    /*if (fabs(est_time(tp+1)-tp[0])>1.E-1){
=======
    /*if (fabs(est_time(tp+1)-tp[0])>1.E-1){ 
>>>>>>> 2cf0d10a
      printf("estimate of %s[%1.2E*%1.2E", name, tp[0], coeff_guess[0]);
      for (int i=1; i<nparam; i++){
        printf(",%1.2E*%1.2E",tp[i+1], coeff_guess[i]);
      }
      printf("] was %1.2E, actual executon took %1.2E\n", est_time(tp+1), tp[0]);
      print();
    }*/
    //printf("observed %lf %lf %lf\n", tp[0], tp[1], tp[2]);
    assert(tp[0] >= 0.0);

    // Add the new instance of run process into time_param_mat
    memcpy(time_param_mat+(nobs%hist_size)*mat_lda, tp, mat_lda*sizeof(double));
 /*   if (nobs < hist_size){
      memcpy(time_param_mat+nobs*mat_lda, tp, mat_lda*sizeof(double));
    } else {
      std::pop_heap( (time_param<nparam>*)time_param_mat,
                    ((time_param<nparam>*)time_param_mat)+hist_size,
                    &comp_time_param<nparam>);

      memcpy(time_param_mat+(hist_size-1)*mat_lda, tp, mat_lda*sizeof(double));
      std::push_heap( (time_param<nparam>*)time_param_mat,
                     ((time_param<nparam>*)time_param_mat)+hist_size,
                     &comp_time_param<nparam>);
    }*/
    nobs++;
#endif
  }

  template <int nparam>
  bool LinModel<nparam>::should_observe(double const * tp){
     return is_active;
 }

  template <int nparam>
  void LinModel<nparam>::active_switch(int min_obs, double threshold){

     // Special value of min_obs = -1 denoting turning the model off no matter what
     if (min_obs == -1){
        is_active = false;
        return;
     }

     // If not enough observations have been made, set is_active to true and return
     if (nobs < min_obs){
        is_active = true;
        return;
     }

     // Calculate the under time ratio and over time ratio
     double under_ratio = under_time / tot_time;
     double over_ratio = over_time / tot_time;

     // If both are within threshold, set shun down the model
     if (under_ratio <= threshold && over_ratio <= threshold){
        is_active = false;
     }
     else{
        // Else keep the model training
        is_active = true;
     }

}



  template <int nparam>
  void LinModel<nparam>::update(MPI_Comm cm){
#ifdef TUNE
    double S[nparam];
    int lwork, liwork;
    double * work;
    int * iwork;
    int rank;
    int info;
    // workspace query
    double dlwork;

    // number of processors corresponded to the communicator
    int np;
    // the rank of the current process in the communicator
    int rk;

    // get the number of processes in the group of cm (integer)
    MPI_Comm_size(cm, &np);
    // get the rank of the calling process in the group of cm (integer)
    MPI_Comm_rank(cm, &rk);
    //if (nobs % tune_interval == 0){

    //define the number of cols in the matrix to be the min of the number of observations and
    //the number we are willing to store (hist_size)
    int nrcol = std::min(nobs,(int64_t)hist_size);
    //max of the number of local observations and nparam (will usually be the former)
    int ncol = std::max(nrcol, nparam);
    /*  time_param * sort_mat = (time_param*)alloc(sizeof(time_param)*ncol);
      memcpy(sort_mat, time_param_mat, sizeof(time_param)*ncol);
      std::sort(sort_mat, sort_mat+ncol, &comp_time_param);*/
    int tot_nrcol;

    //compute the total number of observations over all processors
    MPI_Allreduce(&nrcol, &tot_nrcol, 1, MPI_INT, MPI_SUM, cm);

<<<<<<< HEAD

    //if there has been more than 16*nparam observations per processor, tune the model
    if (tot_nrcol >= 16.*np*nparam){
      is_tuned = true;

=======
    //if there has been more than 16*nparam observations per processor, tune the model
    if (tot_nrcol >= 16.*np*nparam){
      is_tuned = true;
 
>>>>>>> 2cf0d10a
      //add nparam to ncol to include regularization, don't do so if the number of local
      //observatins is less than the number of params, as in this case, the processor will
      //not do any local tuning
      if (nrcol >= nparam) ncol += nparam;

      double * R = (double*)alloc(sizeof(double)*nparam*nparam);
      double * b = (double*)alloc(sizeof(double)*ncol);
      //if number of local observations less than than nparam don't do local QR
      if (nrcol < nparam){
        std::fill(R, R+nparam*nparam, 0.0);
        std::fill(b, b+ncol, 0.0);
        //regularization done on every processor
/*        if (rk == 0){
          lda_cpy(sizeof(double), 1, nparam, 1, nparam, (char const*)regularization, (char*)R);
        }*/
      } else {
        //define tall-skinny matrix A that is almost the transpose of time_param, but excludes the first row of time_param (that has execution times that we will put into b
        double * A = (double*)alloc(sizeof(double)*nparam*ncol);
        int i_st = 0;

        //figure out the maximum execution time any observation recorded
<<<<<<< HEAD
        // double max_time = 0.0;
        // for (int i=0; i<ncol-nparam; i++){
        //   max_time = std::max(time_param_mat[i*mat_lda],max_time);
        // }
=======
        double max_time = 0.0;
        for (int i=0; i<ncol-nparam; i++){
          max_time = std::max(time_param_mat[i*mat_lda],max_time);
        }
>>>>>>> 2cf0d10a
        /*for (int i=0; i<nparam; i++){
          R[nparam*i+i] = REG_LAMBDA;
        }*/
        // do regularization
        if (true){ //rk == 0){
//          lda_cpy(sizeof(double), 1, nparam, 1, ncol, (char const*)regularization, (char*)A);
          //regularization done on every processor
          //                                         parameter observs.  coeffs.  times (sec)
          //matrix Ax~=b has the form, e.g. nparam=2 [ REG_LAMBDA   0 ] [ x_1 ] = [ 0     ]
          //                                         [ 0   REG_LAMBDA ] [ x_2 ]   [ 0     ]
          //                                         [ obs1p1  obs1p2 ]           [ obs1t ]
          // obsxpy is the yth parameter as observed [ obs2p1  obs2p2 ]           [ obs2t ]
          // in observation x                        [ ...     ...    ]           [ ...   ]
<<<<<<< HEAD
          // obsxt is the exe time of observation x
=======
          // obsxt is the exe time of observation x  
>>>>>>> 2cf0d10a
          for (int i=0; i<nparam; i++){
            b[i] = 0.0;
            for (int j=0; j<nparam; j++){
              if (i==j) A[ncol*j+i] = REG_LAMBDA;
              else      A[ncol*j+i] = 0.0;
            }
          }
          i_st = nparam;
        }
        //find the max execution time over all processors
<<<<<<< HEAD
        // MPI_Allreduce(MPI_IN_PLACE, &max_time, 1, MPI_DOUBLE, MPI_MAX, cm);
=======
        MPI_Allreduce(MPI_IN_PLACE, &max_time, 1, MPI_DOUBLE, MPI_MAX, cm);
>>>>>>> 2cf0d10a
        //double chunk = max_time / 1000.;
        //printf("%s chunk = %+1.2e\n",name,chunk);

        //form A
        for (int i=i_st; i<ncol; i++){
          //ignore observations that took time less than 1/3 of max
          //FIXME: WHY? could be much smarter
<<<<<<< HEAD
          //if (time_param_mat[(i-i_st)*mat_lda] > max_time/3.){
            if (0){
=======
          if (time_param_mat[(i-i_st)*mat_lda] > max_time/3.){
>>>>>>> 2cf0d10a
            b[i] = 0.0;
            for (int j=0; j<nparam; j++){
              A[i+j*ncol] = 0.0;
            }
          } else {
            //take a column of time_param_mat, put the first element (execution time) into b
            //and the rest of the elements into a row of A
            b[i] = time_param_mat[(i-i_st)*mat_lda];
            //double rt_chnks = std::sqrt(b[i] / chunk);
            //double sfactor = rt_chnks/b[i];
            //b[i] = rt_chnks;
            for (int j=0; j<nparam; j++){
              A[i+j*ncol] = /*sfactor**/time_param_mat[(i-i_st)*mat_lda+j+1];
            }
          }
        }
        /*for (int i=0; i<ncol; i++){
          for (int j=0; j<nparam; j++){
            printf("%+1.3e ", A[i+j*ncol]);
          }
          printf (" |  %+1.3e\n",b[i]);
        }*/

        //sequential code for fitting Ax=b (NOT USED, only works if running with 1 processor)
        if (false && np == 1){
          cdgelsd(ncol, nparam, 1, A, ncol, b, ncol, S, -1, &rank, &dlwork, -1, &liwork, &info);
          assert(info == 0);
          lwork = (int)dlwork;
          work = (double*)alloc(sizeof(double)*lwork);
          iwork = (int*)alloc(sizeof(int)*liwork);
          std::fill(iwork, iwork+liwork, 0);
          cdgelsd(ncol, nparam, 1, A, ncol, b, ncol, S, -1, &rank, work, lwork, iwork, &info);
          //cdgeqrf(
          assert(info == 0);
          cdealloc(work);
          cdealloc(iwork);
          cdealloc(A);
          memcpy(coeff_guess, b, nparam*sizeof(double));
          /*print();
          double max_resd_sq = 0.0;
          for (int i=0; i<ncol-nparam; i++){
            max_resd_sq = std::max(max_resd_sq, b[nparam+i]);
          }
          printf("%s max residual sq is %lf\n",name,max_resd_sq);
          double max_err = 0.0;
          for (int i=0; i<nobs; i++){
            max_err = std::max(max_err, fabs(est_time(time_param_mat+i*mat_lda+1)-time_param_mat[i*mat_lda]));
          }
          printf("%s max error is %lf\n",name,max_err);*/
          cdealloc(b);
          return;
        }

        //otherwise on the ith processor compute Q_iR_i=A_i and y_i=Q_i^Tb_i
        double * tau = (double*)alloc(sizeof(double)*nparam);
        int lwork;
        int info;
        double dlwork;
        cdgeqrf(ncol, nparam, A, ncol, tau, &dlwork, -1, &info);
        lwork = (int)dlwork;
        double * work = (double*)alloc(sizeof(double)*lwork);
        cdgeqrf(ncol, nparam, A, ncol, tau, work, lwork, &info);
        lda_cpy(sizeof(double), nparam, nparam, ncol, nparam, (const char *)A, (char*)R);
        for (int i=0; i<nparam; i++){
          for (int j=i+1; j<nparam; j++){
            R[i*nparam+j] = 0.0;
          }
        }
        //query how much space dormqr which computes Q_i^Tb_i needs
        cdormqr('L', 'T', ncol, 1, nparam, A, ncol, tau, b, ncol, &dlwork, -1, &info);
        lwork = (int)dlwork;
        cdealloc(work);
        work = (double*)alloc(sizeof(double)*lwork);
        //actually run dormqr which computes Q_i^Tb_i needs
        cdormqr('L', 'T', ncol, 1, nparam, A, ncol, tau, b, ncol, work, lwork, &info);
        cdealloc(work);
        cdealloc(tau);
        cdealloc(A);
      }
      int sub_np = np; //std::min(np,32);
      MPI_Comm sub_comm;
      MPI_Comm_split(cm, rk<sub_np, rk, &sub_comm);
      //use only data from the first 32 processors, so that this doesn't take too long
      //FIXME: can be smarter but not clear if necessary
      if (rk < sub_np){
        //all_R will have the Rs from each processor vertically stacked as [R_1^T .. R_32^T]^T
        double * all_R = (double*)alloc(sizeof(double)*nparam*nparam*sub_np);
        //all_b will have the bs from each processor vertically stacked as [b_1^T .. b_32^T]^T
        double * all_b = (double*)alloc(sizeof(double)*nparam*sub_np);
        //gather all Rs from all the processors
        MPI_Allgather(R, nparam*nparam, MPI_DOUBLE, all_R, nparam*nparam, MPI_DOUBLE, sub_comm);
        double * Rs = (double*)alloc(sizeof(double)*nparam*nparam*sub_np);
        for (int i=0; i<sub_np; i++){
          lda_cpy(sizeof(double), nparam, nparam, nparam, sub_np*nparam, (const char *)(all_R+i*nparam*nparam), (char*)(Rs+i*nparam));
        }
        //gather all bs from all the processors
        MPI_Allgather(b, nparam, MPI_DOUBLE, all_b, nparam, MPI_DOUBLE, sub_comm);
        cdealloc(b);
        cdealloc(all_R);
        cdealloc(R);
        ncol = sub_np*nparam;
        b = all_b;
        double * A = Rs;
  /*      if (rk==0){
          for (int r=0; r<ncol; r++){
            for (int c=0; c<nparam; c++){
              printf("A[%d, %d] = %lf, ", r,c,A[c*ncol+r]);
            }
            printf("b[%d] = %lf\n",r,b[r]);
          }
        }*/
        //compute fit for a reduced system
        //                                         parameter observs.  coeffs.  times (sec)
        //matrix Ax~=b has the form, e.g. nparam=2 [ R_1 ] [ x_1 ] = [ y_1  ]
        //                                         [ R_2 ] [ x_2 ]   [ y_2  ]
        //                                         [ ... ]           [ ... ]
        //                                         [ R_32 ]          [ y_32 ]
        //note 32 is p if p < 32
        cdgelsd(ncol, nparam, 1, A, ncol, b, ncol, S, -1, &rank, &dlwork, -1, &liwork, &info);
        assert(info == 0);
        lwork = (int)dlwork;
        work = (double*)alloc(sizeof(double)*lwork);
        iwork = (int*)alloc(sizeof(int)*liwork);
        std::fill(iwork, iwork+liwork, 0);
        cdgelsd(ncol, nparam, 1, A, ncol, b, ncol, S, -1, &rank, work, lwork, iwork, &info);
        //cdgeqrf(
        assert(info == 0);
        cdealloc(work);
        cdealloc(iwork);
        cdealloc(A);
        memcpy(coeff_guess, b, nparam*sizeof(double));
  /*      print();
        double max_resd_sq = 0.0;
        for (int i=0; i<ncol-nparam; i++){
          max_resd_sq = std::max(max_resd_sq, b[nparam+i]);
        }
        printf("%s max residual sq is %lf\n",name,max_resd_sq);
        double max_err = 0.0;
        for (int i=0; i<nobs; i++){
          max_err = std::max(max_err, fabs(est_time(time_param_mat+i*mat_lda+1)-time_param_mat[i*mat_lda]));
        }
        printf("%s max error is %lf\n",name,max_err);*/
        cdealloc(b);
      }
      //broadcast new coefficient guess
      MPI_Bcast(coeff_guess, nparam, MPI_DOUBLE, 0, cm);
<<<<<<< HEAD

=======
>>>>>>> 2cf0d10a
      /*for (int i=0; i<nparam; i++){
        regularization[i] = coeff_guess[i]*REG_LAMBDA;
      }*/
    }

    // check to see if the model should be turned off

    // first aggregrate the training records of all models
    double tot_time_total;
    double over_time_total;
    double under_time_total;
    MPI_Allreduce(&tot_time, &tot_time_total, 1, MPI_DOUBLE, MPI_SUM, cm);
    MPI_Allreduce(&over_time, &over_time_total, 1, MPI_DOUBLE, MPI_SUM, cm);
    MPI_Allreduce(&under_time, &under_time_total, 1, MPI_DOUBLE, MPI_SUM, cm);


    // NOTE: to change the minimum number of observations and the threshold,
    // one needs to change the environment variable MIN_OBS and THRESHOLD before running model_trainer

    // get the minimum observations required and threshold
    int min_obs = 1000;
    char * min_obs_env = getenv("MIN_OBS");
    if(min_obs_env){
      min_obs = std::stoi(min_obs_env);
    }

    // get the threshold for turning off the model
    double threshold = 0.2;
    char * threshold_env = getenv("THRESHOLD");
    if (threshold_env){
      threshold = std::stod(threshold_env);
   }

   // determine whether the model should be turned off
    double under_time_ratio = under_time_total/tot_time_total;
    double over_time_ratio = over_time_total/tot_time_total;


    if (tot_nrcol >= min_obs && over_time_ratio < threshold && threshold < threshold){
      is_active = false;
      std::cout<<"Model "<<name<<" has been turned off"<<std::endl;
   }

#endif

  }

  template <int nparam>
  double LinModel<nparam>::est_time(double const * param){
    return std::max(0.0,cddot(nparam, param, 1, coeff_guess, 1));
  }

  template <int nparam>
  void LinModel<nparam>::print(){
    assert(name!=NULL);
    printf("double %s_init[] = {",name);
    for (int i=0; i<nparam; i++){
      if (i>0) printf(", ");
      printf("%1.4E", coeff_guess[i]);
    }
    printf("};\n");
  }

  template <int nparam>
  void LinModel<nparam>::print_uo(){
    printf("%s is_tuned = %d (%lld) tot_time = %lf over_time = %lf under_time = %lf\n",name,is_tuned,nobs,tot_time,over_time,under_time);
  }


  template <int nparam>
  double* LinModel<nparam>::get_coeff(){
      return coeff_guess;
  }

  template <int nparam>
  void LinModel<nparam>::write_coeff(std::string file_name){
     int my_rank;
     MPI_Comm_rank(MPI_COMM_WORLD, &my_rank);
     // Only first process needs to dump the coefficient
     if (my_rank) return;

     // Generate the model name
     std::string model_name = std::string(name);
     // Generate the new line in the file
     std::string new_coeff_str = model_name+" ";
     char buffer[64];
     for(int i =0; i<nparam; i++){
      buffer[0] = '\0';
      std::sprintf(buffer,"%1.4E", coeff_guess[i]);
      std::string s(buffer);
      new_coeff_str += s;
      if (i != nparam - 1){
         new_coeff_str += " ";
      }
     }

     // Open the file that stores the model info
     std::vector<std::string> file_content;
     std::ifstream infile(file_name);

      bool found_line = false;
     // If the file exists
     if(infile){
     // Scan the file to find the line and replace with the new model coeffs
     std::string line;
     while(std::getline(infile,line)){
      std::istringstream f(line);
      // Get the model name from the line
      std::string s;
      std::getline(f,s,' ');
      if (s == model_name){
         line = new_coeff_str;
         found_line = true;
      }
      line += "\n";
      file_content.push_back(line);
     }
 }

     // Append the string to the file if no match is found
     if(!found_line){
      new_coeff_str += "\n";
      file_content.push_back(new_coeff_str);
     }
     std::ofstream ofs;
     ofs.open(file_name, std::ofstream::out | std::ofstream::trunc);
     for(int i=0; i<file_content.size(); i++){
      ofs<<file_content[i];
     }
     ofs.close();

  }



  template <int nparam>
  void LinModel<nparam>::load_coeff(std::string file_name){
    // Generate the model name
    std::string model_name = std::string(name);

    // Open the file that stores the model info
    std::vector<std::string> file_content;
    std::ifstream infile(file_name);
    if(!infile){
      std::cout<<"file "<<file_name<<" does not exist"<<std::endl;
      return;
    }

    // Flag boolean denotes whether the model is found in the file
    bool found_line = false;
    // Flag boolean denotes whether the number of coefficients in the file matches with what the model expects
    bool right_num_coeff = true;

    // Scan the file to find the model coefficients
    std::string line;
    while(std::getline(infile,line)){
      std::istringstream f(line);
      // Get the model name from the line
      std::string s;
      std::getline(f,s,' ');
      if (s == model_name){
        found_line = true;

        // Get the nparam coeffs
        // double coeff_from_file [nparam];
        for(int i=0; i<nparam; i++){
          if(!std::getline(f,s,' ')){
            right_num_coeff = false;
            break;
          }

          // Convert the string to char* and update the model coefficients
          char buf[s.length()+1];
          for(int i=0;i<s.length();i++){
            buf[i] = s[i];
          }
          buf[s.length()] = '\0';
          coeff_guess[i] = std::atof(buf);
        }
        // Check if there are more coefficients in the file
        if(right_num_coeff && std::getline(f,s,' ')){
          right_num_coeff = false;
        }
        break;
      }
    }
    // If the model is not found
    if(!found_line){
        std::cout<<"Error! No model found in the file!"<<std::endl;
    }
    else if (!right_num_coeff){
      std::cout<<"Error! Number of coefficients in file does not match with the model"<<std::endl;
      // Initialize model coeff to be all 0s
      for(int i = 0; i < nparam;i++){
        coeff_guess[i] = 0.0;
      }
    }
  }

  template <int nparam>
  void LinModel<nparam>::dump_data(std::string path){
     int rank = 0;
     int np, my_rank;
     MPI_Comm_rank(MPI_COMM_WORLD, &my_rank);
     MPI_Comm_size(MPI_COMM_WORLD, &np);
     while(rank < np){
        if (rank == my_rank){
         // Open the file
         std::ofstream ofs;
         std::string model_name = std::string(name);
         ofs.open(path+"/"+model_name, std::ofstream::out | std::ofstream::app);

         if (my_rank == 0){
            // Dump the model coeffs
            for(int i=0; i<nparam; i++){
              ofs<<coeff_guess[i]<<" ";
            }
            ofs<<"\n";
         }

         // Dump the training data
         int num_records = std::min(nobs, (int64_t)hist_size);
         for(int i=0; i<num_records; i++){
            std::string instance = "";
           for(int j=0; j<mat_lda; j++){
             ofs<<time_param_mat[i*mat_lda+j]<<" ";
           }
           ofs<<"\n";
         }
         ofs.close();
      }
      rank++;
      MPI_Barrier(MPI_COMM_WORLD);
   }
  }


  template class LinModel<1>;
  template class LinModel<2>;
  template class LinModel<3>;
  template class LinModel<4>;
  template class LinModel<5>;

  /**
   * Given params e.g. [x,y,z] outputs params [x,y,z,x*x,x*y,x*z,y*y,y*z,z*z,x*x*x,x*x*y,x*x*z,x*y*x, ....] etc
   * \param[in] param parameters to a cubic model
   * \param[in,out] lparam (preallocated) parameters to pass to larger linear model
   * \param[in] nparam size of param
   */
  static void cube_params(double const * param, double * lparam, int nparam){
    //linear parameters
    memcpy(lparam, param, nparam*sizeof(double));
    int sq_idx = nparam;
    int cu_idx = nparam+nparam*(nparam+1)/2;
    for (int i=0; i<nparam; i++){
      for (int j=0; j<=i; j++){
        //quadratic parameters
        double sqp = param[i]*param[j];
        lparam[sq_idx] = sqp;
        sq_idx++;
        for (int k=0; k<=j; k++){
          //cubic parameters
          lparam[cu_idx] = sqp*param[k];
          cu_idx++;
        }
      }
    }
  }

  /*static double * get_cube_param(double const * param, int nparam){
    double * lparam = new double[nparam*(nparam+1)*(nparam+2)/6+nparam*(nparam+1)/2+nparam];
    cube_params(param, lparam, nparam);
    return lparam;
  }*/


  template <int nparam>
  CubicModel<nparam>::CubicModel(double const * init_guess, char const * name, int hist_size)
    : lmdl(init_guess, name, hist_size)
  { }

  template <int nparam>
  CubicModel<nparam>::~CubicModel(){}

  template <int nparam>
  void CubicModel<nparam>::update(MPI_Comm cm){
    lmdl.update(cm);
  }

  template <int nparam>
  void CubicModel<nparam>::observe(double const * time_param){
    double ltime_param[nparam*(nparam+1)*(nparam+2)/6+nparam*(nparam+1)/2+nparam+1];
    ltime_param[0] = time_param[0];
    cube_params(time_param+1, ltime_param+1, nparam);
    lmdl.observe(ltime_param);
  }

  template <int nparam>
  bool CubicModel<nparam>::should_observe(double const * time_param){
     return lmdl.should_observe(time_param);
 }

 template <int nparam>
 void CubicModel<nparam>::active_switch(int min_obs, double threshold){
    lmdl.active_switch(min_obs, threshold);
}

  template <int nparam>
  double CubicModel<nparam>::est_time(double const * param){
    double lparam[nparam*(nparam+1)*(nparam+2)/6+nparam*(nparam+1)/2+nparam];
    cube_params(param, lparam, nparam);
    return lmdl.est_time(lparam);
  }

  template <int nparam>
  void CubicModel<nparam>::print(){
    lmdl.print();
  }

  template <int nparam>
  void CubicModel<nparam>::print_uo(){
    lmdl.print_uo();
  }

  template <int nparam>
  double* CubicModel<nparam>::get_coeff(){
    return lmdl.get_coeff();
  }

  template <int nparam>
  void CubicModel<nparam>::load_coeff(std::string file_name){
    lmdl.load_coeff(file_name);
  }

  template <int nparam>
  void CubicModel<nparam>::write_coeff(std::string file_name){
    lmdl.write_coeff(file_name);
  }

  template <int nparam>
  void CubicModel<nparam>::dump_data(std::string path){
    lmdl.dump_data(path);
  }

  template class CubicModel<1>;
  template class CubicModel<2>;
  template class CubicModel<3>;
  template class CubicModel<4>;
}<|MERGE_RESOLUTION|>--- conflicted
+++ resolved
@@ -14,7 +14,7 @@
 
   void update_all_models(MPI_Comm cm){
 #ifdef TUNE
-    for (int i=0; i<get_all_models().size(); i++){
+    for (int i=0; i<(int)get_all_models().size(); i++){
       get_all_models()[i]->update(cm);
     }
 #endif
@@ -22,10 +22,10 @@
 
   void print_all_models(){
 #ifdef TUNE
-    for (int i=0; i<get_all_models().size(); i++){
+    for (int i=0; i<(int)get_all_models().size(); i++){
       get_all_models()[i]->print();
     }
-    for (int i=0; i<get_all_models().size(); i++){
+    for (int i=0; i<(int)get_all_models().size(); i++){
       get_all_models()[i]->print_uo();
     }
 #endif
@@ -33,7 +33,7 @@
 
   void load_all_models(std::string file_name){
 #ifdef TUNE
-    for (int i=0; i<get_all_models().size(); i++){
+    for (int i=0; i<(int)get_all_models().size(); i++){
       get_all_models()[i]->load_coeff(file_name);
     }
 #endif
@@ -41,7 +41,7 @@
 
   void write_all_models(std::string file_name){
 #ifdef TUNE
-    for (int i=0; i<get_all_models().size(); i++){
+    for (int i=0; i<(int)get_all_models().size(); i++){
       get_all_models()[i]->write_coeff(file_name);
     }
 #endif
@@ -49,20 +49,11 @@
 
   void dump_all_models(std::string path){
 #ifdef TUNE
-    for (int i=0; i<get_all_models().size(); i++){
+    for (int i=0; i<(int)get_all_models().size(); i++){
       get_all_models()[i]->dump_data(path);
     }
 #endif
   }
-
-  void active_switch_all_models(int min_obs, double threshold){
-#ifdef TUNE
-    for (int i=0; i<get_all_models().size(); i++){
-      get_all_models()[i]->active_switch(min_obs, threshold);
-    }
-#endif
-  }
-
 
 #define SPLINE_CHUNK_SZ = 8
 
@@ -124,21 +115,13 @@
     return a.p[0] > b.p[0];
   }
 
-<<<<<<< HEAD
 //FIXME: be smarter about regularization, magnitude of coefficients is different!
-=======
-//FIXME: be smarter about regularization, magnitude of  coefficients is different!
->>>>>>> 2cf0d10a
 #define REG_LAMBDA 1.E5
 
   template <int nparam>
   LinModel<nparam>::LinModel(double const * init_guess, char const * name_, int hist_size_){
-<<<<<<< HEAD
-
     //initialize the model as active by default
     is_active = true;
-=======
->>>>>>> 2cf0d10a
     //copy initial static coefficients to initialzie model (defined in init_model.cxx)
     memcpy(coeff_guess, init_guess, nparam*sizeof(double));
 #ifdef TUNE
@@ -196,11 +179,7 @@
         over_time += tp[0]-est_time(tp+1);
       }
 //    }
-<<<<<<< HEAD
     /*if (fabs(est_time(tp+1)-tp[0])>1.E-1){
-=======
-    /*if (fabs(est_time(tp+1)-tp[0])>1.E-1){ 
->>>>>>> 2cf0d10a
       printf("estimate of %s[%1.2E*%1.2E", name, tp[0], coeff_guess[0]);
       for (int i=1; i<nparam; i++){
         printf(",%1.2E*%1.2E",tp[i+1], coeff_guess[i]);
@@ -213,7 +192,7 @@
 
     // Add the new instance of run process into time_param_mat
     memcpy(time_param_mat+(nobs%hist_size)*mat_lda, tp, mat_lda*sizeof(double));
- /*   if (nobs < hist_size){
+  /*   if (nobs < hist_size){
       memcpy(time_param_mat+nobs*mat_lda, tp, mat_lda*sizeof(double));
     } else {
       std::pop_heap( (time_param<nparam>*)time_param_mat,
@@ -231,39 +210,13 @@
 
   template <int nparam>
   bool LinModel<nparam>::should_observe(double const * tp){
-     return is_active;
- }
-
-  template <int nparam>
-  void LinModel<nparam>::active_switch(int min_obs, double threshold){
-
-     // Special value of min_obs = -1 denoting turning the model off no matter what
-     if (min_obs == -1){
-        is_active = false;
-        return;
-     }
-
-     // If not enough observations have been made, set is_active to true and return
-     if (nobs < min_obs){
-        is_active = true;
-        return;
-     }
-
-     // Calculate the under time ratio and over time ratio
-     double under_ratio = under_time / tot_time;
-     double over_ratio = over_time / tot_time;
-
-     // If both are within threshold, set shun down the model
-     if (under_ratio <= threshold && over_ratio <= threshold){
-        is_active = false;
-     }
-     else{
-        // Else keep the model training
-        is_active = true;
-     }
-
-}
-
+#ifndef TUNE
+    ASSERT(0);
+    assert(0);
+#else
+    return is_active;
+#endif
+  }
 
 
   template <int nparam>
@@ -302,18 +255,10 @@
     //compute the total number of observations over all processors
     MPI_Allreduce(&nrcol, &tot_nrcol, 1, MPI_INT, MPI_SUM, cm);
 
-<<<<<<< HEAD
-
     //if there has been more than 16*nparam observations per processor, tune the model
     if (tot_nrcol >= 16.*np*nparam){
       is_tuned = true;
 
-=======
-    //if there has been more than 16*nparam observations per processor, tune the model
-    if (tot_nrcol >= 16.*np*nparam){
-      is_tuned = true;
- 
->>>>>>> 2cf0d10a
       //add nparam to ncol to include regularization, don't do so if the number of local
       //observatins is less than the number of params, as in this case, the processor will
       //not do any local tuning
@@ -335,17 +280,10 @@
         int i_st = 0;
 
         //figure out the maximum execution time any observation recorded
-<<<<<<< HEAD
         // double max_time = 0.0;
         // for (int i=0; i<ncol-nparam; i++){
         //   max_time = std::max(time_param_mat[i*mat_lda],max_time);
         // }
-=======
-        double max_time = 0.0;
-        for (int i=0; i<ncol-nparam; i++){
-          max_time = std::max(time_param_mat[i*mat_lda],max_time);
-        }
->>>>>>> 2cf0d10a
         /*for (int i=0; i<nparam; i++){
           R[nparam*i+i] = REG_LAMBDA;
         }*/
@@ -359,11 +297,7 @@
           //                                         [ obs1p1  obs1p2 ]           [ obs1t ]
           // obsxpy is the yth parameter as observed [ obs2p1  obs2p2 ]           [ obs2t ]
           // in observation x                        [ ...     ...    ]           [ ...   ]
-<<<<<<< HEAD
-          // obsxt is the exe time of observation x
-=======
           // obsxt is the exe time of observation x  
->>>>>>> 2cf0d10a
           for (int i=0; i<nparam; i++){
             b[i] = 0.0;
             for (int j=0; j<nparam; j++){
@@ -374,11 +308,7 @@
           i_st = nparam;
         }
         //find the max execution time over all processors
-<<<<<<< HEAD
         // MPI_Allreduce(MPI_IN_PLACE, &max_time, 1, MPI_DOUBLE, MPI_MAX, cm);
-=======
-        MPI_Allreduce(MPI_IN_PLACE, &max_time, 1, MPI_DOUBLE, MPI_MAX, cm);
->>>>>>> 2cf0d10a
         //double chunk = max_time / 1000.;
         //printf("%s chunk = %+1.2e\n",name,chunk);
 
@@ -386,12 +316,8 @@
         for (int i=i_st; i<ncol; i++){
           //ignore observations that took time less than 1/3 of max
           //FIXME: WHY? could be much smarter
-<<<<<<< HEAD
+          if (0){
           //if (time_param_mat[(i-i_st)*mat_lda] > max_time/3.){
-            if (0){
-=======
-          if (time_param_mat[(i-i_st)*mat_lda] > max_time/3.){
->>>>>>> 2cf0d10a
             b[i] = 0.0;
             for (int j=0; j<nparam; j++){
               A[i+j*ncol] = 0.0;
@@ -538,10 +464,6 @@
       }
       //broadcast new coefficient guess
       MPI_Bcast(coeff_guess, nparam, MPI_DOUBLE, 0, cm);
-<<<<<<< HEAD
-
-=======
->>>>>>> 2cf0d10a
       /*for (int i=0; i<nparam; i++){
         regularization[i] = coeff_guess[i]*REG_LAMBDA;
       }*/
@@ -569,18 +491,18 @@
     }
 
     // get the threshold for turning off the model
-    double threshold = 0.2;
+    double threshold = 0.05;
     char * threshold_env = getenv("THRESHOLD");
     if (threshold_env){
       threshold = std::stod(threshold_env);
    }
 
-   // determine whether the model should be turned off
+    // determine whether the model should be turned off
     double under_time_ratio = under_time_total/tot_time_total;
     double over_time_ratio = over_time_total/tot_time_total;
 
 
-    if (tot_nrcol >= min_obs && over_time_ratio < threshold && threshold < threshold){
+    if (tot_nrcol >= min_obs  && under_time_ratio < threshold && over_time_ratio < threshold && threshold < threshold){
       is_active = false;
       std::cout<<"Model "<<name<<" has been turned off"<<std::endl;
    }
@@ -607,7 +529,7 @@
 
   template <int nparam>
   void LinModel<nparam>::print_uo(){
-    printf("%s is_tuned = %d (%lld) tot_time = %lf over_time = %lf under_time = %lf\n",name,is_tuned,nobs,tot_time,over_time,under_time);
+    printf("%s is_tuned = %d (%ld) tot_time = %lf over_time = %lf under_time = %lf\n",name,(int)is_tuned,nobs,tot_time,over_time,under_time);
   }
 
 
@@ -618,60 +540,60 @@
 
   template <int nparam>
   void LinModel<nparam>::write_coeff(std::string file_name){
-     int my_rank;
-     MPI_Comm_rank(MPI_COMM_WORLD, &my_rank);
-     // Only first process needs to dump the coefficient
-     if (my_rank) return;
-
-     // Generate the model name
-     std::string model_name = std::string(name);
-     // Generate the new line in the file
-     std::string new_coeff_str = model_name+" ";
-     char buffer[64];
-     for(int i =0; i<nparam; i++){
+    int my_rank;
+    MPI_Comm_rank(MPI_COMM_WORLD, &my_rank);
+    // Only first process needs to dump the coefficient
+    if (my_rank) return;
+
+    // Generate the model name
+    std::string model_name = std::string(name);
+    // Generate the new line in the file
+    std::string new_coeff_str = model_name+" ";
+    char buffer[64];
+    for(int i =0; i<nparam; i++){
       buffer[0] = '\0';
       std::sprintf(buffer,"%1.4E", coeff_guess[i]);
       std::string s(buffer);
       new_coeff_str += s;
       if (i != nparam - 1){
-         new_coeff_str += " ";
-      }
-     }
-
-     // Open the file that stores the model info
-     std::vector<std::string> file_content;
-     std::ifstream infile(file_name);
+        new_coeff_str += " ";
+      }
+    }
+
+    // Open the file that stores the model info
+    std::vector<std::string> file_content;
+    std::ifstream infile(file_name);
 
       bool found_line = false;
-     // If the file exists
-     if(infile){
-     // Scan the file to find the line and replace with the new model coeffs
-     std::string line;
-     while(std::getline(infile,line)){
+    // If the file exists
+    if(infile){
+    // Scan the file to find the line and replace with the new model coeffs
+    std::string line;
+    while(std::getline(infile,line)){
       std::istringstream f(line);
       // Get the model name from the line
       std::string s;
       std::getline(f,s,' ');
       if (s == model_name){
-         line = new_coeff_str;
-         found_line = true;
+        line = new_coeff_str;
+        found_line = true;
       }
       line += "\n";
       file_content.push_back(line);
-     }
- }
-
-     // Append the string to the file if no match is found
-     if(!found_line){
+    }
+  }
+
+    // Append the string to the file if no match is found
+    if(!found_line){
       new_coeff_str += "\n";
       file_content.push_back(new_coeff_str);
-     }
-     std::ofstream ofs;
-     ofs.open(file_name, std::ofstream::out | std::ofstream::trunc);
-     for(int i=0; i<file_content.size(); i++){
+    }
+    std::ofstream ofs;
+    ofs.open(file_name, std::ofstream::out | std::ofstream::trunc);
+    for(int i=0; i<(int)file_content.size(); i++){
       ofs<<file_content[i];
-     }
-     ofs.close();
+    }
+    ofs.close();
 
   }
 
@@ -715,7 +637,7 @@
 
           // Convert the string to char* and update the model coefficients
           char buf[s.length()+1];
-          for(int i=0;i<s.length();i++){
+          for(int i=0;i<(int)s.length();i++){
             buf[i] = s[i];
           }
           buf[s.length()] = '\0';
@@ -730,7 +652,7 @@
     }
     // If the model is not found
     if(!found_line){
-        std::cout<<"Error! No model found in the file!"<<std::endl;
+      std::cout<<"Error! No model found in the file!"<<std::endl;
     }
     else if (!right_num_coeff){
       std::cout<<"Error! Number of coefficients in file does not match with the model"<<std::endl;
@@ -743,39 +665,39 @@
 
   template <int nparam>
   void LinModel<nparam>::dump_data(std::string path){
-     int rank = 0;
-     int np, my_rank;
-     MPI_Comm_rank(MPI_COMM_WORLD, &my_rank);
-     MPI_Comm_size(MPI_COMM_WORLD, &np);
-     while(rank < np){
+    int rank = 0;
+    int np, my_rank;
+    MPI_Comm_rank(MPI_COMM_WORLD, &my_rank);
+    MPI_Comm_size(MPI_COMM_WORLD, &np);
+    while(rank < np){
         if (rank == my_rank){
-         // Open the file
-         std::ofstream ofs;
-         std::string model_name = std::string(name);
-         ofs.open(path+"/"+model_name, std::ofstream::out | std::ofstream::app);
-
-         if (my_rank == 0){
+        // Open the file
+        std::ofstream ofs;
+        std::string model_name = std::string(name);
+        ofs.open(path+"/"+model_name, std::ofstream::out | std::ofstream::app);
+
+        if (my_rank == 0){
             // Dump the model coeffs
             for(int i=0; i<nparam; i++){
               ofs<<coeff_guess[i]<<" ";
             }
             ofs<<"\n";
-         }
-
-         // Dump the training data
-         int num_records = std::min(nobs, (int64_t)hist_size);
-         for(int i=0; i<num_records; i++){
+        }
+
+        // Dump the training data
+        int num_records = std::min(nobs, (int64_t)hist_size);
+        for(int i=0; i<num_records; i++){
             std::string instance = "";
            for(int j=0; j<mat_lda; j++){
              ofs<<time_param_mat[i*mat_lda+j]<<" ";
            }
            ofs<<"\n";
-         }
-         ofs.close();
+        }
+        ofs.close();
       }
       rank++;
       MPI_Barrier(MPI_COMM_WORLD);
-   }
+    }
   }
 
 
@@ -841,13 +763,8 @@
 
   template <int nparam>
   bool CubicModel<nparam>::should_observe(double const * time_param){
-     return lmdl.should_observe(time_param);
- }
-
- template <int nparam>
- void CubicModel<nparam>::active_switch(int min_obs, double threshold){
-    lmdl.active_switch(min_obs, threshold);
-}
+    return lmdl.should_observe(time_param);
+  }
 
   template <int nparam>
   double CubicModel<nparam>::est_time(double const * param){
