/*Copyright (c) 2014, Edgar Solomonik, all rights reserved.*/

#include <complex>
#include <assert.h>
#include <stdio.h>
#include "int_timer.h"
#include <stdint.h>

#include "offload.h"
#include "../tensor/algstrct.h"
#include "../interface/timer.h"

#ifdef USE_CUDA
#include <cuda_runtime.h>
#include <cublas_v2.h>
#include "device_launch_parameters.h"
#endif

namespace CTF_int{
  volatile static int64_t int64_t_max = INT64_MAX;
  #ifndef PROFILE
  #define TAU_PROFILE(NAME,ARG,USER)
  #define TAU_PROFILE_TIMER(ARG1, ARG2, ARG3, ARG4)
  #define TAU_PROFILER_CREATE(ARG1, ARG2, ARG3, ARG4)
  #define TAU_PROFILE_STOP(ARG)
  #define TAU_PROFILE_START(ARG)
  #define TAU_PROFILE_SET_NODE(ARG)
  #define TAU_PROFILE_SET_CONTEXT(ARG)
  #define TAU_FSTART(ARG)
  #define TAU_FSTOP(ARG)
  #endif

  #define ABORT                                   \
    do{                                           \
     assert(0); } while (0)

#ifdef USE_CUDA
  int initialized = 0;
  cublasHandle_t cuhandle;

  void offload_init(){
    if (!initialized){
      int ndev=0;
      cudaError_t err = cudaGetDeviceCount(&ndev);
      assert(err == cudaSuccess);
      assert(ndev > 0);
      cublasStatus_t status = cublasCreate(&cuhandle);
      assert(status == CUBLAS_STATUS_SUCCESS);
    }
    initialized = 1;
  }

  void offload_exit(){
    if (initialized){
      cublasStatus_t status = cublasDestroy(cuhandle);
      assert(status == CUBLAS_STATUS_SUCCESS);
      initialized = 0;
    }
  }

  offload_tsr::offload_tsr(algstrct const * sr_, int64_t size_) : offload_arr(size_*sr_->el_size) {
    sr = sr_;
    size = size_;
  }

  /*offload_tsr::~offload_tsr(){
  }*/

  LinModel<2> upload_mdl(upload_mdl_init,"upload_mdl");
  LinModel<2> download_mdl(download_mdl_init,"download_mdl");

  double estimate_download_time(int64_t size){
    double ps[] = {1.0, (double)size};
    return download_mdl.est_time(ps);
  }

  double estimate_upload_time(int64_t size){
    double ps[] = {1.0, (double)size};
    return upload_mdl.est_time(ps);
  }


  template <typename dtype>
  __global__ void gset_zero(dtype *arr, int64_t size, dtype val) {
    int idx = blockIdx.x * blockDim.x + threadIdx.x;

    for (int i=idx; i<size; i+= gridDim.x*blockDim.x) {
      arr[i]=val;
    }
  }

  void offload_tsr::set_zero(){
    int blockSize = 256;
    int numBlocks = (size + blockSize - 1) / (size);
    TAU_FSTART(set_zero);
    switch (sr->el_size){
      case 4:
        gset_zero<<<blockSize, numBlocks>>>((float*)dev_spr, size, ((float*)sr->addid())[0]);
        break;
      case 8:
        gset_zero<<<blockSize, numBlocks>>>((double*)dev_spr, size, ((double*)sr->addid())[0]);
        break;
      case 16:
        gset_zero<<<blockSize, numBlocks>>>((std::complex<double>*)dev_spr, size, ((std::complex<double>*)sr->addid())[0]);
        break;
      default:
        assert(0);
        break;
    }
    TAU_FSTOP(set_zero);
  }


  offload_arr::offload_arr(int64_t nbytes_){
    nbytes = nbytes_;
    TAU_FSTART(offload_malloc);
    cudaError_t err = cudaMalloc((void**)&dev_spr, nbytes);
    TAU_FSTOP(offload_malloc);
    assert(err == cudaSuccess);
  }

  offload_arr::~offload_arr(){
    TAU_FSTART(offload_free);
    cudaError_t err = cudaFree(dev_spr);
    TAU_FSTOP(offload_free);
    assert(err == cudaSuccess);
  }


  void offload_arr::download(char * host_spr){
     // not-quite-sure
    assert(initialized);
    TAU_FSTART(cuda_download);
    double st_time = MPI_Wtime();
    cudaError_t err = cudaMemcpy(host_spr, dev_spr, nbytes,
                                 cudaMemcpyDeviceToHost);
    double exe_time = MPI_Wtime()-st_time;
    double tps[] = {exe_time, 1.0, (double)nbytes};
    download_mdl.observe(tps);
    TAU_FSTOP(cuda_download);
    assert(err == cudaSuccess);
  }

  void offload_arr::upload(char const * host_spr){
     // not-quite-sure
    TAU_FSTART(cuda_upload);
    double st_time = MPI_Wtime();
    cudaError_t err = cudaMemcpy(dev_spr, host_spr, nbytes,
                                 cudaMemcpyHostToDevice);

    double exe_time = MPI_Wtime()-st_time;
    double tps[] = {exe_time, 1.0, (double)nbytes};
    upload_mdl.observe(tps);
    TAU_FSTOP(cuda_upload);
    assert(err == cudaSuccess);
  }



  void host_pinned_alloc(void ** ptr, int64_t size){
    TAU_FSTART(host_pinned_malloc);
    cudaError_t err = cudaHostAlloc(ptr, size, cudaHostAllocMapped);
    TAU_FSTOP(host_pinned_malloc);
    assert(err == cudaSuccess);
  }

  void host_pinned_free(void * ptr){
    TAU_FSTART(host_pinned_free);
    cudaError_t err = cudaFreeHost(ptr);
    TAU_FSTOP(host_pinned_free);
    assert(err == cudaSuccess);
  }
#endif
<<<<<<< HEAD


  template
  void offload_gemm(char          tA,
                    char          tB,
                    int           m,
                    int           n,
                    int           k,
                    double        alpha,
                    offload_tsr & A,
                    int           lda_A,
                    offload_tsr & B,
                    int           lda_B,
                    double        beta,
                    offload_tsr & C,
                    int           lda_C);
  template
  void offload_gemm(char                 tA,
                    char                 tB,
                    int                  m,
                    int                  n,
                    int                  k,
                    std::complex<double> alpha,
                    offload_tsr &        A,
                    int                  lda_A,
                    offload_tsr &        B,
                    int                  lda_B,
                    std::complex<double> beta,
                    offload_tsr &        C,
                    int                  lda_C);
=======
  template <>
  void offload_gemm<float>(char           tA,
                            char           tB,
                            int            m,
                            int            n,
                            int            k,
                            float         alpha,
                            float const * dev_A,
                            int            lda_A,
                            float const * dev_B,
                            int            lda_B,
                            float         beta,
                            float *       dev_C,
                            int            lda_C){
  #ifdef USE_CUDA
    assert(initialized);
  
    cublasOperation_t cuA;  
    switch (tA){
      case 'n':
      case 'N':
        cuA = CUBLAS_OP_N;
        break;
      case 't':
      case 'T':
        cuA = CUBLAS_OP_T;
        break;
    }  
  
    cublasOperation_t cuB;
    switch (tB){
      case 'n':
      case 'N':
        cuB = CUBLAS_OP_N;
        break;
      case 't':
      case 'T':
        cuB = CUBLAS_OP_T;
        break;
    }  
  
    cublasStatus_t status = 
      cublasDgemm(cuhandle, cuA, cuB, m, n, k, &alpha, 
                  dev_A, lda_A, 
                  dev_B, lda_B, &beta, 
                  dev_C, lda_C);
  #ifdef PROFILE
    cudaDeviceSynchronize();
  #endif
    
    assert(status == CUBLAS_STATUS_SUCCESS);
  #endif  
  }
  
  
  template <>
  void offload_gemm< std::complex<float> >(
                           char                         tA,
                           char                         tB,
                           int                          m,
                           int                          n,
                           int                          k,
                           std::complex<float>         alpha,
                           std::complex<float> const * dev_A,
                           int                          lda_A,
                           std::complex<float> const * dev_B,
                           int                          lda_B,
                           std::complex<float>         beta,
                           std::complex<float> *       dev_C,
                           int                          lda_C){
  #ifdef USE_CUDA
    assert(initialized);
    
    cublasOperation_t cuA;  
    switch (tA){
      case 'n':
      case 'N':
        cuA = CUBLAS_OP_N;
        break;
      case 't':
      case 'T':
        cuA = CUBLAS_OP_T;
        break;
      case 'c':
      case 'C':
        cuA = CUBLAS_OP_C;
        break;
    }  
  
    cublasOperation_t cuB;
    switch (tB){
      case 'n':
      case 'N':
        cuB = CUBLAS_OP_N;
        break;
      case 't':
      case 'T':
        cuB = CUBLAS_OP_T;
        break;
      case 'c':
      case 'C':
        cuB = CUBLAS_OP_C;
        break;
    }  
  
    TAU_FSTART(cublas_zgemm);
    cublasStatus_t status = 
      cublasZgemm(cuhandle, cuA, cuB, m, n, k, 
                  reinterpret_cast<cuDoubleComplex*>(&alpha), 
                  reinterpret_cast<const cuDoubleComplex*>(dev_A), lda_A, 
                  reinterpret_cast<const cuDoubleComplex*>(dev_B), lda_B, 
                  reinterpret_cast<cuDoubleComplex*>(&beta), 
                  reinterpret_cast<cuDoubleComplex*>(dev_C), lda_C);
  #ifdef PROFILE
    cudaDeviceSynchronize();
  #endif
    TAU_FSTOP(cublas_zgemm);
    
    assert(status == CUBLAS_STATUS_SUCCESS);
    assert(status == CUBLAS_STATUS_SUCCESS);
  #endif
  }
>>>>>>> 9d7eb1ed

  template <>
  void offload_gemm<double>(char           tA,
                            char           tB,
                            int            m,
                            int            n,
                            int            k,
                            double         alpha,
                            double const * dev_A,
                            int            lda_A,
                            double const * dev_B,
                            int            lda_B,
                            double         beta,
                            double *       dev_C,
                            int            lda_C){
  #ifdef USE_CUDA
    assert(initialized);

    cublasOperation_t cuA;
    switch (tA){
      case 'n':
      case 'N':
        cuA = CUBLAS_OP_N;
        break;
      case 't':
      case 'T':
        cuA = CUBLAS_OP_T;
        break;
    }

    cublasOperation_t cuB;
    switch (tB){
      case 'n':
      case 'N':
        cuB = CUBLAS_OP_N;
        break;
      case 't':
      case 'T':
        cuB = CUBLAS_OP_T;
        break;
    }

    cublasStatus_t status =
      cublasDgemm(cuhandle, cuA, cuB, m, n, k, &alpha,
                  dev_A, lda_A,
                  dev_B, lda_B, &beta,
                  dev_C, lda_C);
  #ifdef PROFILE
    cudaDeviceSynchronize();
  #endif

    assert(status == CUBLAS_STATUS_SUCCESS);
  #endif
  }


  template <>
  void offload_gemm< std::complex<double> >(
                           char                         tA,
                           char                         tB,
                           int                          m,
                           int                          n,
                           int                          k,
                           std::complex<double>         alpha,
                           std::complex<double> const * dev_A,
                           int                          lda_A,
                           std::complex<double> const * dev_B,
                           int                          lda_B,
                           std::complex<double>         beta,
                           std::complex<double> *       dev_C,
                           int                          lda_C){
  #ifdef USE_CUDA
    assert(initialized);

    cublasOperation_t cuA;
    switch (tA){
      case 'n':
      case 'N':
        cuA = CUBLAS_OP_N;
        break;
      case 't':
      case 'T':
        cuA = CUBLAS_OP_T;
        break;
      case 'c':
      case 'C':
        cuA = CUBLAS_OP_C;
        break;
    }

    cublasOperation_t cuB;
    switch (tB){
      case 'n':
      case 'N':
        cuB = CUBLAS_OP_N;
        break;
      case 't':
      case 'T':
        cuB = CUBLAS_OP_T;
        break;
      case 'c':
      case 'C':
        cuB = CUBLAS_OP_C;
        break;
    }

    TAU_FSTART(cublas_zgemm);
    cublasStatus_t status =
      cublasZgemm(cuhandle, cuA, cuB, m, n, k,
                  reinterpret_cast<cuDoubleComplex*>(&alpha),
                  reinterpret_cast<const cuDoubleComplex*>(dev_A), lda_A,
                  reinterpret_cast<const cuDoubleComplex*>(dev_B), lda_B,
                  reinterpret_cast<cuDoubleComplex*>(&beta),
                  reinterpret_cast<cuDoubleComplex*>(dev_C), lda_C);
  #ifdef PROFILE
    cudaDeviceSynchronize();
  #endif
    TAU_FSTOP(cublas_zgemm);

    assert(status == CUBLAS_STATUS_SUCCESS);
    assert(status == CUBLAS_STATUS_SUCCESS);
  #endif
  }

  template <typename dtype>
  void offload_gemm(char           tA,
                    char           tB,
                    int            m,
                    int            n,
                    int            k,
                    dtype          alpha,
                    offload_tsr &  A,
                    int            lda_A,
                    offload_tsr &  B,
                    int            lda_B,
                    dtype          beta,
                    offload_tsr &  C,
                    int            lda_C){
    TAU_FSTART(cuda_gemm);
    offload_gemm(tA, tB, m, n, k, alpha, (dtype*)A.dev_spr, lda_A, (dtype*)B.dev_spr, lda_B, beta, (dtype*)C.dev_spr, lda_C);
    TAU_FSTOP(cuda_gemm);
  }
}<|MERGE_RESOLUTION|>--- conflicted
+++ resolved
@@ -171,8 +171,6 @@
     assert(err == cudaSuccess);
   }
 #endif
-<<<<<<< HEAD
-
 
   template
   void offload_gemm(char          tA,
@@ -188,21 +186,7 @@
                     double        beta,
                     offload_tsr & C,
                     int           lda_C);
-  template
-  void offload_gemm(char                 tA,
-                    char                 tB,
-                    int                  m,
-                    int                  n,
-                    int                  k,
-                    std::complex<double> alpha,
-                    offload_tsr &        A,
-                    int                  lda_A,
-                    offload_tsr &        B,
-                    int                  lda_B,
-                    std::complex<double> beta,
-                    offload_tsr &        C,
-                    int                  lda_C);
-=======
+
   template <>
   void offload_gemm<float>(char           tA,
                             char           tB,
@@ -325,7 +309,6 @@
     assert(status == CUBLAS_STATUS_SUCCESS);
   #endif
   }
->>>>>>> 9d7eb1ed
 
   template <>
   void offload_gemm<double>(char           tA,
