//#include <mpi.h>
//#include <stdio.h>
//#include <stdlib.h>
//#include <algorithm>
//#include <time.h>
//#include "string.h"
//#include "assert.h"
//#include <iostream>
//#include <vector>
#include "util.h"
#include "int_timer.h"
#include "model.h"
#include "../interface/timer.h"

using namespace CTF_int;

namespace CTF{
  #define MAX_TOT_SYMBOLS_LEN 1000000

  int main_argc = 0;
  const char * const * main_argv;
  MPI_Comm comm;
  double excl_time;
  double complete_time;
  int set_contxt = 0;
  int output_file_counter = 0;
  
  Function_timer::Function_timer(char const * name_, 
                                 double const start_time_,
                                 double const start_excl_time_){
    ASSERT(strlen(name_)+1 < MAX_NAME_LENGTH);
    //name = (char*)CTF_int::alloc(strlen(name_)+1);
    //snprintf(name, MAX_NAME_LENGTH, "%s", name_);
    strcpy(name, name_);
    start_time = start_time_;
    start_excl_time = start_excl_time_;
    acc_time = 0.0;
    acc_excl_time = 0.0;
    calls = 0;
  }

/*
  Function_timer::Function_timer(Function_timer const & other){
    start_time = other.start_time;
    start_excl_time = other.start_excl_time;
    acc_time = other.acc_time;
    calls = other.calls;
    total_time = other.total_time;
    total_excl_time = other.total_excl_time;
    total_calls = other.total_calls;

    name = (char*)CTF_int::alloc(strlen(other.name)+1);
    strcpy(name, other.name);
    
  }
  
  Function_timer::~Function_timer(){
    cdealloc(name);
  }
*/
  void Function_timer::compute_totals(MPI_Comm comm){ 
    PMPI_Allreduce(&acc_time, &total_time, 1, 
                  MPI_DOUBLE, MPI_SUM, comm);
    PMPI_Allreduce(&acc_excl_time, &total_excl_time, 1, 
                  MPI_DOUBLE, MPI_SUM, comm);
    PMPI_Allreduce(&calls, &total_calls, 1, 
                  MPI_INT, MPI_SUM, comm);
  }

  bool Function_timer::operator<(Function_timer const & w) const {
    return total_time > w.total_time;
  }

  void Function_timer::print(FILE *         output, 
                             MPI_Comm const comm, 
                             int const      rank,
                             int const      np){
    int i;
    if (rank == 0){
      fprintf(output, "%s", name);
      char * space = (char*)CTF_int::alloc(MAX_NAME_LENGTH-strlen(name)+1);
      for (i=0; i<MAX_NAME_LENGTH-(int)strlen(name); i++){
        space[i] = ' ';
      }
      space[i] = '\0';
      fprintf(output, "%s", space);
      fprintf(output,"%5d   %3d.%03d   %3d.%02d  %3d.%03d   %3d.%02d\n",
              total_calls/np,
              (int)(total_time/np),
              ((int)(1000.*(total_time)/np))%1000,
              (int)(100.*(total_time)/complete_time),
              ((int)(10000.*(total_time)/complete_time))%100,
              (int)(total_excl_time/np),
              ((int)(1000.*(total_excl_time)/np))%1000,
              (int)(100.*(total_excl_time)/complete_time),
              ((int)(10000.*(total_excl_time)/complete_time))%100);
      CTF_int::cdealloc(space);
    } 
  }

  bool comp_name(Function_timer const & w1, Function_timer const & w2) {
    return strcmp(w1.name, w2.name)>0;
  }

  static std::vector<Function_timer> * function_timers = NULL;

  Timer::Timer(const char * name){
  #ifdef PROFILE
    int i;
    if (function_timers == NULL) {
      if (name[0] == 'M' && name[1] == 'P' && 
          name[2] == 'I' && name[3] == '_'){
        exited = 2;
        original = 0;
        return;
      }
      original = 1;
      index = 0;
      excl_time = 0.0;
      function_timers = new std::vector<Function_timer>();
      function_timers->push_back(Function_timer(name, MPI_Wtime(), 0.0)); 
    } else {
      for (i=0; i<(int)function_timers->size(); i++){
        if (strcmp((*function_timers)[i].name, name) == 0){
          /*(*function_timers)[i].start_time = MPI_Wtime();
          (*function_timers)[i].start_excl_time = excl_time;*/
          break;
        }
      }
      index = i;
      original = (index==0);
    }
    if (index == (int)function_timers->size()) {
      function_timers->push_back(Function_timer(name, MPI_Wtime(), excl_time)); 
    }
    timer_name = name;
    exited = 0;
  #endif
  }
    
  void Timer::start(){
  #ifdef PROFILE
    if (exited != 2){
      exited = 0;
      (*function_timers)[index].start_time = MPI_Wtime();
      (*function_timers)[index].start_excl_time = excl_time;
    }
  #endif
  }

  void Timer::stop(){
  #ifdef PROFILE
<<<<<<< HEAD
    if (!exited){
      int is_fin = 0;
=======
    if (exited == 0){
      int is_fin;
>>>>>>> 7c63cb2d
      MPI_Finalized(&is_fin);
      if (!is_fin){
        double delta_time = MPI_Wtime() - (*function_timers)[index].start_time;
        (*function_timers)[index].acc_time += delta_time;
        (*function_timers)[index].acc_excl_time += delta_time - 
              (excl_time- (*function_timers)[index].start_excl_time); 
        excl_time = (*function_timers)[index].start_excl_time + delta_time;
        (*function_timers)[index].calls++;
      }
      exit();
      exited = 1;
    }
  #endif
  }

  Timer::~Timer(){ }

  void print_timers(char const * name){
    int rank, np, i, j, len_symbols, nrecv_symbols;

    int is_fin = 0;
    MPI_Finalized(&is_fin);
    if (is_fin) return;
    MPI_Comm_rank(comm, &rank);
    MPI_Comm_size(comm, &np);


    char * all_symbols = (char*)CTF_int::alloc(MAX_TOT_SYMBOLS_LEN);
    char * recv_symbols = (char*)CTF_int::alloc(MAX_TOT_SYMBOLS_LEN);
    FILE * output = NULL;

    CTF_int::update_all_models(comm);
    if (rank == 0){
      CTF_int::print_all_models();

      char filename[300];
      char part[300];
      
      sprintf(filename, "profile.%s.",name);
      srand(time(NULL));
      sprintf(filename+strlen(filename), "%d.", output_file_counter);
      output_file_counter++;
      
      int off;
      if (main_argc > 0){
        for (i=0; i<main_argc; i++){
          for (off=strlen(main_argv[i]); off>=1; off--){
            if (main_argv[i][off-1] == '/') break;
          }
          sprintf(filename+strlen(filename), "%s.", main_argv[i]+off);
        }
      } 
      sprintf(filename+strlen(filename), "-p%d.out", np);
      
      
      output = stdout;// fopen(filename, "w");
      printf("%s\n",filename);
      char heading[MAX_NAME_LENGTH+200];
      for (i=0; i<MAX_NAME_LENGTH; i++){
        part[i] = ' ';
      }
      part[i] = '\0';
      sprintf(heading,"%s",part);
      //sprintf(part,"calls   total sec   exclusive sec\n");
      sprintf(part,"       inclusive         exclusive\n");
      strcat(heading,part);
      fprintf(output, "%s", heading);
      for (i=0; i<MAX_NAME_LENGTH; i++){
        part[i] = ' ';
      }
      part[i] = '\0';
      sprintf(heading,"%s",part);
      sprintf(part, "calls        sec       %%"); 
      strcat(heading,part);
      sprintf(part, "       sec       %%\n"); 
      strcat(heading,part);
      fprintf(output, "%s", heading);

    }
    len_symbols = 0;
    for (i=0; i<(int)function_timers->size(); i++){
      sprintf(all_symbols+len_symbols, "%s", (*function_timers)[i].name);
      len_symbols += strlen((*function_timers)[i].name)+1;
    }
    if (np > 1){
      for (int lp=1; lp<log2(np)+1; lp++){
        int gap = 1<<lp;
        if (rank%gap == gap/2){
          PMPI_Send(&len_symbols, 1, MPI_INT, rank-gap/2, 1, comm);
          PMPI_Send(all_symbols, len_symbols, MPI_CHAR, rank-gap/2, 2, comm);
        }
        if (rank%gap==0 && rank+gap/2<np){
          MPI_Status stat;
          PMPI_Recv(&nrecv_symbols, 1, MPI_INT, rank+gap/2, 1, comm, &stat);
          PMPI_Recv(recv_symbols, nrecv_symbols, MPI_CHAR, rank+gap/2, 2, comm, &stat);
          for (i=0; i<nrecv_symbols; i+=strlen(recv_symbols+i)+1){
            j=0;
            while (j<len_symbols && strcmp(all_symbols+j, recv_symbols+i) != 0){
              j+=strlen(all_symbols+j)+1;
            }
            
            if (j>=len_symbols){
              sprintf(all_symbols+len_symbols, "%s", recv_symbols+i);
              len_symbols += strlen(recv_symbols+i)+1;
            }
          }
        }
      }
      PMPI_Bcast(&len_symbols, 1, MPI_INT, 0, comm);
      PMPI_Bcast(all_symbols, len_symbols, MPI_CHAR, 0, comm);
      j=0;
      while (j<len_symbols){
        Timer t(all_symbols+j);
        j+=strlen(all_symbols+j)+1;
      }
    }
    ASSERT(len_symbols <= MAX_TOT_SYMBOLS_LEN);

    std::sort(function_timers->begin(), function_timers->end(),comp_name);
    for (i=0; i<(int)function_timers->size(); i++){
      (*function_timers)[i].compute_totals(comm);
    }
    std::sort(function_timers->begin(), function_timers->end());
    complete_time = (*function_timers)[0].total_time;
    if (rank == 0){
      for (i=0; i<(int)function_timers->size(); i++){
        (*function_timers)[i].print(output,comm,rank,np);
      }
    }

    cdealloc(recv_symbols);
    cdealloc(all_symbols);
    
    /*  if (rank == 0){
      fclose(output);
    } */

  }

  void Timer::exit(){
  #ifdef PROFILE
    if (set_contxt && original && !exited) {
      if (comm != MPI_COMM_WORLD){
        //function_timers->clear();
        return;
      }
      print_timers("all");  
      function_timers->clear();
      delete function_timers;
      function_timers = NULL;
    }
  #endif
  }

  void set_main_args(int argc, const char * const * argv){
    main_argv = argv;
    main_argc = argc;
  }

  void set_context(MPI_Comm ctxt){
    if (!set_contxt)
      comm = ctxt;
    set_contxt = 1;
  }

  Timer_epoch::Timer_epoch(char const * name_){
  #ifdef PROFILE
    name = name_;
  #endif
  }

  void Timer_epoch::begin(){
  #ifdef PROFILE
    tmr_outer = new Timer(name);
    tmr_outer->start();
    saved_function_timers = *function_timers;
    save_excl_time = excl_time;
    excl_time = 0.0;
    function_timers->clear();
    tmr_inner = new Timer(name);
    tmr_inner->start();
  #endif
  }

  void Timer_epoch::end(){
  #ifdef PROFILE
    tmr_inner->stop();
    if (function_timers != NULL){
      function_timers->clear();
      delete function_timers;
    }
    function_timers = new std::vector<Function_timer>();
    *function_timers = saved_function_timers;
    excl_time = save_excl_time;
    tmr_outer->stop();
    //delete tmr_inner;
    delete tmr_outer;
  #endif
  }
}<|MERGE_RESOLUTION|>--- conflicted
+++ resolved
@@ -150,13 +150,8 @@
 
   void Timer::stop(){
   #ifdef PROFILE
-<<<<<<< HEAD
-    if (!exited){
-      int is_fin = 0;
-=======
     if (exited == 0){
       int is_fin;
->>>>>>> 7c63cb2d
       MPI_Finalized(&is_fin);
       if (!is_fin){
         double delta_time = MPI_Wtime() - (*function_timers)[index].start_time;
