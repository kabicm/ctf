--- conflicted
+++ resolved
@@ -1579,21 +1579,16 @@
 
     if (can_block_shuffle){
       block_reshuffle(old_dist, new_dist, this->data, shuffled_data, sr, wrld->cdt);
-      CTF_int::cfree((void*)this->data);
+      CTF_int::cdealloc((void*)this->data);
     } else {
       dgtog_reshuffle(sym, lens, old_dist, new_dist, &this->data, &shuffled_data, sr, wrld->cdt);
       //glb_cyclic_reshuffle(sym, old_dist, old_offsets, old_permutation, new_dist, new_offsets, new_permutation, &this->data, &shuffled_data, sr, wrld->cdt, 1, sr->mulid(), sr->addid());
       //cyclic_reshuffle(sym, old_dist, old_offsets, old_permutation, new_dist, new_offsets, new_permutation, &this->data, &shuffled_data, sr, wrld->cdt, 1, sr->mulid(), sr->addid());
-      //CTF_int::cfree((void*)this->data);
+      //CTF_int::cdealloc((void*)this->data);
 //    padded_reshuffle(sym, old_dist, new_dist, this->data, &shuffled_data, sr, wrld->cdt);
   //    CTF_int::alloc_ptr(sizeof(dtype)*this->size, (void**)&shuffled_data);
     }
 
-<<<<<<< HEAD
-    //CTF_int::cfree((void*)this->data);
-=======
-    CTF_int::cdealloc((void*)this->data);
->>>>>>> 242203e5
     this->data = shuffled_data;
 //    zero_out_padding();
   #if VERIFY_REMAP
