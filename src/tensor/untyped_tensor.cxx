--- conflicted
+++ resolved
@@ -525,14 +525,8 @@
         }
         #else
         CTF_int::mst_alloc_ptr(this->size*sr->el_size, (void**)&this->data);
-<<<<<<< HEAD
         #endif
         #if DEBUG >= 2
-=======
-#endif
-
-#if DEBUG >= 2
->>>>>>> e9ffb488
         if (wrld->rank == 0)
           printf("New tensor %s defined of size %ld elms (%ld bytes):\n",name, this->size,this->size*sr->el_size);
         this->print_map(stdout);
@@ -1964,10 +1958,10 @@
           if (is_sparse){
             int64_t lda_i=1, lda_j=1;
             for (int ii=1; ii<i; ii++){
-              lda_i *= edge_len[i-1];
+              lda_i *= edge_len[ii-1];
             }
-            for (int jj=1; jj<i; jj++){
-              lda_j *= edge_len[j-1];
+            for (int jj=1; jj<j; jj++){
+              lda_j *= edge_len[jj-1];
             }
             if (rw){
               PairIterator pi(sr, data);
@@ -1987,9 +1981,10 @@
                 int64_t k = pi[p].k();
                 if ((k/lda_i)%lens[i] == (k/lda_j)%lens[j]){ 
                   int64_t k_new = (k%lda_j)+(k/(lda_j*lens[j])*lda_j);
-                  ((int64_t*)(wdata[i].ptr))[0] = k_new;
-                  wdata[i].write_val(pi[p].d());
+                  ((int64_t*)(wdata[nw].ptr))[0] = k_new;
+                  wdata[nw].write_val(pi[p].d());
                   nw++;
+                  printf("k=%ld, k_new = %ld\n", k,k_new);
                 }
               }
               new_tsr->write(nw, sr->mulid(), sr->addid(), pwdata);
