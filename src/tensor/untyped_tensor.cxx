
#include "../interface/common.h"
#include "../interface/timer.h"
#include "../interface/idx_tensor.h"
#include "../summation/summation.h"
#include "../contraction/contraction.h"
#include "untyped_tensor.h"
#include "../shared/util.h"
#include "../shared/memcontrol.h"
#include "../redistribution/sparse_rw.h"
#include "../redistribution/pad.h"
#include "../redistribution/nosym_transp.h"
#include "../redistribution/redist.h"
#include "../redistribution/cyclic_reshuffle.h"
#include "../redistribution/glb_cyclic_reshuffle.h"
#include "../redistribution/dgtog_redist.h"


using namespace CTF;

namespace CTF_int {

  LinModel<3> spredist_mdl(spredist_mdl_init,"spredist_mdl");
  double spredist_est_time(int64_t size, int np){
    double ps[] = {1.0, (double)log2(np), (double)size*log2(np)};
    return spredist_mdl.est_time(ps);
  }

//  static const char * SY_strings[4] = {"NS", "SY", "AS", "SH"};

  Idx_Tensor tensor::operator[](const char * idx_map_){
    Idx_Tensor idxtsr(this, idx_map_);
    return idxtsr;
  }

  tensor::tensor(){
    order=-1;
  }

  void tensor::free_self(){
    if (order != -1){
      if (wrld->rank == 0) DPRINTF(3,"Deleted order %d tensor %s\n",order,name);
      if (is_folded) unfold();
      cdealloc(sym);
      cdealloc(lens);
      cdealloc(pad_edge_len);
      cdealloc(padding);
      if (is_scp_padded)
        cdealloc(scp_padding);
      cdealloc(sym_table);
      delete [] edge_map;
      deregister_size();
      if (!is_data_aliased){
        if (is_home){
          if (!is_sparse) cdealloc(home_buffer);
          else cdealloc(data);
        } else {
          if (data != NULL)
            cdealloc(data);
        }
        if (has_home && !is_home) cdealloc(home_buffer);
      }
      if (is_sparse) cdealloc(nnz_blk);
      order = -1;
      delete sr;
      cdealloc(name);
    }
  }

  tensor::~tensor(){
    free_self();
  }

  tensor::tensor(algstrct const * sr,
                 int              order,
                 int const *      edge_len,
                 int const *      sym,
                 World *          wrld,
                 bool             alloc_data,
                 char const *     name,
                 bool             profile,
                 bool             is_sparse){
    this->init(sr, order,edge_len,sym,wrld,alloc_data,name,profile,is_sparse);
  }

  tensor::tensor(algstrct const *           sr,
                 int                        order,
                 bool                       is_sparse,
                 int const *                edge_len,
                 int const *                sym,
                 CTF::World *               wrld,
                 char const *               idx,
                 CTF::Idx_Partition const & prl,
                 CTF::Idx_Partition const & blk,
                 char const *               name,
                 bool                       profile){
    this->init(sr, order,edge_len,sym,wrld,0,name,profile,is_sparse);
    set_distribution(idx, prl, blk);
    if (is_sparse){
      nnz_blk = (int64_t*)alloc(sizeof(int64_t)*calc_nvirt());
      std::fill(nnz_blk, nnz_blk+calc_nvirt(), 0);
#ifdef HOME_CONTRACT
      this->is_home = 1;
      this->has_home = 1;
#else
      this->is_home = 0;
      this->has_home = 0;
#endif
    } else {

      this->data = (char*)CTF_int::alloc(this->size*this->sr->el_size);
      this->sr->set(this->data, this->sr->addid(), this->size);
#ifdef HOME_CONTRACT
      this->home_size = this->size;
      register_size(home_size*sr->el_size);
      this->has_home = 1;
      this->is_home = 1;
      this->home_buffer = this->data;
#else
      this->is_home = 0;
      this->has_home = 0;
#endif
    }

  }

  tensor::tensor(tensor const * other, bool copy, bool alloc_data){
    char * nname = (char*)alloc(strlen(other->name) + 2);
    char d[] = "\'";
    strcpy(nname, other->name);
    strcat(nname, d);
    if (other->wrld->rank == 0) {
      DPRINTF(2,"Cloning tensor %s into %s copy=%d alloc_data=%d\n",other->name, nname,copy, alloc_data);
    }
    this->init(other->sr, other->order, other->lens,
               other->sym, other->wrld, (!copy & alloc_data), nname,
               other->profile, other->is_sparse);
    cdealloc(nname);

    this->has_zero_edge_len = other->has_zero_edge_len;

    if (copy) {
      copy_tensor_data(other);
    } else if (!alloc_data) data = NULL;

  }

  tensor::tensor(tensor * other, int const * new_sym){
    char * nname = (char*)alloc(strlen(other->name) + 2);
    char d[] = "\'";
    strcpy(nname, other->name);
    strcat(nname, d);
    if (other->wrld->rank == 0) {
      DPRINTF(2,"Repacking tensor %s into %s\n",other->name,nname);
    }

    bool has_chng=false, less_sym=false, more_sym=false;
    for (int i=0; i<other->order; i++){
      if (other->sym[i] != new_sym[i]){
        if (other->wrld->rank == 0) {
          DPRINTF(2,"sym[%d] was %d now %d\n",i,other->sym[i],new_sym[i]);
        }
        has_chng = true;
        if (other->sym[i] == NS){
          assert(!less_sym);
          more_sym = true;
        }
        if (new_sym[i] == NS){
          assert(!more_sym);
          less_sym = true;
        }
      }
    }

    this->has_zero_edge_len = other->has_zero_edge_len;


    if (!less_sym && !more_sym){
      this->init(other->sr, other->order, other->lens,
                 new_sym, other->wrld, 0, nname,
                 other->profile, other->is_sparse);
      copy_tensor_data(other);
      if (has_chng)
        zero_out_padding();
    } else {
      this->init(other->sr, other->order, other->lens,
                 new_sym, other->wrld, 1, nname,
                 other->profile, other->is_sparse);
      int idx[order];
      for (int j=0; j<order; j++){
        idx[j] = j;
      }
      summation ts(other, idx, sr->mulid(), this, idx, sr->addid());
      ts.sum_tensors(true);
    }
    cdealloc(nname);
  }



  void tensor::copy_tensor_data(tensor const * other){
    //FIXME: do not unfold
//      if (other->is_folded) other->unfold();
    ASSERT(!other->is_folded);
    ASSERT(other->is_mapped);

    if (other->is_mapped && !other->is_sparse){
  #ifdef HOME_CONTRACT
      if (other->has_home){
/*          if (this->has_home &&
            (!this->is_home && this->home_size != other->home_size)){
          CTF_int::cdealloc(this->home_buffer);
        }*/
        this->home_size = other->home_size;
        register_size(this->home_size*sr->el_size);
        this->home_buffer = (char*)CTF_int::alloc(other->home_size*sr->el_size);
        if (other->is_home){
          this->is_home = 1;
          this->data = this->home_buffer;
        } else {
          /*if (this->is_home || this->home_size != other->home_size){
          }*/
          this->is_home = 0;
          memcpy(this->home_buffer, other->home_buffer, other->home_size);
          CTF_int::alloc_ptr(other->size*sr->el_size, (void**)&this->data);
        }
        this->has_home = 1;
      } else {
        CTF_int::alloc_ptr(other->size*sr->el_size, (void**)&this->data);
/*          if (this->has_home && !this->is_home){
          CTF_int::cdealloc(this->home_buffer);
        }*/
        this->has_home = 0;
        this->is_home = 0;
      }
  #else
      CTF_int::alloc_ptr(other->size*sr->el_size, (void**)&this->data);
  #endif
      memcpy(this->data, other->data, sr->el_size*other->size);
    } else {
      ASSERT(this->is_sparse);
      has_home = other->has_home;
      is_home = other->is_home;
      this->home_buffer = other->home_buffer;
      if (data!=NULL)    CTF_int::cdealloc(this->data);
      if (nnz_blk!=NULL) CTF_int::cdealloc(this->nnz_blk);
      CTF_int::alloc_ptr(other->nnz_loc*(sizeof(int64_t)+sr->el_size),
                       (void**)&this->data);
      CTF_int::alloc_ptr(other->calc_nvirt()*sizeof(int64_t), (void**)&this->nnz_blk);
      memcpy(this->nnz_blk, other->nnz_blk, other->calc_nvirt()*sizeof(int64_t));
      this->set_new_nnz_glb(other->nnz_blk);
      memcpy(this->data, other->data,
             (sizeof(int64_t)+sr->el_size)*other->nnz_loc);
    }
    if (this->is_folded){
      delete this->rec_tsr;
    }
    this->is_folded = other->is_folded;
    if (other->is_folded){
      tensor * itsr = other->rec_tsr;
      tensor * rtsr = new tensor(itsr->sr, itsr->order, itsr->lens, itsr->sym, itsr->wrld, 0);
      CTF_int::alloc_ptr(sizeof(int)*other->order,
                       (void**)&this->inner_ordering);
      for (int i=0; i<other->order; i++){
        this->inner_ordering[i] = other->inner_ordering[i];
      }
      this->rec_tsr = rtsr;
    }

    this->order = other->order;
    memcpy(this->pad_edge_len, other->pad_edge_len, sizeof(int)*other->order);
    memcpy(this->padding, other->padding, sizeof(int)*other->order);
    this->is_mapped = other->is_mapped;
    this->is_cyclic = other->is_cyclic;
    this->topo      = other->topo;
    if (other->is_mapped)
      copy_mapping(other->order, other->edge_map, this->edge_map);
    this->size = other->size;
    this->nnz_loc = other->nnz_loc;
    this->nnz_tot = other->nnz_tot;
    //this->nnz_loc_max = other->nnz_loc_max;
#if DEBUG>= 1
    if (wrld->rank == 0){
      if (is_sparse){
        printf("New sparse tensor %s copied from %s of size %ld nonzeros (%ld bytes) locally, %ld nonzeros total:\n",name, other->name, this->nnz_loc,this->nnz_loc*sr->el_size,nnz_tot);
      } else {
        printf("New tensor %s copied from %s of size %ld elms (%ld bytes):\n",name, other->name, this->size,this->size*sr->el_size);
      }
    }
#endif

  }

  void tensor::init(algstrct const * sr_,
                    int              order_,
                    int const *      edge_len,
                    int const *      sym_,
                    World *          wrld_,
                    bool             alloc_data,
                    char const *     name_,
                    bool             profile_,
                    bool             is_sparse_){
    TAU_FSTART(init_tensor);
    this->sr                = sr_->clone();
    this->order             = order_;
    this->wrld              = wrld_;
    this->is_scp_padded     = 0;
    this->is_mapped         = 0;
    this->topo              = NULL;
    this->is_cyclic         = 1;
    this->size              = 0;
    this->is_folded         = 0;
    this->is_data_aliased   = 0;
    this->has_zero_edge_len = 0;
    this->is_home           = 0;
    this->has_home          = 0;
    this->profile           = profile_;
    this->is_sparse         = is_sparse_;
    this->data              = NULL;
    this->nnz_loc           = 0;
    this->nnz_tot           = 0;
    this->nnz_blk           = NULL;
    this->is_csr            = false;
    this->nrow_idx          = -1;
    this->left_home_transp  = 0;
//    this->nnz_loc_max       = 0;
    this->registered_alloc_size = 0;
    if (name_ != NULL){
      this->name = (char*)alloc(strlen(name_)+1);
      strcpy(this->name, name_);
    } else {
      this->name = (char*)alloc(7*sizeof(char));
      for (int i=0; i<4; i++){
        this->name[i] = 'A'+(wrld->glob_wrld_rng()%26);
      }
      this->name[4] = '0'+(order_/10);
      this->name[5] = '0'+(order_%10);
      this->name[6] = '\0';
    }
    if (wrld->rank == 0)
      DPRINTF(3,"Created order %d tensor %s, is_sparse = %d, allocated = %d\n",order,name,is_sparse,alloc_data);

    CTF_int::alloc_ptr(order*sizeof(int), (void**)&this->padding);
    memset(this->padding, 0, order*sizeof(int));

    this->lens = (int*)CTF_int::alloc(order*sizeof(int));
    memcpy(this->lens, edge_len, order*sizeof(int));
    this->pad_edge_len = (int*)CTF_int::alloc(order*sizeof(int));
    memcpy(this->pad_edge_len, lens, order*sizeof(int));
    this->sym      = (int*)CTF_int::alloc(order*sizeof(int));
    sym_table = (int*)CTF_int::alloc(order*order*sizeof(int));
    this->set_sym (sym_);
    this->edge_map  = new mapping[order];

    /* initialize map array and symmetry table */
    for (int i=0; i<order; i++){
      if (this->lens[i] <= 0) this->has_zero_edge_len = 1;
      this->edge_map[i].type       = NOT_MAPPED;
      this->edge_map[i].has_child  = 0;
      this->edge_map[i].np         = 1;
      /*if (this->sym[i] != NS) {
        //FIXME: keep track of capabilities of algberaic structure and add more robust property checking
        if (this->sym[i] == AS && !sr->is_ring){
          if (wrld->rank == 0){
            printf("CTF ERROR: It is illegal to define antisymmetric tensor must be defined on a ring, yet no additive inverse was provided for this algstrct (see algstrct constructor), aborting.\n");
          }
          ABORT;
        }
        this->sym_table[(i+1)+i*order] = 1;
        this->sym_table[(i+1)*order+i] = 1;
      }*/
    }
    /* Set tensor data to zero. */
    if (alloc_data){
      int ret = set_zero();
      ASSERT(ret == SUCCESS);
    }
    TAU_FSTOP(init_tensor);
  }

  int * tensor::calc_phase() const {
    mapping * map;
    int * phase;
    int i;
    CTF_int::alloc_ptr(sizeof(int)*this->order, (void**)&phase);
    for (i=0; i<this->order; i++){
      map = this->edge_map + i;
      phase[i] = map->calc_phase();
    }
    return phase;
  }

  int tensor::calc_tot_phase() const {
    int i, tot_phase;
    int * phase = this->calc_phase();
    tot_phase = 1;
    for (i=0 ; i<this->order; i++){
      tot_phase *= phase[i];
    }
    CTF_int::cdealloc(phase);
    return tot_phase;
  }

  int64_t tensor::calc_nvirt() const {
    int j;
    int64_t nvirt, tnvirt;
    mapping * map;
    nvirt = 1;
    for (j=0; j<this->order; j++){
      map = &this->edge_map[j];
      while (map->has_child) map = map->child;
      if (map->type == VIRTUAL_MAP){
        tnvirt = nvirt*(int64_t)map->np;
        if (tnvirt < nvirt) return UINT64_MAX;
        else nvirt = tnvirt;
      }
    }
    return nvirt;
  }


  int64_t tensor::calc_npe() const {
    int j;
    int64_t npe;
    mapping * map;
    npe = 1;
    for (j=0; j<this->order; j++){
      map = &this->edge_map[j];
      if (map->type == PHYSICAL_MAP){
        npe *= map->np;
      }
      while (map->has_child){
        map = map->child;
        if (map->type == PHYSICAL_MAP){
          npe *= map->np;
        }
      }
    }
    return npe;
  }


  void tensor::set_padding(){
    int j, pad, i;
    int * new_phase, * sub_edge_len;
    mapping * map;
    //if (!is_mapped) return;

    CTF_int::alloc_ptr(sizeof(int)*this->order, (void**)&new_phase);
    CTF_int::alloc_ptr(sizeof(int)*this->order, (void**)&sub_edge_len);

/*
    for (i=0; i<this->order; i++){
      this->edge_len[i] -= this->padding[i];
    }*/

    for (j=0; j<this->order; j++){
      map = this->edge_map + j;
      new_phase[j] = map->calc_phase();
      pad = this->lens[j]%new_phase[j];
      if (pad != 0) {
        pad = new_phase[j]-pad;
      }
      this->padding[j] = pad;
    }
    for (i=0; i<this->order; i++){
      this->pad_edge_len[i] = this->lens[i] + this->padding[i];
      sub_edge_len[i] = this->pad_edge_len[i]/new_phase[i];
    }

    this->size = calc_nvirt()*sy_packed_size(this->order, sub_edge_len, this->sym);

    //NEW: I think its always true
    //is_mapped = 1;

    CTF_int::cdealloc(sub_edge_len);
    CTF_int::cdealloc(new_phase);
  }

  int tensor::set(char const * val) {
    sr->set(this->data, val, this->size);
    return zero_out_padding();
  }


  int tensor::set_zero() {
    TAU_FSTART(set_zero_tsr);
    int * restricted;
    int i, map_success, btopo;
//    int64_t nvirt, bnvirt;
    int64_t memuse, bmemuse;

    if (this->is_mapped){
      if (is_sparse){
        cdealloc(this->data);
        this->data = NULL;
//        this->size = 0;
        memset(this->nnz_blk, 0, sizeof(int64_t)*calc_nvirt());
        this->set_new_nnz_glb(this->nnz_blk);
      } else {
        sr->set(this->data, sr->addid(), this->size);
      }
    } else {
      CTF_int::alloc_ptr(this->order*sizeof(int), (void**)&restricted);
  //    memset(restricted, 0, this->order*sizeof(int));

      /* Map the tensor if necessary */
//      bnvirt = INT64_MAX;
      btopo = -1;
      bmemuse = INT64_MAX;
      for (i=wrld->rank; i<(int64_t)wrld->topovec.size(); i+=wrld->np){
        this->clear_mapping();
        this->set_padding();
        memset(restricted, 0, this->order*sizeof(int));
        map_success = map_tensor(wrld->topovec[i]->order, this->order, this->pad_edge_len,
                                 this->sym_table, restricted,
                                 wrld->topovec[i]->dim_comm, NULL, 0,
                                 this->edge_map);
        if (map_success == ERROR) {
          ASSERT(0);
          TAU_FSTOP(set_zero_tsr);
          return ERROR;
        } else if (map_success == SUCCESS){
          this->topo = wrld->topovec[i];
          this->set_padding();
          memuse = (int64_t)this->size;
          if (!is_sparse && (int64_t)memuse*sr->el_size >= (int64_t)proc_bytes_available()){
            DPRINTF(1,"Not enough memory %E to map tensor (size %E) on topo %d\n", (double)proc_bytes_available(),(double)memuse*sr->el_size,i);
            continue;
          }
          int64_t sum_phases = 0;
          for (int j=0; j<this->order; j++){
            int phase = this->edge_map[j].calc_phase();
            int max_lcm_phase = phase;
            for (int k=0; k<this->order; k++){
              max_lcm_phase = std::max(max_lcm_phase,lcm(phase,this->edge_map[k].calc_phase()));
            }
            sum_phases += max_lcm_phase + phase;
          }
          memuse = memuse*(1.+((double)sum_phases)/(4.*wrld->topovec[i]->glb_comm.np));



//          nvirt = (int64_t)this->calc_nvirt();
  //        ASSERT(nvirt != 0);
          //for consistency with old code compare nvirt, but might b et better to discard
          if (btopo == -1){ // || nvirt < bnvirt){
  //          bnvirt = nvirt;
            btopo = i;
            bmemuse = memuse;
          } else if (memuse < bmemuse){
            btopo = i;
            bmemuse = memuse;
          }
        } else
          DPRINTF(1,"Unsuccessful in map_tensor() in set_zero()\n");
      }
      if (btopo == -1)
        bmemuse = INT64_MAX;
      /* pick lower dimensional mappings, if equivalent */
      ///btopo = get_best_topo(bnvirt, btopo, wrld->cdt, 0, bmemuse);
      btopo = get_best_topo(bmemuse, btopo, wrld->cdt);

      if (btopo == -1 || btopo == INT_MAX) {
        if (wrld->rank==0)
          printf("ERROR: FAILED TO MAP TENSOR\n");
        MPI_Barrier(MPI_COMM_WORLD);
        TAU_FSTOP(set_zero_tsr);
        ASSERT(0);
        return ERROR;
      }

      memset(restricted, 0, this->order*sizeof(int));
      this->clear_mapping();
      this->set_padding();
      map_success = map_tensor(wrld->topovec[btopo]->order, this->order,
                               this->pad_edge_len, this->sym_table, restricted,
                               wrld->topovec[btopo]->dim_comm, NULL, 0,
                               this->edge_map);
      ASSERT(map_success == SUCCESS);

      this->topo = wrld->topovec[btopo];

      CTF_int::cdealloc(restricted);

      this->is_mapped = 1;
      this->set_padding();

      if (!is_sparse && this->size > INT_MAX && wrld->rank == 0)
        printf("CTF WARNING: Tensor %s is has local size %ld, which is greater than INT_MAX=%d, so MPI could run into problems\n", name, size, INT_MAX);

      if (is_sparse){
        nnz_blk = (int64_t*)alloc(sizeof(int64_t)*calc_nvirt());
        std::fill(nnz_blk, nnz_blk+calc_nvirt(), 0);
        this->is_home = 1;
        this->has_home = 1;
      } else {
        #ifdef HOME_CONTRACT
        if (this->order > 0){
          this->home_size = this->size; //MAX(1024+this->size, 1.20*this->size);
          this->is_home = 1;
          this->has_home = 1;
          //this->is_home = 0;
          //this->has_home = 0;
    /*      if (wrld->rank == 0)
            DPRINTF(3,"Initial size of tensor %d is " PRId64 ",",tensor_id,this->size);*/
          CTF_int::alloc_ptr(this->home_size*sr->el_size, (void**)&this->home_buffer);
          if (wrld->rank == 0) DPRINTF(2,"Creating home of %s\n",name);
          register_size(this->size*sr->el_size);
          this->data = this->home_buffer;
        } else {
          CTF_int::alloc_ptr(this->size*sr->el_size, (void**)&this->data);
        }
        #else
        CTF_int::mst_alloc_ptr(this->size*sr->el_size, (void**)&this->data);
        #endif
        #if DEBUG >= 2
        if (wrld->rank == 0)
          printf("New tensor %s defined of size %ld elms (%ld bytes):\n",name, this->size,this->size*sr->el_size);
        this->print_map(stdout);
        #endif
        if (sr->addid() != NULL)
          sr->set(this->data, sr->addid(), this->size);
      }
    }
    TAU_FSTOP(set_zero_tsr);
    return SUCCESS;
  }

  void tensor::print_map(FILE * stream, bool allcall) const {
    if (!allcall || wrld->rank == 0){
/*      if (is_sparse)
        printf("printing mapping of sparse tensor %s\n",name);
      else
        printf("printing mapping of dense tensor %s\n",name);*/
/*      if (topo != NULL){
        printf("CTF: %s mapped to order %d topology with dims:",name,topo->order);
        for (int dim=0; dim<topo->order; dim++){
          printf(" %d ",topo->lens[dim]);
        }
      }
      printf("\n");*/
      char tname[200];
      tname[0] = '\0';
      sprintf(tname, "%s[", name);
      for (int dim=0; dim<order; dim++){
        if (dim>0)
          sprintf(tname+strlen(tname), ",");
        int tp = edge_map[dim].calc_phase();
        int pp = edge_map[dim].calc_phys_phase();
        int vp = tp/pp;
        if (tp==1) sprintf(tname+strlen(tname),"1");
        else {
          if (pp > 1){
            sprintf(tname+strlen(tname),"p%d(%d)",edge_map[dim].np,edge_map[dim].cdt);
            if (edge_map[dim].has_child && edge_map[dim].child->type == PHYSICAL_MAP)
              sprintf(tname+strlen(tname),"p%d(%d)",edge_map[dim].child->np,edge_map[dim].child->cdt);
          }
          if (vp > 1) sprintf(tname+strlen(tname),"v%d",vp);
        }
//        sprintf(tname+strlen(tname),"c%d",edge_map[dim].has_child);
      }
      sprintf(tname+strlen(tname), "]");
      printf("CTF: Tensor mapping is %s\n",tname);
/*      printf("\nCTF: sym  len  tphs  pphs  vphs\n");
      for (int dim=0; dim<order; dim++){
        int tp = edge_map[dim].calc_phase();
        int pp = edge_map[dim].calc_phys_phase();
        int vp = tp/pp;
        printf("CTF: %2s %5d %5d %5d %5d\n", SY_strings[sym[dim]], lens[dim], tp, pp, vp);
      }*/
    }
  }

  void tensor::set_name(char const * name_){
    cdealloc(name);
    this->name = (char*)alloc(strlen(name_)+1);
    strcpy(this->name, name_);
  }

  char const * tensor::get_name() const {
    return name;
  }

  void tensor::profile_on(){
    profile = true;
  }

  void tensor::profile_off(){
    profile = false;
  }

  void tensor::get_raw_data(char ** data_, int64_t * size_) const {
    *size_ = size;
    *data_ = data;
  }

  int tensor::permute(tensor *      A,
                      int * const * permutation_A,
                      char const *  alpha,
                      int * const * permutation_B,
                      char const *  beta){
    int64_t sz_A, blk_sz_A, sz_B, blk_sz_B;
    char * all_data_A;
    char * all_data_B;
    tensor * tsr_A, * tsr_B;
    int ret;

    tsr_A = A;
    tsr_B = this;

    if (permutation_B != NULL){
      ASSERT(permutation_A == NULL);
      ASSERT(tsr_B->wrld->np <= tsr_A->wrld->np);
      if (tsr_B->order == 0 || tsr_B->has_zero_edge_len){
        blk_sz_B = 0;
        all_data_B = NULL;
      } else {
        if (wrld->rank == 0) printf("CTF ERROR: please use other variant of permute function when the output is sparse\n");
        assert(!tsr_B->is_sparse);
        tsr_B->read_local_nnz(&sz_B, &all_data_B);
        //permute all_data_B
        permute_keys(tsr_B->order, sz_B, tsr_B->lens, tsr_A->lens, permutation_B, all_data_B, &blk_sz_B, sr);
      }
      ret = tsr_A->write(blk_sz_B, sr->mulid(), sr->addid(), all_data_B, 'r');
      if (blk_sz_B > 0)
        depermute_keys(tsr_B->order, blk_sz_B, tsr_B->lens, tsr_A->lens, permutation_B, all_data_B, sr);
      all_data_A = all_data_B;
      blk_sz_A = blk_sz_B;
    } else {
      ASSERT(tsr_B->wrld->np >= tsr_A->wrld->np);
      if (tsr_A->order == 0 || tsr_A->has_zero_edge_len){
        blk_sz_A = 0;
        all_data_A = NULL;
      } else {
        ASSERT(permutation_A != NULL);
        ASSERT(permutation_B == NULL);
        tsr_A->read_local_nnz(&sz_A, &all_data_A);
        //permute all_data_A
        permute_keys(tsr_A->order, sz_A, tsr_A->lens, tsr_B->lens, permutation_A, all_data_A, &blk_sz_A, sr);
      }
    }
    /*printf("alpha: "); tsr_B->sr->print(alpha);
    printf(" beta: "); tsr_B->sr->print(beta);
    printf(", writing first value is "); tsr_B->sr->print(all_data_A+sizeof(int64_t));
    printf("\n");*/
    ret = tsr_B->write(blk_sz_A, alpha, beta, all_data_A, 'w');

    if (blk_sz_A > 0)
      CTF_int::cdealloc(all_data_A);

    return ret;
  }

  void tensor::orient_subworld(CTF::World *    greater_world,
                               int &           bw_mirror_rank,
                               int &           fw_mirror_rank,
                               distribution *& odst,
                               char **         sub_buffer_){
    int is_sub = 0;
    //FIXME: assumes order 0 dummy, what if we run this on actual order 0 tensor?
    if (order != -1) is_sub = 1;
    int tot_sub;
    greater_world->cdt.allred(&is_sub, &tot_sub, 1, MPI_INT, MPI_SUM);
    //ensure the number of processes that have a subcomm defined is equal to the size of the subcomm
    //this should in most sane cases ensure that a unique subcomm is involved
    if (order != -1) ASSERT(tot_sub == wrld->np);
    int aorder;
    greater_world->cdt.allred(&order, &aorder, 1, MPI_INT, MPI_MAX);

    int sub_root_rank = 0;
    int buf_sz = get_distribution_size(aorder);
    char * buffer;
    if (order >= 0 && wrld->rank == 0){
      greater_world->cdt.allred(&greater_world->rank, &sub_root_rank, 1, MPI_INT, MPI_SUM);
      ASSERT(sub_root_rank == greater_world->rank);
      distribution dstrib = distribution(this);
      int bsz;
      dstrib.serialize(&buffer, &bsz);
      ASSERT(bsz == buf_sz);
      greater_world->cdt.bcast(buffer, buf_sz, MPI_CHAR, sub_root_rank);
    } else {
      buffer = (char*)CTF_int::alloc(buf_sz);
      greater_world->cdt.allred(MPI_IN_PLACE, &sub_root_rank, 1, MPI_INT, MPI_SUM);
      greater_world->cdt.bcast(buffer, buf_sz, MPI_CHAR, sub_root_rank);
    }
    odst = new distribution(buffer);
    CTF_int::cdealloc(buffer);

    bw_mirror_rank = -1;
    fw_mirror_rank = -1;
    MPI_Request req;
    if (order >= 0){
      fw_mirror_rank = wrld->rank;
      MPI_Isend(&(greater_world->rank), 1, MPI_INT, wrld->rank, 13, greater_world->comm, &req);
    }
    if (greater_world->rank < tot_sub){
      MPI_Status stat;
      MPI_Recv(&bw_mirror_rank, 1, MPI_INT, MPI_ANY_SOURCE, 13, greater_world->comm, &stat);
    }
    if (fw_mirror_rank >= 0){
      MPI_Status stat;
      MPI_Wait(&req, &stat);
    }

    MPI_Request req1, req2;

    char * sub_buffer = (char*)CTF_int::mst_alloc(sr->el_size*odst->size);

    char * rbuffer = NULL;
    if (bw_mirror_rank >= 0){
      rbuffer = (char*)CTF_int::alloc(buf_sz);
      MPI_Irecv(rbuffer, buf_sz, MPI_CHAR, bw_mirror_rank, 0, greater_world->comm, &req1);
      MPI_Irecv(sub_buffer, odst->size*sr->el_size, MPI_CHAR, bw_mirror_rank, 1, greater_world->comm, &req2);
    }
    if (fw_mirror_rank >= 0){
      char * sbuffer;
      distribution ndstr = distribution(this);
      int bsz;
      ndstr.serialize(&sbuffer, &bsz);
      ASSERT(bsz == buf_sz);
      MPI_Send(sbuffer, buf_sz, MPI_CHAR, fw_mirror_rank, 0, greater_world->comm);
      MPI_Send(this->data, odst->size*sr->el_size, MPI_CHAR, fw_mirror_rank, 1, greater_world->comm);
      CTF_int::cdealloc(sbuffer);
    }
    if (bw_mirror_rank >= 0){
      MPI_Status stat;
      MPI_Wait(&req1, &stat);
      MPI_Wait(&req2, &stat);
      delete odst;
      odst = new distribution(rbuffer);
      CTF_int::cdealloc(rbuffer);
    } else
      sr->set(sub_buffer, sr->addid(), odst->size);
    *sub_buffer_ = sub_buffer;

  }

  void tensor::slice(int const *  offsets_B,
                     int const *  ends_B,
                     char const * beta,
                     tensor *     A,
                     int const *  offsets_A,
                     int const *  ends_A,
                     char const * alpha){

    int64_t i, j, sz_A, blk_sz_A, sz_B, blk_sz_B;
    char * all_data_A, * blk_data_A;
    char * all_data_B, * blk_data_B;
    tensor * tsr_A, * tsr_B;

    tsr_A = A;
    tsr_B = this;

    int * padding_A = (int*)CTF_int::alloc(sizeof(int)*tsr_A->order);
    int * toffset_A = (int*)CTF_int::alloc(sizeof(int)*tsr_A->order);
    int * padding_B = (int*)CTF_int::alloc(sizeof(int)*tsr_B->order);
    int * toffset_B = (int*)CTF_int::alloc(sizeof(int)*tsr_B->order);
    for (i=0,j=0; i<this->order && j<A->order; i++, j++){
      if (ends_B[i] - offsets_B[i] == 1){ j--; continue; } // continue with i+1,j
      if (ends_A[j] - offsets_A[j] == 1){ i--; continue; } // continue with i,j+1
      if (ends_A[j] - offsets_A[j] != ends_B[i] - offsets_B[i]){
        printf("CTF ERROR: slice dimensions inconsistent 1\n");
        ASSERT(0);
        return;
      }
    }

    while (i < this->order){
      if (ends_B[i] - offsets_B[i] == 1){ i++; continue; }
      printf("CTF ERROR: slice dimensions inconsistent 2\n");
      ASSERT(0);
      return;
    }
    while (j < A->order){
      if (ends_A[j] - offsets_A[j] == 1){ j++; continue; }
      printf("CTF ERROR: slice dimensions inconsistent 3\n");
      ASSERT(0);
      return;
    }    

    if (tsr_B->wrld->np < tsr_A->wrld->np){
      if (tsr_B->order == 0 || tsr_B->has_zero_edge_len){
        blk_sz_B = 0;
        blk_data_B = NULL;
      } else {
        tsr_B->read_local(&sz_B, &all_data_B);

        CTF_int::alloc_ptr((sizeof(int64_t)+tsr_B->sr->el_size)*sz_B, (void**)&blk_data_B);

        for (i=0; i<tsr_B->order; i++){
          padding_B[i] = tsr_B->lens[i] - ends_B[i];
        }
        depad_tsr(tsr_B->order, sz_B, ends_B, tsr_B->sym, padding_B, offsets_B,
                  all_data_B, blk_data_B, &blk_sz_B, sr);
        if (sz_B > 0)
          CTF_int::cdealloc(all_data_B);

        for (i=0; i<tsr_B->order; i++){
          toffset_B[i] = -offsets_B[i];
          padding_B[i] = ends_B[i]-offsets_B[i]-tsr_B->lens[i];
        }
        PairIterator pblk_data_B = PairIterator(sr, blk_data_B);
        pad_key(tsr_B->order, blk_sz_B, tsr_B->lens,
                padding_B, pblk_data_B, sr, toffset_B);
        for (i=0; i<tsr_A->order; i++){
          toffset_A[i] = ends_A[i] - offsets_A[i];
          padding_A[i] = tsr_A->lens[i] - toffset_A[i];
        }
        pad_key(tsr_A->order, blk_sz_B, toffset_A,
                padding_A, pblk_data_B, sr, offsets_A);
      }
      tsr_A->write(blk_sz_B, sr->mulid(), sr->addid(), blk_data_B, 'r');
      all_data_A = blk_data_B;
      sz_A = blk_sz_B;
    } else {
      tsr_A->read_local_nnz(&sz_A, &all_data_A);
//      printf("sz_A+%ld\n",sz_A);
    }

    if (tsr_A->order == 0 || tsr_A->has_zero_edge_len){
      blk_sz_A = 0;
      blk_data_A = NULL;
    } else {
      CTF_int::alloc_ptr((sizeof(int64_t)+tsr_A->sr->el_size)*sz_A, (void**)&blk_data_A);

      for (i=0; i<tsr_A->order; i++){
        padding_A[i] = tsr_A->lens[i] - ends_A[i];
      }
      depad_tsr(tsr_A->order, sz_A, ends_A, tsr_A->sym, padding_A, offsets_A,
                all_data_A, blk_data_A, &blk_sz_A, sr);
      //if (sz_A > 0)
        CTF_int::cdealloc(all_data_A);


      for (i=0; i<tsr_A->order; i++){
        toffset_A[i] = -offsets_A[i];
        padding_A[i] = ends_A[i]-offsets_A[i]-tsr_A->lens[i];
      }
      PairIterator pblk_data_A = PairIterator(sr, blk_data_A);
      pad_key(tsr_A->order, blk_sz_A, tsr_A->lens,
              padding_A, pblk_data_A, sr, toffset_A);
      for (i=0; i<tsr_B->order; i++){
        toffset_B[i] = ends_B[i] - offsets_B[i];
        padding_B[i] = tsr_B->lens[i] - toffset_B[i];
      }
      pad_key(tsr_B->order, blk_sz_A, toffset_B,
              padding_B, pblk_data_A, sr, offsets_B);
    }
/*    printf("alpha is "); tsr_B->sr->print(alpha); printf("\n");
    printf("beta is "); tsr_B->sr->print(beta); printf("\n");
    printf("writing B blk_sz_A = %ld key =%ld\n",blk_sz_A,*(int64_t*)blk_data_A);
    tsr_B->sr->print(blk_data_A+sizeof(int64_t));*/

    tsr_B->write(blk_sz_A, alpha, beta, blk_data_A, 'w');
    if (tsr_A->order != 0 && !tsr_A->has_zero_edge_len)
      CTF_int::cdealloc(blk_data_A);
    CTF_int::cdealloc(padding_A);
    CTF_int::cdealloc(padding_B);
    CTF_int::cdealloc(toffset_A);
    CTF_int::cdealloc(toffset_B);
  }

//#define USE_SLICE_FOR_SUBWORLD
  void tensor::add_to_subworld(tensor *     tsr_sub,
                               char const * alpha,
                               char const * beta){
  #ifdef USE_SLICE_FOR_SUBWORLD
    int offsets[this->order];
    memset(offsets, 0, this->order*sizeof(int));
    if (tsr_sub->order == -1){ // == NULL){
//      CommData * cdt = new CommData(MPI_COMM_SELF);
    // (CommData*)CTF_int::alloc(sizeof(CommData));
    //  SET_COMM(MPI_COMM_SELF, 0, 1, cdt);
      World dt_self = World(MPI_COMM_SELF);
      tensor stsr = tensor(sr, 0, NULL, NULL, &dt_self, 0);
      stsr.slice(NULL, NULL, beta, this, offsets, offsets, alpha);
    } else {
      tsr_sub->slice(offsets, lens, beta, this, offsets, lens, alpha);
    }
  #else
    int fw_mirror_rank, bw_mirror_rank;
    distribution * odst;
    char * sub_buffer;
    tsr_sub->orient_subworld(wrld, bw_mirror_rank, fw_mirror_rank, odst, &sub_buffer);

    distribution idst = distribution(this);

/*    redistribute(sym, wrld->comm, idst, this->data, alpha,
                                   odst, sub_buffer,      beta);*/
    cyclic_reshuffle(sym, idst, NULL, NULL, *odst, NULL, NULL, &this->data, &sub_buffer, sr, wrld->cdt, 0, alpha, beta);

    MPI_Request req;
    if (fw_mirror_rank >= 0){
      ASSERT(tsr_sub != NULL);
      MPI_Irecv(tsr_sub->data, odst->size, tsr_sub->sr->mdtype(), fw_mirror_rank, 0, wrld->cdt.cm, &req);
    }

    if (bw_mirror_rank >= 0)
      MPI_Send(sub_buffer, odst->size, sr->mdtype(), bw_mirror_rank, 0, wrld->cdt.cm);
    if (fw_mirror_rank >= 0){
      MPI_Status stat;
      MPI_Wait(&req, &stat);
    }
    delete odst;
    CTF_int::cdealloc(sub_buffer);
  #endif

  }

  void tensor::add_from_subworld(tensor *     tsr_sub,
                                 char const * alpha,
                                 char const * beta){
  #ifdef USE_SLICE_FOR_SUBWORLD
    int offsets[this->order];
    memset(offsets, 0, this->order*sizeof(int));
    if (tsr_sub->order == -1){ // == NULL){
      World dt_self = World(MPI_COMM_SELF);
      tensor stsr = tensor(sr, 0, NULL, NULL, &dt_self, 0);
      slice(offsets, offsets, beta, &stsr, NULL, NULL, alpha);
    } else {
      slice(offsets, lens, alpha, tsr_sub, offsets, lens, beta);
    }
  #else
    int fw_mirror_rank, bw_mirror_rank;
    distribution * odst;
    char * sub_buffer;
    tsr_sub->orient_subworld(wrld, bw_mirror_rank, fw_mirror_rank, odst, &sub_buffer);

    distribution idst = distribution(this);

/*    redistribute(sym, wrld->cdt, odst, sub_buffer,     alpha,
                                   idst, this->data,  beta);*/
    cyclic_reshuffle(sym, *odst, NULL, NULL, idst, NULL, NULL, &sub_buffer, &this->data, sr, wrld->cdt, 0, alpha, beta);
    delete odst;
    CTF_int::cdealloc(sub_buffer);
  #endif

  }

  int tensor::write(int64_t      num_pair,
                    char const * alpha,
                    char const * beta,
                    char *       mapped_data,
                    char const   rw){
    int i, num_virt;
    int * phase, * phys_phase, * virt_phase, * bucket_lda;
    int * virt_phys_rank;
    mapping * map;
    tensor * tsr;

  #if DEBUG >= 1
    if (wrld->rank == 0){
   /*   if (rw == 'w')
        printf("Writing data to tensor %d\n", tensor_id);
      else
        printf("Reading data from tensor %d\n", tensor_id);*/
      this->print_map(stdout);
    }
  #endif
    tsr = this;

    if (tsr->has_zero_edge_len) return SUCCESS;
    TAU_FSTART(write_pairs);
    ASSERT(!is_folded);

    if (tsr->is_mapped){
      tsr->set_padding();
      CTF_int::alloc_ptr(tsr->order*sizeof(int), (void**)&phase);
      CTF_int::alloc_ptr(tsr->order*sizeof(int), (void**)&phys_phase);
      CTF_int::alloc_ptr(tsr->order*sizeof(int), (void**)&virt_phys_rank);
      CTF_int::alloc_ptr(tsr->order*sizeof(int), (void**)&bucket_lda);
      CTF_int::alloc_ptr(tsr->order*sizeof(int), (void**)&virt_phase);
      num_virt = 1;
      /* Setup rank/phase arrays, given current mapping */
      for (i=0; i<tsr->order; i++){
        map               = tsr->edge_map + i;
        phase[i]          = map->calc_phase();
        phys_phase[i]     = map->calc_phys_phase();
        virt_phase[i]     = phase[i]/phys_phase[i];
        virt_phys_rank[i] = map->calc_phys_rank(tsr->topo);
                            //*virt_phase[i];
        num_virt          = num_virt*virt_phase[i];
        if (map->type == PHYSICAL_MAP)
          bucket_lda[i] = tsr->topo->lda[map->cdt];
        else
          bucket_lda[i] = 0;
      }

      // buffer write if not enough memory
      int npart = 1;
      int64_t max_memuse = proc_bytes_available();
      if (4*num_pair*sr->pair_size() >= max_memuse){
        npart = 1 + (6*num_pair*sr->pair_size())/max_memuse;
      }
      MPI_Allreduce(MPI_IN_PLACE, &npart, 1, MPI_INT, MPI_MAX, wrld->cdt.cm);

/*      int64_t max_np;
      MPI_Allreduce(&num_pair, &max_np, 1, MPI_INT64_T, MPI_MAX, wrld->cdt.cm);
      if (wrld->cdt.rank == 0) printf("Performing write of %ld (max %ld) elements (max mem %1.1E) in %d parts %1.5E memory available, %1.5E used\n", num_pair, max_np, (double)max_np*sr->pair_size(), npart, (double)max_memuse, (double)proc_bytes_used());*/

      int64_t part_size = num_pair/npart;
      for (int part = 0; part<npart; part++){
        int64_t nnz_loc_new;
        char * new_pairs;
        int64_t pnum_pair;
        if (part == npart-1) pnum_pair = num_pair - part_size*part;
        else pnum_pair = part_size;
        char * buf_ptr = mapped_data + sr->pair_size()*part_size*part;
        wr_pairs_layout(tsr->order,
                        wrld->np,
                        pnum_pair,
                        alpha,
                        beta,
                        rw,
                        num_virt,
                        tsr->sym,
                        tsr->pad_edge_len,
                        tsr->padding,
                        phase,
                        phys_phase,
                        virt_phase,
                        virt_phys_rank,
                        bucket_lda,
                        buf_ptr,
                        tsr->data,
                        wrld->cdt,
                        sr,
                        is_sparse,
                        nnz_loc,
                        nnz_blk,
                        new_pairs,
                        nnz_loc_new);
        if (is_sparse && rw == 'w'){
          this->set_new_nnz_glb(nnz_blk);
          if (tsr->data != NULL) cdealloc(tsr->data);
          tsr->data = new_pairs;
  /*        for (int64_t i=0; i<nnz_loc; i++){
            printf("rank = %d, stores key %ld value %lf\n",wrld->rank,
                    ((int64_t*)(new_pairs+i*sr->pair_size()))[0],
                    ((double*)(new_pairs+i*sr->pair_size()+sizeof(int64_t)))[0]);
          }*/
        }
      }
//      if (wrld->cdt.rank == 0) printf("Completed write of %ld elements\n", num_pair);

      CTF_int::cdealloc(phase);
      CTF_int::cdealloc(phys_phase);
      CTF_int::cdealloc(virt_phys_rank);
      CTF_int::cdealloc(bucket_lda);
      CTF_int::cdealloc(virt_phase);

    } else {
      DEBUG_PRINTF("SHOULD NOT BE HERE, ALWAYS MAP ME\n");
      TAU_FSTOP(write_pairs);
      return ERROR;
    }
    TAU_FSTOP(write_pairs);
    return SUCCESS;
  }

  int tensor::read(int64_t      num_pair,
                   char const * alpha,
                   char const * beta,
                   char *       mapped_data){
    return write(num_pair, alpha, beta, mapped_data, 'r');
  }

  int tensor::read(int64_t num_pair,
                   char *  mapped_data){
    return write(num_pair, NULL, NULL, mapped_data, 'r');
  }

  void tensor::set_distribution(char const *          idx,
                                Idx_Partition const & prl,
                                Idx_Partition const & blk){
    topology * top = new topology(prl.part.order, prl.part.lens, wrld->cdt);
    int itopo = find_topology(top, wrld->topovec);
/*    if (wrld->rank == 0){
      for (int i=0; i<wrld->topovec.size(); i++){
        if (wrld->topovec[i]->order == 2){
          printf("topo %d lens %d %d\n", i, wrld->topovec[i]->lens[0], wrld->topovec[i]->lens[1]);
        }
      }
      printf("lens %d %d\n", top.lens[0], top.lens[1]);
    }*/
    if (itopo == -1){
      itopo = wrld->topovec.size();
      wrld->topovec.push_back(top);
    }
    ASSERT(itopo != -1);
    assert(itopo != -1);

    this->clear_mapping();

    this->topo = wrld->topovec[itopo];
    for (int i=0; i<order; i++){
      mapping * map = this->edge_map+i;
      for (int j=0; j<prl.part.order; j++){
        if (idx[i] == prl.idx[j]){
          if (map->type != NOT_MAPPED){
            map->has_child = 1;
            map->child = new mapping();
            map = map->child;
          }
          map->type = PHYSICAL_MAP;
          map->np = this->topo->dim_comm[j].np;
          map->cdt = j;
        }
      }
      for (int j=0; j<blk.part.order; j++){
        mapping * map1 = map;
        if (idx[i] == blk.idx[j]){
          if (map1->type != NOT_MAPPED){
            assert(map1->type == PHYSICAL_MAP);
            map1->has_child = 1;
            map1->child = new mapping();
            map1 = map1->child;
          }
          map1->type = VIRTUAL_MAP;
          map1->np = blk.part.lens[j];
        }
      }
    }
    this->is_mapped = true;
    this->set_padding();
    int * idx_A;
    conv_idx(this->order, idx, &idx_A);
    if (!check_self_mapping(this, idx_A)){
      if (wrld->rank == 0)
        printf("CTF ERROR: invalid distribution in read() call, aborting.\n");
      ASSERT(0);
      assert(0);
    }

  }


  char * tensor::read(char const *          idx,
                      Idx_Partition const & prl,
                      Idx_Partition const & blk,
                      bool                  unpack){
    if (unpack){
      for (int i=0; i<order; i++){
        if (sym[i] != NS){
          int new_sym[order];
          std::fill(new_sym, new_sym+order, NS);
          tensor tsr(sr, order, lens, new_sym, wrld, true);
          tsr[idx] += (*this)[idx];
          return tsr.read(idx, prl, blk, unpack);
        }
      }
    }
    distribution st_dist(this);
    tensor tsr_ali(this, 1, 1);
#if DEBUG>=1
    if (wrld->rank == 0)
      printf("Redistributing via read() starting from distribution:\n");
    tsr_ali.print_map();
#endif
    tsr_ali.clear_mapping();
    tsr_ali.set_distribution(idx, prl, blk);
    if (tsr_ali.has_home) deregister_size();
    tsr_ali.has_home = 0;
    tsr_ali.is_home = 0;
    tsr_ali.redistribute(st_dist);
    tsr_ali.is_data_aliased = 1;
    return tsr_ali.data;

  }

  int tensor::sparsify(char const * threshold,
                       bool         take_abs){
    if ((threshold == NULL && sr->addid() == NULL) ||
        (threshold != NULL && !sr->is_ordered())){
      return SUCCESS;
    }
    if (threshold == NULL)
      return sparsify([&](char const* c){ return !sr->isequal(c, sr->addid()); });
    else if (!take_abs)
      return sparsify([&](char const* c){
        char tmp[sr->el_size];
        sr->max(c,threshold,tmp);
        return !sr->isequal(tmp, threshold);
      });
    else
      return sparsify([&](char const* c){
        char tmp[sr->el_size];
        sr->abs(c,tmp);
        sr->max(tmp,threshold,tmp);
        return !sr->isequal(tmp, threshold);
      });
  }

  int tensor::sparsify(std::function<bool(char const*)> f){
    if (is_sparse){
      TAU_FSTART(sparsify);
      int64_t nnz_loc_new = 0;
      PairIterator pi(sr, data);
      int64_t nnz_blk_old[calc_nvirt()];
      memcpy(nnz_blk_old, nnz_blk, calc_nvirt()*sizeof(int64_t));
      memset(nnz_blk, 0, calc_nvirt()*sizeof(int64_t));
      int64_t i=0;
      for (int v=0; v<calc_nvirt(); v++){
        for (int64_t j=0; j<nnz_blk_old[v]; j++,i++){
//          printf("Filtering %ldth/%ld elements %p %d %d\n",i,nnz_loc,pi.ptr,sr->el_size,sr->pair_size());
          ASSERT(i<nnz_loc);
          if (f(pi[i].d())){
            nnz_loc_new++;
            nnz_blk[v]++;
          }
        }
      }

      // if we don't have any actual zeros don't do anything
      if (nnz_loc_new != nnz_loc){
        char * old_data = data;
        alloc_ptr(nnz_loc_new*sr->pair_size(), (void**)&data);
        PairIterator pi_new(sr, data);
        nnz_loc_new = 0;
        for (int64_t i=0; i<nnz_loc; i++){
          if (f(pi[i].d())){
            memcpy(pi_new[nnz_loc_new].ptr, pi[i].ptr, sr->pair_size());
            nnz_loc_new++;
          }
        }
        cdealloc(old_data);
      }

      this->set_new_nnz_glb(nnz_blk);
      //FIXME compute max nnz_loc?
      TAU_FSTOP(sparsify);
    } else {
      TAU_FSTART(sparsify_dense);
      ASSERT(!has_home || is_home);
      int nvirt = calc_nvirt();
      this->nnz_blk = (int64_t*)alloc(sizeof(int64_t)*nvirt);


      int * virt_phase, * virt_phys_rank, * phys_phase, * phase;
      int64_t * edge_lda;
      CTF_int::alloc_ptr(sizeof(int)*this->order, (void**)&virt_phase);
      CTF_int::alloc_ptr(sizeof(int)*this->order, (void**)&phys_phase);
      CTF_int::alloc_ptr(sizeof(int)*this->order, (void**)&phase);
      CTF_int::alloc_ptr(sizeof(int)*this->order, (void**)&virt_phys_rank);
      CTF_int::alloc_ptr(sizeof(int64_t)*this->order, (void**)&edge_lda);
      char * old_data = this->data;

      nvirt = 1;
      int idx_lyr = wrld->rank;
      for (int i=0; i<this->order; i++){
        /* Calcute rank and phase arrays */
        if (i == 0) edge_lda[0] = 1;
        else edge_lda[i]     = edge_lda[i-1]*lens[i-1];
        mapping const * map  = this->edge_map + i;
        phase[i]             = map->calc_phase();
        phys_phase[i]        = map->calc_phys_phase();
        virt_phase[i]        = phase[i]/phys_phase[i];
        virt_phys_rank[i]    = map->calc_phys_rank(this->topo);//*virt_phase[i];
        nvirt          = nvirt*virt_phase[i];

        if (map->type == PHYSICAL_MAP)
          idx_lyr -= this->topo->lda[map->cdt]
                                  *virt_phys_rank[i];
      }
      if (idx_lyr == 0){
        if (!f(this->sr->addid())){
          spsfy_tsr(this->order, this->size, nvirt,
                    this->pad_edge_len, this->sym, phase,
                    phys_phase, virt_phase, virt_phys_rank,
                    this->data, this->data, this->nnz_blk, this->sr, edge_lda, f);
        } else {
          //printf("sparsifying with padding handling\n");
          // if zero passes filter, then padding may be included, so get rid of it
          int * depadding;
          CTF_int::alloc_ptr(sizeof(int)*order,   (void**)&depadding);
          for (int i=0; i<this->order; i++){
            if (i == 0) edge_lda[0] = 1;
            else edge_lda[i] = edge_lda[i-1]*this->pad_edge_len[i-1];
            depadding[i] = -padding[i];
          }
          int * prepadding;
          CTF_int::alloc_ptr(sizeof(int)*order,   (void**)&prepadding);
          memset(prepadding, 0, sizeof(int)*order);
          spsfy_tsr(this->order, this->size, nvirt,
                    this->pad_edge_len, this->sym, phase,
                    phys_phase, virt_phase, virt_phys_rank,
                    this->data, this->data, this->nnz_blk, this->sr, edge_lda, f);
          char * new_pairs[nvirt];
          char const * data_ptr = this->data;
          int64_t new_nnz_tot = 0;
          for (int v=0; v<nvirt; v++){
            if (nnz_blk[v] > 0){
              int64_t old_nnz = nnz_blk[v];
              new_pairs[v] = (char*)alloc(nnz_blk[v]*sr->pair_size());
              depad_tsr(order, nnz_blk[v], this->lens, this->sym, this->padding, prepadding,
                        data_ptr, new_pairs[v], nnz_blk+v, sr);
              pad_key(order, nnz_blk[v], this->pad_edge_len, depadding, PairIterator(sr,new_pairs[v]), sr);
              data_ptr += old_nnz*sr->pair_size();
              new_nnz_tot += nnz_blk[v];
            }
          }
          cdealloc(depadding);
          cdealloc(prepadding);
          cdealloc(this->data);
          CTF_int::alloc_ptr(sr->pair_size()*new_nnz_tot,   (void**)&this->data);
          char * new_data_ptr = this->data;
          for (int v=0; v<nvirt; v++){
            if (nnz_blk[v] > 0){
              memcpy(new_data_ptr, new_pairs[v], nnz_blk[v]*sr->pair_size());
              cdealloc(new_pairs[v]);
            }
          }
        }
      } else {
        memset(nnz_blk, 0, sizeof(int64_t)*nvirt);
        this->data = NULL;
      }

      cdealloc(old_data);
      //become sparse
      if (has_home) deregister_size();
      is_home = true;
      has_home = true;
      home_buffer = NULL;
      is_sparse = true;
      nnz_loc = 0;
      nnz_tot = 0;
      this->set_new_nnz_glb(this->nnz_blk);
      cdealloc(virt_phase);
      cdealloc(phys_phase);
      cdealloc(phase);
      cdealloc(virt_phys_rank);
      cdealloc(edge_lda);
      TAU_FSTOP(sparsify_dense);
    }
    return SUCCESS;
  }

  int tensor::read_local_nnz(int64_t * num_pair,
                             char **   mapped_data) const {
    if (sr->isequal(sr->addid(), NULL) && !is_sparse)
      return read_local(num_pair,mapped_data);
    tensor tsr_cpy(this);
    if (!is_sparse)
      tsr_cpy.sparsify();
    *mapped_data = tsr_cpy.data;
    *num_pair = tsr_cpy.nnz_loc;
    tsr_cpy.is_data_aliased = true;
    return SUCCESS;
  }


  int tensor::read_local(int64_t * num_pair,
                         char **   mapped_data) const {
    int i, num_virt, idx_lyr;
    int64_t np;
    int * virt_phase, * virt_phys_rank, * phys_phase, * phase;
    tensor const * tsr;
    char * pairs;
    mapping * map;


    tsr = this;
    if (tsr->has_zero_edge_len){
      *num_pair = 0;
      *mapped_data = NULL;
      return SUCCESS;
    }
    ASSERT(!tsr->is_folded);
    ASSERT(tsr->is_mapped);

//    tsr->set_padding();


    if (tsr->is_sparse){
      char * nnz_data;
      int64_t num_nnz;
      read_local_nnz(&num_nnz, &nnz_data);
      tensor dense_tsr(sr, order, lens, sym, wrld);
      dense_tsr.write(num_nnz, sr->mulid(), sr->addid(), nnz_data);
      cdealloc(nnz_data);
      dense_tsr.read_local(num_pair, mapped_data);
      //*num_pair = num_pair;
      return SUCCESS;
    } else {
      TAU_FSTART(read_local_pairs);
      np = tsr->size;

      CTF_int::alloc_ptr(sizeof(int)*tsr->order, (void**)&virt_phase);
      CTF_int::alloc_ptr(sizeof(int)*tsr->order, (void**)&phys_phase);
      CTF_int::alloc_ptr(sizeof(int)*tsr->order, (void**)&phase);
      CTF_int::alloc_ptr(sizeof(int)*tsr->order, (void**)&virt_phys_rank);


      num_virt = 1;
      idx_lyr = wrld->rank;
      for (i=0; i<tsr->order; i++){
        /* Calcute rank and phase arrays */
        map               = tsr->edge_map + i;
        phase[i]          = map->calc_phase();
        phys_phase[i]     = map->calc_phys_phase();
        virt_phase[i]     = phase[i]/phys_phase[i];
        virt_phys_rank[i] = map->calc_phys_rank(tsr->topo);//*virt_phase[i];
        num_virt          = num_virt*virt_phase[i];

        if (map->type == PHYSICAL_MAP)
          idx_lyr -= tsr->topo->lda[map->cdt]
                                  *virt_phys_rank[i];
      }
      if (idx_lyr == 0){
        read_loc_pairs(tsr->order, np, num_virt,
                       tsr->sym, tsr->pad_edge_len, tsr->padding,
                       phase, phys_phase, virt_phase, virt_phys_rank, num_pair,
                       tsr->data, &pairs, sr);
        *mapped_data = pairs;
      } else {
        *mapped_data = NULL;
        *num_pair = 0;
      }


      CTF_int::cdealloc((void*)virt_phase);
      CTF_int::cdealloc((void*)phys_phase);
      CTF_int::cdealloc((void*)phase);
      CTF_int::cdealloc((void*)virt_phys_rank);

      TAU_FSTOP(read_local_pairs);
      return SUCCESS;
    }
  }

  PairIterator tensor::read_all_pairs(int64_t * num_pair, bool unpack){
    int numPes;
    int * nXs;
    int nval, n, i;
    int * pXs;
    char * my_pairs, * all_pairs;

    numPes = wrld->np;
    if (has_zero_edge_len){
      *num_pair = 0;
      return PairIterator(sr, NULL);
    }
    //unpack symmetry
    if (unpack){
      bool is_nonsym=true;
      for (int i=0; i<order; i++){
        if (sym[i] != NS){
          is_nonsym = false;
        }
      }
      if (!is_nonsym){
        int sym_A[order];
        std::fill(sym_A, sym_A+order, NS);
        int idx_A[order];
        for (int i=0; i<order; i++){
          idx_A[i] = i;
        }
        tensor tA(sr, order, lens, sym_A, wrld, 1);
        tA.leave_home_with_buffer();
        summation st(this, idx_A, sr->mulid(), &tA, idx_A, sr->mulid());
        st.execute();
        return tA.read_all_pairs(num_pair, false);
      }
    }
    alloc_ptr(numPes*sizeof(int), (void**)&nXs);
    alloc_ptr(numPes*sizeof(int), (void**)&pXs);
    pXs[0] = 0;

    int64_t ntt = 0;
    my_pairs = NULL;
    read_local(&ntt, &my_pairs);
    n = (int)ntt;
    n*=sr->pair_size();
    MPI_Allgather(&n, 1, MPI_INT, nXs, 1, MPI_INT, wrld->comm);
    for (i=1; i<numPes; i++){
      pXs[i] = pXs[i-1]+nXs[i-1];
    }
    nval = pXs[numPes-1] + nXs[numPes-1];
    alloc_ptr(nval, (void**)&all_pairs);
    MPI_Allgatherv(my_pairs, n, MPI_CHAR,
                   all_pairs, nXs, pXs, MPI_CHAR, wrld->comm);
    nval = nval/sr->pair_size();
    cdealloc(nXs);
    cdealloc(pXs);

    PairIterator ipr(sr, all_pairs);
    ipr.sort(nval);
    if (n>0){
      cdealloc(my_pairs);
    }
    *num_pair = nval;
    return ipr;
  }

  int64_t tensor::get_tot_size(bool packed=false){
    if (!packed){
      int64_t tsize = 1;
      for (int i=0; i<order; i++){
        tsize *= lens[i];
      }
      return tsize;
    } else {
      return packed_size(order, lens, sym);
    }
  }

  int tensor::allread(int64_t * num_pair,
                      char **   all_data,
                      bool      unpack){
    PairIterator ipr = read_all_pairs(num_pair, unpack);
    char * ball_data = (char*)alloc(sr->el_size*(*num_pair));
    for (int64_t i=0; i<*num_pair; i++){
      ipr[i].read_val(ball_data+i*sr->el_size);
    }
    cdealloc(ipr.ptr);
    *all_data = ball_data;
    return SUCCESS;
  }

  int tensor::allread(int64_t * num_pair,
                      char *    all_data,
                      bool      unpack){
    PairIterator ipr = read_all_pairs(num_pair, unpack);
    for (int64_t i=0; i<*num_pair; i++){
      ipr[i].read_val(all_data+i*sr->el_size);
    }
    return SUCCESS;
  }


  int tensor::align(tensor const * B){
    if (B==this) return SUCCESS;
    ASSERT(!is_folded && !B->is_folded);
    ASSERT(B->wrld == wrld);
    ASSERT(B->order == order);
    distribution old_dist = distribution(this);
    bool is_changed = false;
    if (topo != B->topo) is_changed = true;
    topo = B->topo;
    for (int i=0; i<order; i++){
      if (!comp_dim_map(edge_map+i, B->edge_map+i)){
        edge_map[i].clear();
        copy_mapping(1, B->edge_map+i, edge_map+i);
        is_changed = true;
      }
    }
    if (is_changed){
      set_padding();
      return redistribute(old_dist);
    } else return SUCCESS;
  }

  int tensor::reduce_sum(char * result) {
    return reduce_sum(result, sr);
  }

  int tensor::reduce_sum(char * result, algstrct const * sr_other) {
    ASSERT(is_mapped && !is_folded);
    tensor sc = tensor(sr_other, 0, NULL, NULL, wrld, 1);
    int idx_A[order];
    for (int i=0; i<order; i++){
       idx_A[i] = i;
    }
    summation sm = summation(this, idx_A, sr_other->mulid(), &sc, NULL, sr_other->mulid());
    sm.execute();
    sr->copy(result, sc.data);
    wrld->cdt.bcast(result, sr_other->el_size, MPI_CHAR, 0);
    return SUCCESS;
  }

  int tensor::reduce_sumabs(char * result) {
    return reduce_sumabs(result, sr);
  }

  int tensor::reduce_sumabs(char * result, algstrct const * sr_other){
    ASSERT(is_mapped && !is_folded);
    univar_function func = univar_function(sr_other->abs);
    tensor sc = tensor(sr_other, 0, NULL, NULL, wrld, 1);
    int idx_A[order];
    for (int i=0; i<order; i++){
       idx_A[i] = i;
    }
    summation sm = summation(this, idx_A, sr->mulid(), &sc, NULL, sr_other->mulid(), &func);
    sm.execute();
    sr->copy(result, sc.data);
    wrld->cdt.bcast(result, sr->el_size, MPI_CHAR, 0);
    return SUCCESS;
  }

  int tensor::reduce_sumsq(char * result) {
    ASSERT(is_mapped && !is_folded);
    tensor sc = tensor(sr, 0, NULL, NULL, wrld, 1);
    int idx_A[order];
    for (int i=0; i<order; i++){
       idx_A[i] = i;
    }
    contraction ctr = contraction(this, idx_A, this, idx_A, sr->mulid(), &sc, NULL, sr->addid());
    ctr.execute();
    sr->copy(result, sc.data);
    wrld->cdt.bcast(result, sr->el_size, MPI_CHAR, 0);
    return SUCCESS;
  }

  void tensor::prnt() const {
    this->print();
  }
  void tensor::print(FILE * fp, char const * cutoff) const {
    int my_sz;
    int64_t imy_sz, tot_sz =0;
    int * recvcnts, * displs, * idx_arr;
    char * pmy_data, * pall_data;
    int64_t k;

    if (wrld->rank == 0)
      printf("Printing tensor %s\n",name);
    //print_map(fp);

    imy_sz = 0;
    if (cutoff != NULL){
      tensor tsr_cpy(this);
      tsr_cpy.sparsify(cutoff);
      tsr_cpy.read_local_nnz(&imy_sz, &pmy_data);
    } else
      read_local(&imy_sz, &pmy_data);
    my_sz = imy_sz;
    //PairIterator my_data = PairIterator(sr,pmy_data);

    if (wrld->rank == 0){
      alloc_ptr(wrld->np*sizeof(int), (void**)&recvcnts);
      alloc_ptr(wrld->np*sizeof(int), (void**)&displs);
      alloc_ptr(order*sizeof(int), (void**)&idx_arr);
    } else
      recvcnts = NULL;

    MPI_Gather(&my_sz, 1, MPI_INT, recvcnts, 1, MPI_INT, 0, wrld->cdt.cm);

    if (wrld->rank == 0){
      for (int i=0; i<wrld->np; i++){
        recvcnts[i] *= sr->pair_size();
      }
      displs[0] = 0;
      for (int i=1; i<wrld->np; i++){
        displs[i] = displs[i-1] + recvcnts[i-1];
      }
      tot_sz = (displs[wrld->np-1] + recvcnts[wrld->np-1])/sr->pair_size();
      alloc_ptr(tot_sz*sr->pair_size(), (void**)&pall_data);
    } else {
      pall_data = NULL;
      displs = NULL;
    }

    if (my_sz == 0) pmy_data = NULL;
    MPI_Gatherv(pmy_data, my_sz*sr->pair_size(), MPI_CHAR,
               pall_data, recvcnts, displs, MPI_CHAR, 0, wrld->cdt.cm);
    PairIterator all_data = PairIterator(sr,pall_data);
    if (wrld->rank == 0){
      all_data.sort(tot_sz);
      for (int64_t i=0; i<tot_sz; i++){
        /*if (cutoff != NULL){
          char absval[sr->el_size];
          sr->abs(all_data[i].d(),absval);
          sr->max(absval, cutoff, absval);
          if(sr->isequal(absval, cutoff)) continue;
        }*/
        k = all_data[i].k();
        for (int j=0; j<order; j++){
            //idx_arr[order-j-1] = k%lens[j];
            idx_arr[j] = k%lens[j];
          k = k/lens[j];
        }
        for (int j=0; j<order; j++){
          fprintf(fp,"[%d]",idx_arr[j]);
        }
        fprintf(fp,"(%ld, <",all_data[i].k());
        sr->print(all_data[i].d());
        fprintf(fp,">)\n");
      }
      cdealloc(recvcnts);
      cdealloc(displs);
      cdealloc(idx_arr);
      if (pmy_data != NULL) cdealloc(pmy_data);
      cdealloc(pall_data);
    }

  }

  void tensor::compare(const tensor * A, FILE * fp, char const * cutoff){
    int i, j;
    int my_sz;
    int64_t imy_sz, tot_sz =0, my_sz_B;
    int * recvcnts, * displs, * idx_arr;
    char * my_data_A;
    char * my_data_B;
    char * all_data_A;
    char * all_data_B;
    int64_t k;

    tensor * B = this;

    B->align(A);

    A->print_map(stdout, 1);
    B->print_map(stdout, 1);

    imy_sz = 0;
    A->read_local(&imy_sz, &my_data_A);
    my_sz = imy_sz;
    my_sz_B = 0;
    B->read_local(&my_sz_B, &my_data_B);
    assert(my_sz == my_sz_B);

    CommData const & global_comm = A->wrld->cdt;

    if (global_comm.rank == 0){
      alloc_ptr(global_comm.np*sizeof(int), (void**)&recvcnts);
      alloc_ptr(global_comm.np*sizeof(int), (void**)&displs);
      alloc_ptr(A->order*sizeof(int), (void**)&idx_arr);
    }
    recvcnts = NULL;


    MPI_Gather(&my_sz, 1, MPI_INT, recvcnts, 1, MPI_INT, 0, global_comm.cm);

    if (global_comm.rank == 0){
      for (i=0; i<global_comm.np; i++){
        recvcnts[i] *= A->sr->pair_size();
      }
      displs[0] = 0;
      for (i=1; i<global_comm.np; i++){
        displs[i] = displs[i-1] + recvcnts[i-1];
      }
      tot_sz = (displs[global_comm.np-1]
                      + recvcnts[global_comm.np-1])/A->sr->pair_size();
      alloc_ptr(tot_sz*A->sr->pair_size(), (void**)&all_data_A);
      alloc_ptr(tot_sz*A->sr->pair_size(), (void**)&all_data_B);
    } else {
      all_data_A = NULL;
      all_data_B = NULL;
    }

    if (my_sz == 0) my_data_A = my_data_B = NULL;
    MPI_Gatherv(my_data_A, my_sz*A->sr->pair_size(), MPI_CHAR,
                all_data_A, recvcnts, displs, MPI_CHAR, 0, global_comm.cm);
    MPI_Gatherv(my_data_B, my_sz*A->sr->pair_size(), MPI_CHAR,
                all_data_B, recvcnts, displs, MPI_CHAR, 0, global_comm.cm);

    PairIterator pall_data_A(A->sr, all_data_A);
    PairIterator pall_data_B(B->sr, all_data_B);

    if (global_comm.rank == 0){
      pall_data_A.sort(tot_sz);
      pall_data_B.sort(tot_sz);
      for (i=0; i<tot_sz; i++){
        char aA[A->sr->el_size];
        char aB[B->sr->el_size];
        A->sr->abs(pall_data_A[i].d(), aA);
        A->sr->min(aA, cutoff, aA);
        B->sr->abs(pall_data_B[i].d(), aB);
        B->sr->min(aB, cutoff, aB);

        if (A->sr->isequal(aA, cutoff) || B->sr->isequal(aB,cutoff)){
          k = pall_data_A[i].k();
          for (j=0; j<A->order; j++){
            idx_arr[j] = k%A->lens[j];
            k = k/A->lens[j];
          }
          for (j=0; j<A->order; j++){
            fprintf(fp,"[%d]",idx_arr[j]);
          }
          fprintf(fp," <");
          A->sr->print(pall_data_A[i].d(),fp);
          fprintf(fp,">,<");
          A->sr->print(pall_data_B[i].d(),fp);
          fprintf(fp,">\n");
        }
      }
      cdealloc(recvcnts);
      cdealloc(displs);
      cdealloc(idx_arr);
      cdealloc(all_data_A);
      cdealloc(all_data_B);
    }

  }

  void tensor::unfold(bool was_mod){
    int i, j, nvirt, allfold_dim;
    int * all_edge_len, * sub_edge_len;
    if (this->is_folded){
      CTF_int::alloc_ptr(this->order*sizeof(int), (void**)&all_edge_len);
      CTF_int::alloc_ptr(this->order*sizeof(int), (void**)&sub_edge_len);
      calc_dim(this->order, this->size, this->pad_edge_len, this->edge_map,
               NULL, sub_edge_len, NULL);
      allfold_dim = 0;
      for (i=0; i<this->order; i++){
        if (this->sym[i] == NS){
          j=1;
          while (i-j >= 0 && this->sym[i-j] != NS) j++;
          all_edge_len[allfold_dim] = sy_packed_size(j, sub_edge_len+i-j+1,
                                                     this->sym+i-j+1);
          allfold_dim++;
        }
      }
      nvirt = this->calc_nvirt();
      if (!is_sparse){
<<<<<<< HEAD
        for (i=0; i<nvirt; i++){
          nosym_transpose(allfold_dim, this->inner_ordering, all_edge_len,
                                 this->data + i*sr->el_size*(this->size/nvirt), 0, sr);
        }
=======
        nosym_transpose(this, allfold_dim, all_edge_len, this->inner_ordering, 0);
        assert(!left_home_transp);
>>>>>>> 333b5e23
      } else {
        ASSERT(this->nrow_idx != -1);
        if (was_mod)
          despmatricize(this->nrow_idx, this->is_csr);
        cdealloc(this->rec_tsr->data);
      }
      CTF_int::cdealloc(all_edge_len);
      CTF_int::cdealloc(sub_edge_len);
      this->rec_tsr->is_data_aliased=1;
      delete this->rec_tsr;
      CTF_int::cdealloc(this->inner_ordering);
    }
    this->is_folded = 0;
    //maybe not necessary
    set_padding();
  }

  void tensor::remove_fold(){
    delete this->rec_tsr;
    CTF_int::cdealloc(this->inner_ordering);
    this->is_folded = 0;
    //maybe not necessary
    set_padding();
  }

  double tensor::est_time_unfold(){
    int i, j, allfold_dim;
    int * all_edge_len, * sub_edge_len;
    if (!this->is_folded) return 0.0;
    double est_time;
    CTF_int::alloc_ptr(this->order*sizeof(int), (void**)&all_edge_len);
    CTF_int::alloc_ptr(this->order*sizeof(int), (void**)&sub_edge_len);
    calc_dim(this->order, this->size, this->pad_edge_len, this->edge_map,
             NULL, sub_edge_len, NULL);
    allfold_dim = 0;
    for (i=0; i<this->order; i++){
      if (this->sym[i] == NS){
        j=1;
        while (i-j >= 0 && this->sym[i-j] != NS) j++;
        all_edge_len[allfold_dim] = sy_packed_size(j, sub_edge_len+i-j+1,
                                                   this->sym+i-j+1);
        allfold_dim++;
      }
    }
    est_time = this->calc_nvirt()*est_time_transp(allfold_dim, this->inner_ordering, all_edge_len, 0, sr);
    CTF_int::cdealloc(all_edge_len);
    CTF_int::cdealloc(sub_edge_len);
    return est_time;
  }


  void tensor::fold(int         nfold,
                    int const * fold_idx,
                    int const * idx_map,
                    int *       all_fdim,
                    int **      all_flen){
    int i, j, k, fdim, allfold_dim, is_fold, fold_dim;
    int * sub_edge_len, * fold_edge_len, * all_edge_len, * dim_order;
    int * fold_sym;
    tensor * fold_tsr;

    if (this->is_folded != 0) this->unfold();

    CTF_int::alloc_ptr(this->order*sizeof(int), (void**)&sub_edge_len);

    allfold_dim = 0, fold_dim = 0;
    for (j=0; j<this->order; j++){
      if (this->sym[j] == NS){
        allfold_dim++;
        for (i=0; i<nfold; i++){
          if (fold_idx[i] == idx_map[j])
            fold_dim++;
        }
      }
    }
    CTF_int::alloc_ptr(allfold_dim*sizeof(int), (void**)&all_edge_len);
    CTF_int::alloc_ptr(allfold_dim*sizeof(int), (void**)&dim_order);
    CTF_int::alloc_ptr(fold_dim*sizeof(int), (void**)&fold_edge_len);
    CTF_int::alloc_ptr(fold_dim*sizeof(int), (void**)&fold_sym);

    calc_dim(this->order, this->size, this->pad_edge_len, this->edge_map,
       NULL, sub_edge_len, NULL);

    allfold_dim = 0, fdim = 0;
    for (j=0; j<this->order; j++){
      if (this->sym[j] == NS){
        k=1;
        while (j-k >= 0 && this->sym[j-k] != NS) k++;
        all_edge_len[allfold_dim] = sy_packed_size(k, sub_edge_len+j-k+1,
                                                    this->sym+j-k+1);
        is_fold = 0;
        for (i=0; i<nfold; i++){
          if (fold_idx[i] == idx_map[j]){
            k=1;
            while (j-k >= 0 && this->sym[j-k] != NS) k++;
            fold_edge_len[fdim] = sy_packed_size(k, sub_edge_len+j-k+1,
                                                 this->sym+j-k+1);
            is_fold = 1;
          }
        }
        if (is_fold) {
          dim_order[fdim] = allfold_dim;
          fdim++;
        } else
          dim_order[fold_dim+allfold_dim-fdim] = allfold_dim;
        allfold_dim++;
      }
    }
    std::fill(fold_sym, fold_sym+fold_dim, NS);
    fold_tsr = new tensor(sr, fold_dim, fold_edge_len, fold_sym, wrld, 0);

    this->is_folded      = 1;
    this->rec_tsr        = fold_tsr;
    this->inner_ordering = dim_order;
//    for (int h=0; h<allfold_dim; h++)

    *all_fdim = allfold_dim;
    *all_flen = all_edge_len;

    CTF_int::cdealloc(fold_edge_len);
    CTF_int::cdealloc(fold_sym);

    CTF_int::cdealloc(sub_edge_len);

  }

  void tensor::pull_alias(tensor const * other){
    if (other->is_data_aliased){
      this->topo = other->topo;
      copy_mapping(other->order, other->edge_map,
                   this->edge_map);
      this->data = other->data;
      this->is_home = other->is_home;
      ASSERT(this->has_home == other->has_home);
      this->home_buffer = other->home_buffer;
      this->set_padding();
    }
  }

  void tensor::clear_mapping(){
    int j;
    mapping * map;
    for (j=0; j<this->order; j++){
      map = this->edge_map + j;
      map->clear();
    }
    this->topo = NULL;
    this->is_mapped = 0;
    this->is_folded = 0;
  }

  int tensor::redistribute(distribution const & old_dist,
                           int const *  old_offsets,
                           int * const * old_permutation,
                           int const *  new_offsets,
                           int * const * new_permutation){
    int can_block_shuffle;
    char * shuffled_data;
  #if VERIFY_REMAP
    char * shuffled_data_corr;
  #endif

    distribution new_dist = distribution(this);
    if (is_sparse) can_block_shuffle = 0;
    else {
  #ifdef USE_BLOCK_RESHUFFLE
      can_block_shuffle = can_block_reshuffle(this->order, old_dist.phase, this->edge_map);
  #else
      can_block_shuffle = 0;
  #endif
      if (old_offsets != NULL || old_permutation != NULL ||
          new_offsets != NULL || new_permutation != NULL){
        can_block_shuffle = 0;
      }
    }

    if (size > INT_MAX && !is_sparse && wrld->cdt.rank == 0)
      printf("CTF WARNING: Tensor %s is being redistributed to a mapping where its size is %ld, which is greater than INT_MAX=%d, so MPI could run into problems\n", name, size, INT_MAX);

  #ifdef HOME_CONTRACT
    if (this->is_home){
      if (wrld->cdt.rank == 0)
        DPRINTF(2,"Tensor %s leaving home %d\n", name, is_sparse);
      if (is_sparse){
        if (this->has_home){
          this->home_buffer = (char*)CTF_int::mst_alloc(nnz_loc*sr->pair_size());
          memcpy(this->home_buffer, this->data, nnz_loc*sr->pair_size());
        }
        this->is_home = 0;
      } else {
        this->data = (char*)CTF_int::mst_alloc(old_dist.size*sr->el_size);
        memcpy(this->data, this->home_buffer, old_dist.size*sr->el_size);
        this->is_home = 0;
      }
    }
  #endif
  #ifdef PROF_REDIST
    if (this->profile) {
      char spf[80];
      strcpy(spf,"redistribute_");
      strcat(spf,this->name);
      if (wrld->cdt.rank == 0){
        Timer t_pf(spf);
        t_pf.start();
      }
    }
  #endif
  #if VERBOSE >=1
    if (wrld->cdt.rank == 0){
      if (can_block_shuffle) VPRINTF(1,"Remapping tensor %s via block_reshuffle to mapping\n",this->name);
      else if (is_sparse) VPRINTF(1,"Remapping tensor %s via sparse reshuffle to mapping\n",this->name);
      else VPRINTF(1,"Remapping tensor %s via cyclic_reshuffle to mapping\n",this->name);
    }
    this->print_map(stdout);
  #endif

#if VERIFY_REMAP
    if (!is_sparse)
      padded_reshuffle(sym, old_dist, new_dist, this->data, &shuffled_data_corr, sr, wrld->cdt);
#endif

    if (can_block_shuffle){
      block_reshuffle(old_dist, new_dist, this->data, shuffled_data, sr, wrld->cdt);
      CTF_int::cdealloc((void*)this->data);
    } else {
      if (is_sparse){
        //padded_reshuffle(sym, old_dist, new_dist, this->data, &shuffled_data, sr, wrld->cdt);
        double st_time = MPI_Wtime();
        char * old_data = this->data;

        this->data = NULL;
        int64_t old_nnz = nnz_loc;
        nnz_loc = 0;
        cdealloc(nnz_blk);
        nnz_blk = (int64_t*)alloc(sizeof(int64_t)*calc_nvirt());
        std::fill(nnz_blk, nnz_blk+calc_nvirt(), 0);
        this->write(old_nnz, sr->mulid(), sr->addid(), old_data);
        //this->set_new_nnz_glb(nnz_blk);
        shuffled_data = this->data;
        if (old_data != NULL) cdealloc(old_data);

        double exe_time = MPI_Wtime()-st_time;
        double nnz_frac = ((double)nnz_tot)/(old_dist.size*wrld->cdt.np);
        double tps[] = {exe_time, 1.0, (double)log2(wrld->cdt.np),  (double)std::max(old_dist.size, new_dist.size)*log2(wrld->cdt.np)*sr->el_size*nnz_frac};
        spredist_mdl.observe(tps);
      } else
        dgtog_reshuffle(sym, lens, old_dist, new_dist, &this->data, &shuffled_data, sr, wrld->cdt);
      //glb_cyclic_reshuffle(sym, old_dist, old_offsets, old_permutation, new_dist, new_offsets, new_permutation, &this->data, &shuffled_data, sr, wrld->cdt, 1, sr->mulid(), sr->addid());
      //cyclic_reshuffle(sym, old_dist, old_offsets, old_permutation, new_dist, new_offsets, new_permutation, &this->data, &shuffled_data, sr, wrld->cdt, 1, sr->mulid(), sr->addid());
      //CTF_int::cdealloc((void*)this->data);
//    padded_reshuffle(sym, old_dist, new_dist, this->data, &shuffled_data, sr, wrld->cdt);
  //    CTF_int::alloc_ptr(sizeof(dtype)*this->size, (void**)&shuffled_data);
    }

    this->data = shuffled_data;
//    zero_out_padding();
  #if VERIFY_REMAP
    if (!is_sparse && sr->addid() != NULL){
      bool abortt = false;
      for (int64_t j=0; j<this->size; j++){
        if (!sr->isequal(this->data+j*sr->el_size, shuffled_data_corr+j*sr->el_size)){
          printf("data element %ld/%ld not received correctly on process %d\n",
                  j, this->size, wrld->cdt.rank);
          printf("element received was ");
          sr->print(this->data+j*sr->el_size);
          printf(", correct ");
          sr->print(shuffled_data_corr+j*sr->el_size);
          printf("\n");
          abortt = true;
        }
      }
      if (abortt) ABORT;
      CTF_int::cdealloc(shuffled_data_corr);
    }

  #endif
  #ifdef PROF_REDIST
    if (this->profile) {
      char spf[80];
      strcpy(spf,"redistribute_");
      strcat(spf,this->name);
      if (wrld->cdt.rank == 0){
        Timer t_pf(spf);
        t_pf.stop();
      }
    }
  #endif

    return SUCCESS;

  }


  double tensor::est_redist_time(distribution const & old_dist, double nnz_frac){
    int nvirt = (int64_t)calc_nvirt();
    bool can_blres;
    if (is_sparse) can_blres = 0;
    else {
  #ifdef USE_BLOCK_RESHUFFLE
      can_blres = can_block_reshuffle(this->order, old_dist.phase, this->edge_map);
  #else
      can_blres = 0;
  #endif
    }
    int old_nvirt = 1;
    for (int i=0; i<order; i++){
      old_nvirt *= old_dist.virt_phase[i];
    }

    double est_time = 0.0;

    if (can_blres){
      est_time += blres_est_time(std::max(old_dist.size,this->size)*this->sr->el_size*nnz_frac, nvirt, old_nvirt);
    } else {
      if (this->is_sparse)
        //est_time += 25.*COST_MEMBW*this->sr->el_size*std::max(this->size,old_dist.size)*nnz_frac+wrld->cdt.estimate_alltoall_time(1);
        est_time += spredist_est_time(this->sr->el_size*std::max(this->size,old_dist.size)*nnz_frac, wrld->cdt.np);
      else
        est_time += dgtog_est_time(this->sr->el_size*std::max(this->size,old_dist.size)*nnz_frac, wrld->cdt.np);
    }

    return est_time;
  }

  int64_t tensor::get_redist_mem(distribution const & old_dist, double nnz_frac){
    bool can_blres;
    if (is_sparse) can_blres = 0;
    else {
  #ifdef USE_BLOCK_RESHUFFLE
      can_blres = can_block_reshuffle(this->order, old_dist.phase, this->edge_map);
  #else
      can_blres = 0;
  #endif
    }
    if (can_blres)
      return (int64_t)this->sr->el_size*std::max(this->size,old_dist.size)*nnz_frac;
    else {
      if (is_sparse)
        return (int64_t)this->sr->pair_size()*std::max(this->size,old_dist.size)*nnz_frac*3;
      else
        return (int64_t)this->sr->el_size*std::max(this->size,old_dist.size)*nnz_frac*2.5;
    }
  }

  int tensor::map_tensor_rem(int        num_phys_dims,
                             CommData * phys_comm,
                             int        fill){
    int i, num_sub_phys_dims, stat;
    int * restricted, * phys_mapped, * comm_idx;
    CommData  * sub_phys_comm;
    mapping * map;

    CTF_int::alloc_ptr(this->order*sizeof(int), (void**)&restricted);
    CTF_int::alloc_ptr(num_phys_dims*sizeof(int), (void**)&phys_mapped);

    memset(phys_mapped, 0, num_phys_dims*sizeof(int));

    for (i=0; i<this->order; i++){
      restricted[i] = (this->edge_map[i].type != NOT_MAPPED);
      map = &this->edge_map[i];
      while (map->type == PHYSICAL_MAP){
        phys_mapped[map->cdt] = 1;
        if (map->has_child) map = map->child;
        else break;
      }
    }

    num_sub_phys_dims = 0;
    for (i=0; i<num_phys_dims; i++){
      if (phys_mapped[i] == 0){
        num_sub_phys_dims++;
      }
    }
    CTF_int::alloc_ptr(num_sub_phys_dims*sizeof(CommData), (void**)&sub_phys_comm);
    CTF_int::alloc_ptr(num_sub_phys_dims*sizeof(int), (void**)&comm_idx);
    num_sub_phys_dims = 0;
    for (i=0; i<num_phys_dims; i++){
      if (phys_mapped[i] == 0){
        sub_phys_comm[num_sub_phys_dims] = phys_comm[i];
        comm_idx[num_sub_phys_dims] = i;
        num_sub_phys_dims++;
      }
    }
    stat = map_tensor(num_sub_phys_dims,  this->order,
                      this->pad_edge_len,  this->sym_table,
                      restricted,   sub_phys_comm,
                      comm_idx,     fill,
                      this->edge_map);
    CTF_int::cdealloc(restricted);
    CTF_int::cdealloc(phys_mapped);
    CTF_int::cdealloc(sub_phys_comm);
    CTF_int::cdealloc(comm_idx);
    return stat;
  }

  int tensor::extract_diag(int const * idx_map,
                           int         rw,
                           tensor *&   new_tsr,
                           int **      idx_map_new){
    int i, j, k, * edge_len, * nsym, * ex_idx_map, * diag_idx_map;
    for (i=0; i<this->order; i++){
      for (j=i+1; j<this->order; j++){
        if (idx_map[i] == idx_map[j]){
          CTF_int::alloc_ptr(sizeof(int)*this->order-1, (void**)&edge_len);
          CTF_int::alloc_ptr(sizeof(int)*this->order-1, (void**)&nsym);
          CTF_int::alloc_ptr(sizeof(int)*this->order,   (void**)idx_map_new);
          CTF_int::alloc_ptr(sizeof(int)*this->order,   (void**)&ex_idx_map);
          CTF_int::alloc_ptr(sizeof(int)*this->order-1, (void**)&diag_idx_map);
          for (k=0; k<this->order; k++){
            if (k<j){
              ex_idx_map[k]       = k;
              diag_idx_map[k]    = k;
              edge_len[k]        = this->pad_edge_len[k]-this->padding[k];
              (*idx_map_new)[k]  = idx_map[k];
              if (k==j-1){
                nsym[k] = NS;
                if (this->sym[k] == this->sym[j]) nsym[k] = this->sym[k];
              } else
                nsym[k] = this->sym[k];
            } else if (k>j) {
              ex_idx_map[k]       = k-1;
              diag_idx_map[k-1]   = k-1;
              edge_len[k-1]       = this->pad_edge_len[k]-this->padding[k];
              nsym[k-1]            = this->sym[k];
              (*idx_map_new)[k-1] = idx_map[k];
            } else {
              ex_idx_map[k] = i;
            }
          }
          if (is_sparse){
            int64_t lda_i=1, lda_j=1;
            for (int ii=0; ii<i; ii++){
              lda_i *= lens[ii];
            }
            for (int jj=0; jj<j; jj++){
              lda_j *= lens[jj];
            }
            if (rw){
              PairIterator pi(sr, data);
              new_tsr = new tensor(sr, this->order-1, edge_len, nsym, wrld, 1, name, 1, is_sparse);
              int64_t nw = 0;
              for (int p=0; p<nnz_loc; p++){
                int64_t k = pi[p].k();
                if ((k/lda_i)%lens[i] == (k/lda_j)%lens[j]) nw++;
              }
              char * pwdata = (char*)alloc(sr->pair_size()*nw);
              PairIterator wdata(sr, pwdata);
              nw=0;
#ifdef USE_OMP
//              #pragma omp parallel for
#endif
              for (int p=0; p<nnz_loc; p++){
                int64_t k = pi[p].k();
                if ((k/lda_i)%lens[i] == (k/lda_j)%lens[j]){
                  int64_t k_new = (k%lda_j)+(k/(lda_j*lens[j])*lda_j);
                  ((int64_t*)(wdata[nw].ptr))[0] = k_new;
                  wdata[nw].write_val(pi[p].d());
                  nw++;
                }
              }
              new_tsr->write(nw, sr->mulid(), sr->addid(), pwdata);
              cdealloc(pwdata);
            } else {
              char * pwdata;
              int64_t nw;
              new_tsr->read_local_nnz(&nw, &pwdata);
              PairIterator wdata(sr, pwdata);
#ifdef USE_OMP
              #pragma omp parallel for
#endif
              for (int p=0; p<nw; p++){
                int64_t k = wdata[p].k();
                int64_t kpart = (k/lda_i)%lens[i];
                int64_t k_new = (k%lda_j)+((k/lda_j)*lens[j]+kpart)*lda_j;
                ((int64_t*)(wdata[p].ptr))[0] = k_new;
//                printf("k = %ld, k_new = %ld lda_i = %ld lda_j = %ld lens[0] = %d lens[1] = %d\n", k,k_new,lda_i,lda_j,lens[0],lens[1]);
              }
              PairIterator pi(sr, this->data);
              for (int p=0; p<nnz_loc; p++){
                int64_t k = pi[p].k();
                if ((k/lda_i)%lens[i] == (k/lda_j)%lens[j]){
                  pi[p].write_val(sr->addid());
                }
              }

              this->write(nw, NULL, NULL, pwdata);
              cdealloc(pwdata);
            }
          } else {
            if (rw){

              new_tsr = new tensor(sr, this->order-1, edge_len, nsym, wrld, 1, name, 1, is_sparse);
              summation sum = summation(this, ex_idx_map, sr->mulid(), new_tsr, diag_idx_map, sr->addid());
              sum.execute(1);
            } else {
              summation sum = summation(new_tsr, diag_idx_map, sr->mulid(), this, ex_idx_map, sr->addid());
              sum.execute(1);
            }
          }
          CTF_int::cdealloc(edge_len), CTF_int::cdealloc(nsym), CTF_int::cdealloc(ex_idx_map), CTF_int::cdealloc(diag_idx_map);
          return SUCCESS;
        }
      }
    }
    return NEGATIVE;
  }


  int tensor::zero_out_padding(){
    int i, num_virt, idx_lyr;
    int64_t np;
    int * virt_phase, * virt_phys_rank, * phys_phase, * phase;
    mapping * map;

    TAU_FSTART(zero_out_padding);

    if (this->has_zero_edge_len || is_sparse){
      return SUCCESS;
    }
    this->unfold();
    this->set_padding();

    if (!this->is_mapped || sr->addid() == NULL){
      TAU_FSTOP(zero_out_padding);
      return SUCCESS;
    } else {
      np = this->size;

      CTF_int::alloc_ptr(sizeof(int)*this->order, (void**)&virt_phase);
      CTF_int::alloc_ptr(sizeof(int)*this->order, (void**)&phys_phase);
      CTF_int::alloc_ptr(sizeof(int)*this->order, (void**)&phase);
      CTF_int::alloc_ptr(sizeof(int)*this->order, (void**)&virt_phys_rank);


      num_virt = 1;
      idx_lyr = wrld->rank;
      for (i=0; i<this->order; i++){
        /* Calcute rank and phase arrays */
        map               = this->edge_map + i;
        phase[i]          = map->calc_phase();
        phys_phase[i]     = map->calc_phys_phase();
        virt_phase[i]     = phase[i]/phys_phase[i];
        virt_phys_rank[i] = map->calc_phys_rank(topo);
        num_virt          = num_virt*virt_phase[i];

        if (map->type == PHYSICAL_MAP)
          idx_lyr -= topo->lda[map->cdt]
                                  *virt_phys_rank[i];
      }
      if (idx_lyr == 0){
        zero_padding(this->order, np, num_virt,
                     this->pad_edge_len, this->sym, this->padding,
                     phase, phys_phase, virt_phase, virt_phys_rank, this->data, sr);
      } else {
        std::fill(this->data, this->data+np, 0.0);
      }
      CTF_int::cdealloc(virt_phase);
      CTF_int::cdealloc(phys_phase);
      CTF_int::cdealloc(phase);
      CTF_int::cdealloc(virt_phys_rank);
    }
    TAU_FSTOP(zero_out_padding);

    return SUCCESS;

  }

  void tensor::scale_diagonals(int const * sym_mask){
    int i, num_virt, idx_lyr;
    int64_t np;
    int * virt_phase, * virt_phys_rank, * phys_phase, * phase;
    mapping * map;

    TAU_FSTART(scale_diagonals);

    this->unfold();
    this->set_padding();


    if (!this->is_mapped){
      ASSERT(0);
    } else {
      np = this->size;

      CTF_int::alloc_ptr(sizeof(int)*this->order, (void**)&virt_phase);
      CTF_int::alloc_ptr(sizeof(int)*this->order, (void**)&phys_phase);
      CTF_int::alloc_ptr(sizeof(int)*this->order, (void**)&phase);
      CTF_int::alloc_ptr(sizeof(int)*this->order, (void**)&virt_phys_rank);


      num_virt = 1;
      idx_lyr = wrld->rank;
      for (i=0; i<this->order; i++){
        /* Calcute rank and phase arrays */
        map               = this->edge_map + i;
        phase[i]          = map->calc_phase();
        phys_phase[i]     = map->calc_phys_phase();
        virt_phase[i]     = phase[i]/phys_phase[i];
        virt_phys_rank[i] = map->calc_phys_rank(topo);
        num_virt          = num_virt*virt_phase[i];

        if (map->type == PHYSICAL_MAP)
          idx_lyr -= topo->lda[map->cdt]
                                  *virt_phys_rank[i];
      }
      if (idx_lyr == 0){
        scal_diag(this->order, np, num_virt,
                  this->pad_edge_len, this->sym, this->padding,
                  phase, phys_phase, virt_phase, virt_phys_rank, this->data, sr, sym_mask);
      } /*else {
        std::fill(this->data, this->data+np, 0.0);
      }*/
      CTF_int::cdealloc(virt_phase);
      CTF_int::cdealloc(phys_phase);
      CTF_int::cdealloc(phase);
      CTF_int::cdealloc(virt_phys_rank);
    }
    TAU_FSTOP(scale_diagonals);
  }

  void tensor::addinv(){
    if (is_sparse){
      PairIterator pi(sr,data);
#ifdef USE_OMP
      #pragma omp parallel for
#endif
      for (int64_t i=0; i<nnz_loc; i++){
        sr->addinv(pi[i].d(), pi[i].d());
      }
    } else {
#ifdef USE_OMP
      #pragma omp parallel for
#endif
      for (int64_t i=0; i<size; i++){
        sr->addinv(data+i*sr->el_size,data+i*sr->el_size);
      }
    }
  }

  void tensor::set_sym(int const * sym_){
    if (sym_ == NULL)
      std::fill(this->sym, this->sym+order, NS);
    else
      memcpy(this->sym, sym_, order*sizeof(int));

    memset(sym_table, 0, order*order*sizeof(int));
    for (int i=0; i<order; i++){
      if (this->sym[i] != NS) {
        sym_table[(i+1)+i*order] = 1;
        sym_table[(i+1)*order+i] = 1;
      }
    }
  }

  void tensor::set_new_nnz_glb(int64_t const * nnz_blk_){
    if (is_sparse){
      nnz_loc = 0;
      for (int i=0; i<calc_nvirt(); i++){
        nnz_blk[i] = nnz_blk_[i];
        nnz_loc += nnz_blk[i];
      }
      wrld->cdt.allred(&nnz_loc, &nnz_tot, 1, MPI_INT64_T, MPI_SUM);
  //    printf("New nnz loc = %ld tot = %ld\n", nnz_loc, nnz_tot);
    }
  }

  void tensor::spmatricize(int m, int n, int nrow_idx, bool csr){
    ASSERT(is_sparse);

#ifdef PROFILE
    MPI_Barrier(this->wrld->comm);
    TAU_FSTART(sparse_transpose);
//        double t_st = MPI_Wtime();
#endif
    int64_t new_sz_A = 0;
    this->rec_tsr->is_sparse = 1;
    int nvirt_A = calc_nvirt();
    this->rec_tsr->nnz_blk = (int64_t*)alloc(nvirt_A*sizeof(int64_t));
    for (int i=0; i<nvirt_A; i++){
      if (csr)
        this->rec_tsr->nnz_blk[i] = get_csr_size(this->nnz_blk[i], m, this->sr->el_size);
      else
        this->rec_tsr->nnz_blk[i] = get_coo_size(this->nnz_blk[i], this->sr->el_size);
      new_sz_A += this->rec_tsr->nnz_blk[i];
    }
    this->rec_tsr->data = (char*)alloc(new_sz_A);
    this->rec_tsr->is_data_aliased = false;
    int phase[this->order];
    for (int i=0; i<this->order; i++){
      phase[i] = this->edge_map[i].calc_phase();
    }
    char * data_ptr_out = this->rec_tsr->data;
    char const * data_ptr_in = this->data;
    for (int i=0; i<nvirt_A; i++){
      if (csr){
        COO_Matrix cm(this->nnz_blk[i], this->sr);
        cm.set_data(this->nnz_blk[i], this->order, this->lens, this->inner_ordering, nrow_idx, data_ptr_in, this->sr, phase);
        CSR_Matrix cs(cm, m, n, this->sr, data_ptr_out);
        cdealloc(cm.all_data);
      } else {
        COO_Matrix cm(data_ptr_out);
        cm.set_data(this->nnz_blk[i], this->order, this->lens, this->inner_ordering, nrow_idx, data_ptr_in, this->sr, phase);
      }
      data_ptr_in += this->nnz_blk[i]*this->sr->pair_size();
      data_ptr_out += this->rec_tsr->nnz_blk[i];
    }
    this->is_csr = csr;
    this->nrow_idx = nrow_idx;
#ifdef PROFILE
//        double t_end = MPI_Wtime();
    MPI_Barrier(this->wrld->comm);
    TAU_FSTOP(sparse_transpose);
    /*int64_t max_nnz, avg_nnz;
    double max_time, avg_time;
    max_nnz = this->nnz_loc;
    MPI_Allreduce(MPI_IN_PLACE, &max_nnz, 1, MPI_INT64_T, MPI_MAX, this->wrld->comm);
    avg_nnz = (this->nnz_loc+this->wrld->np/2)/this->wrld->np;
    MPI_Allreduce(MPI_IN_PLACE, &avg_nnz, 1, MPI_INT64_T, MPI_SUM, this->wrld->comm);
    max_time = t_end-t_st;
    MPI_Allreduce(MPI_IN_PLACE, &max_time, 1, MPI_DOUBLE, MPI_MAX, this->wrld->comm);
    avg_time = (t_end-t_st)/this->wrld->np;
    MPI_Allreduce(MPI_IN_PLACE, &avg_time, 1, MPI_DOUBLE, MPI_SUM, this->wrld->comm);
    if (this->wrld->rank == 0){
      printf("avg_nnz = %ld max_nnz = %ld, avg_time = %lf max_time = %lf\n", avg_nnz, max_nnz, avg_time, max_time);
    }*/
#endif
  }

  void tensor::despmatricize(int nrow_idx, bool csr){
    ASSERT(is_sparse);

#ifdef PROFILE
    MPI_Barrier(this->wrld->comm);
    TAU_FSTART(sparse_transpose);
//        double t_st = MPI_Wtime();
#endif
    int64_t offset = 0;
    int64_t new_sz = 0;
    this->rec_tsr->is_sparse = 1;
    int nvirt = calc_nvirt();
    for (int i=0; i<nvirt; i++){
      if (this->rec_tsr->nnz_blk[i]>0){
        if (csr){
          CSR_Matrix cA(this->rec_tsr->data+offset);
          new_sz += cA.nnz()*sr->pair_size();
        } else {
          COO_Matrix cA(this->rec_tsr->data+offset);
          new_sz += cA.nnz()*sr->pair_size();
        }
      }
      offset += this->rec_tsr->nnz_blk[i];
    }
    this->data = (char*)alloc(new_sz);
    int phase[this->order];
    int phys_phase[this->order];
    int phase_rank[this->order];
    for (int i=0; i<this->order; i++){
      phase[i] = this->edge_map[i].calc_phase();
      phys_phase[i]     = this->edge_map[i].calc_phys_phase();
      phase_rank[i] = this->edge_map[i].calc_phys_rank(this->topo);
    }
    char * data_ptr_out = this->data;
    char const * data_ptr_in = this->rec_tsr->data;
    for (int i=0; i<nvirt; i++){
      if (this->rec_tsr->nnz_blk[i]>0){
        if (csr){
          CSR_Matrix cs((char*)data_ptr_in);
          COO_Matrix cm(cs, this->sr);
          cm.get_data(cs.nnz(), this->order, this->lens, this->inner_ordering, nrow_idx, data_ptr_out, this->sr, phase, phase_rank);
          this->nnz_blk[i] = cm.nnz();
          cdealloc(cm.all_data);
        } else {
          COO_Matrix cm((char*)data_ptr_in);
          cm.get_data(cm.nnz(), this->order, this->lens, this->inner_ordering, nrow_idx, data_ptr_out, this->sr, phase, phase_rank);
          this->nnz_blk[i] = cm.nnz();
        }
      } else this->nnz_blk[i] = 0;
      data_ptr_out += this->nnz_blk[i]*this->sr->pair_size();
      data_ptr_in += this->rec_tsr->nnz_blk[i];
      if (i<nvirt-1){
        int j=0;
        bool cont = true;
        while (cont){
          phase_rank[j]+=phys_phase[j];
          if (phase_rank[j]>=phase[j])
            phase_rank[j]=phase_rank[j]%phase[j];
          else cont = false;
          j++;
        }
      }
    }
    set_new_nnz_glb(this->nnz_blk);
    this->rec_tsr->is_csr = csr;

#ifdef PROFILE
//        double t_end = MPI_Wtime();
    MPI_Barrier(this->wrld->comm);
    TAU_FSTOP(sparse_transpose);
#endif
  }

  void tensor::leave_home_with_buffer(){
#ifdef HOME_CONTRACT
    if (this->has_home){
      if (!this->is_home){
        cdealloc(this->home_buffer);
        this->home_buffer = this->data;
      }
      if (wrld->rank == 0) DPRINTF(2,"Deleting home (leave) of %s\n",name);
      deregister_size();
    }
    this->is_home = 0;
    this->has_home = 0;
#endif
  }

  void tensor::register_size(int64_t sz){
    deregister_size();
    registered_alloc_size = sz;
    inc_tot_mem_used(registered_alloc_size);
  }

  void tensor::deregister_size(){
    inc_tot_mem_used(-registered_alloc_size);
    registered_alloc_size = 0;
  }

  void tensor::write_dense_to_file(MPI_File & file, int64_t offset){
    bool need_unpack = is_sparse;
    for (int i=0; i<order; i++){
      if (sym[i] != NS) need_unpack = true;
    }
    if (need_unpack){
      int nsym[order];
      std::fill(nsym, nsym+order, NS);
      tensor t_dns(sr, order, lens, nsym, wrld);
      t_dns["ij"] = (*this)["ij"];
      t_dns.write_dense_to_file(file);
    } else {
      int64_t tot_els = packed_size(order, lens, sym);
      int64_t chnk_sz = tot_els/wrld->np;
      int64_t my_chnk_sz = chnk_sz;
      if (wrld->rank < tot_els%wrld->np) my_chnk_sz++;
      int64_t my_chnk_st = chnk_sz*wrld->rank + std::min((int64_t)wrld->rank, tot_els%wrld->np);

      char * my_pairs = (char*)alloc(sr->pair_size()*my_chnk_sz);
      PairIterator pi(sr, my_pairs);

      for (int64_t i=0; i<my_chnk_sz; i++){
        pi[i].write_key(my_chnk_st+i);
      }

      this->read(my_chnk_sz, my_pairs);
      for (int64_t i=0; i<my_chnk_sz; i++){
        char val[sr->el_size];
        pi[i].read_val(val);
        memcpy(my_pairs+i*sr->el_size, val, sr->el_size);
      }

      MPI_Status stat;
      MPI_Offset off = my_chnk_st*sr->el_size+offset;
      MPI_File_write_at(file, off, my_pairs, my_chnk_sz, sr->mdtype(), &stat);
      cdealloc(my_pairs);
    }
  }

  void tensor::read_dense_from_file(MPI_File & file, int64_t offset){
    bool need_unpack = is_sparse;
    for (int i=0; i<order; i++){
      if (sym[i] != NS) need_unpack = true;
    }
    if (need_unpack){
      int nsym[order];
      std::fill(nsym, nsym+order, NS);
      tensor t_dns(sr, order, lens, nsym, wrld);
      t_dns.read_dense_from_file(file);
      summation ts(&t_dns, "ij", sr->mulid(), this, "ij", sr->addid());
      ts.sum_tensors(true); //does not symmetrize
//      this->["ij"] = t_dns["ij"];
      if (is_sparse) this->sparsify();
    } else {
      int64_t tot_els = packed_size(order, lens, sym);
      int64_t chnk_sz = tot_els/wrld->np;
      int64_t my_chnk_sz = chnk_sz;
      if (wrld->rank < tot_els%wrld->np) my_chnk_sz++;
      int64_t my_chnk_st = chnk_sz*wrld->rank + std::min((int64_t)wrld->rank, tot_els%wrld->np);

      char * my_pairs = (char*)alloc(sr->pair_size()*my_chnk_sz);
      //use latter part of buffer for the pure dense data, so that we do not need another buffer when forming pairs
      char * my_pairs_tail = my_pairs + sizeof(int64_t)*my_chnk_sz;
      MPI_Status stat;
      MPI_Offset off = my_chnk_st*sr->el_size+offset;
      MPI_File_read_at(file, off, my_pairs_tail, my_chnk_sz, sr->mdtype(), &stat);

      PairIterator pi(sr, my_pairs);
      for (int64_t i=0; i<my_chnk_sz; i++){
        char val[sr->el_size];
        memcpy(val, my_pairs_tail+i*sr->el_size, sr->el_size);
        pi[i].write_key(my_chnk_st+i);
        pi[i].write_val(val);
      }

      this->write(my_chnk_sz, sr->mulid(), sr->addid(), my_pairs);
      cdealloc(my_pairs);
    }
  }

  
  tensor * tensor::self_reduce(int const * idx_A,
                               int **      new_idx_A,
                               int         order_B,
                               int const * idx_B,
                               int **      new_idx_B,
                               int         order_C,
                               int const * idx_C,
                               int **      new_idx_C){
    //check first that we are not already effectively doing a summation for a self_reduce, to ensure that there is no infinite recursion
    if (order_C == 0 && this->order == order_B + 1){
      bool all_match_except_one = true;
      bool one_skip = false;
      int iiA=0,iiB=0;
      while (iiA < this->order){
        if (iiB >= order_B || idx_A[iiA] != idx_B[iiB]){
          if (one_skip) all_match_except_one = false;
          else one_skip = true;
          iiA++;
        } else {
          iiA++;
          iiB++;
        }
      }
      if (all_match_except_one && one_skip) return this;
    }

    //look for unmatched indices
    for (int i=0; i<this->order; i++){    
      int iA = idx_A[i];
      bool has_match = false;
      for (int j=0; j<this->order; j++){
        if (j != i && idx_A[j] == iA) has_match = true;
      }
      for (int j=0; j<order_B; j++){
        if (idx_B[j] == iA) has_match = true;
      }
      for (int j=0; j<order_C; j++){
        if (idx_C[j] == iA) has_match = true;
      }
      //reduce/contract any unmatched index
      if (!has_match){
        int new_len[this->order-1];
        int new_sym[this->order-1];
        int sum_A_idx[this->order];
        int sum_B_idx[this->order-1];
        *new_idx_A = (int*)malloc(sizeof(int)*(this->order-1));
        *new_idx_B = (int*)malloc(sizeof(int)*(order_B));
        if (order_C > 0)
          *new_idx_C = (int*)malloc(sizeof(int)*(order_C));
        int max_idx = 0;
        //determine new symmetry and edge lengths
        for (int j=0; j<this->order; j++){
          max_idx = std::max(max_idx, idx_A[j]);
          sum_A_idx[j] = j;
          if (j==i) continue;
          if (j<i){
            new_len[j] = this->lens[j];
            (*new_idx_A)[j] = idx_A[j];
            new_sym[j] = this->sym[j];
            if (j == i-1){
              if (this->sym[i] == NS) new_sym[j] = NS;
            }
            sum_A_idx[j] = j;
            sum_B_idx[j] = j;
          } else {
            new_len[j-1] = this->lens[j];
            new_sym[j-1] = this->sym[j];
            (*new_idx_A)[j-1] = idx_A[j];
            sum_A_idx[j] = j;
            sum_B_idx[j-1] = j;
          }
        }
        //determine maximum index
        for (int j=0; j<this->order; j++){
          max_idx = std::max(max_idx, idx_A[j]);
        }
        for (int j=0; j<order_B; j++){
          (*new_idx_B)[j] = idx_B[j];
          max_idx = std::max(max_idx, idx_B[j]);
        }
        for (int j=0; j<order_C; j++){
          (*new_idx_C)[j] = idx_C[j];
          max_idx = std::max(max_idx, idx_C[j]);
        }
        //adjust indices by rotating maximum index with removed index, so that indices range from 0 to num_indices-1
        if (iA != max_idx){
          for (int j=0; j<this->order-1; j++){
            if ((*new_idx_A)[j] == max_idx)
              (*new_idx_A)[j] = iA;
          }
          for (int j=0; j<order_B; j++){
            if ((*new_idx_B)[j] == max_idx)
              (*new_idx_B)[j] = iA;
          }
          for (int j=0; j<order_C; j++){
            if ((*new_idx_C)[j] == max_idx)
              (*new_idx_C)[j] = iA;
          }
        }
        //run summation to reduce index
        tensor * new_tsr = new tensor(this->sr, this->order-1, new_len, new_sym, this->wrld, 1, this->name, 1, this->is_sparse);
        summation s(this, sum_A_idx, this->sr->mulid(), new_tsr, sum_B_idx, this->sr->mulid());
        s.execute();
        return new_tsr;
      }
    }
    return this;
  } 
}<|MERGE_RESOLUTION|>--- conflicted
+++ resolved
@@ -1905,15 +1905,8 @@
       }
       nvirt = this->calc_nvirt();
       if (!is_sparse){
-<<<<<<< HEAD
-        for (i=0; i<nvirt; i++){
-          nosym_transpose(allfold_dim, this->inner_ordering, all_edge_len,
-                                 this->data + i*sr->el_size*(this->size/nvirt), 0, sr);
-        }
-=======
         nosym_transpose(this, allfold_dim, all_edge_len, this->inner_ordering, 0);
         assert(!left_home_transp);
->>>>>>> 333b5e23
       } else {
         ASSERT(this->nrow_idx != -1);
         if (was_mod)
