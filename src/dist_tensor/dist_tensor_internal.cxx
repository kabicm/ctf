/*Copyright (c) 2011, Edgar Solomonik, all rights reserved.*/

#include "dist_tensor_internal.h"
#include "dt_aux_permute.hxx"
#include "dt_aux_sort.hxx"
#include "dt_aux_rw.hxx"
#include "dt_aux_map.hxx"
#include "dt_aux_topo.hxx"
#include "cyclopstf.hpp"
#include "../shared/util.h"
#include "../shared/memcontrol.h"
#include "../ctr_comm/ctr_comm.h"
#include "../ctr_comm/ctr_tsr.h"
#include "../ctr_comm/sum_tsr.h"
#include "../ctr_comm/strp_tsr.h"
#include <limits.h>
#include <float.h>
#include <stdint.h>
#include <vector>
#include <set>
#include <list>
#include <algorithm>
#include <errno.h>

#define MAX_NVIRT 256
#ifndef MIN_NVIRT
#define MIN_NVIRT 1
#endif
//#define USE_VIRT_25D


/* accessors */
template<typename dtype>
CommData_t dist_tensor<dtype>::get_global_comm(){ return global_comm; }
template<typename dtype>
void dist_tensor<dtype>::set_global_comm(CommData_t cdt){ global_comm = cdt; }



/**
 * \brief deallocates all internal state
 */
template<typename dtype>
int dist_tensor<dtype>::dist_cleanup(){
  int j, rank;
  std::vector<topology>::iterator iter;
  
  std::set<MPI_Comm> commset;
  std::set<MPI_Comm>::iterator csiter;

  for (iter=topovec.begin(); iter<topovec.end(); iter++){
    for (j=0; j<iter->ndim; j++){
      commset.insert(iter->dim_comm[j].cm);
    }
    CTF_free(iter->dim_comm);
    CTF_free(iter->lda);
  }
  topovec.clear();
  for (csiter=commset.begin(); csiter!=commset.end(); csiter++){
    if (*csiter != MPI_COMM_WORLD && *csiter != MPI_COMM_SELF){
      MPI_Comm ctmp = *csiter;
      MPI_Comm_free(&ctmp);
    }
  } 
  commset.clear();
  rank = global_comm.rank;
  FREE_CDT(global_comm);
  CTF_mem_exit(rank);
  return DIST_TENSOR_SUCCESS;
}

/**
 * \brief destructor
 */
template<typename dtype>
dist_tensor<dtype>::~dist_tensor(){
  int ret;
  ret = dist_cleanup();
  LIBT_ASSERT(ret == DIST_TENSOR_SUCCESS);
}


/**
 * \brief  initializes library.
 * \param[in] ndim is the number of dimensions in the topology
 * \param[in] dim_len is the number of processors along each dimension
 * \param[in] inner_size is the total block size of dgemm calls
 */
template<typename dtype>
int dist_tensor<dtype>::initialize(CommData_t   cdt_global,
                                   int const    ndim,
                                   int const *  dim_len){
  int i, rank, stride, cut;
  int * srt_dim_len;


  CTF_alloc_ptr(ndim*sizeof(int), (void**)&srt_dim_len);
  memcpy(srt_dim_len, dim_len, ndim*sizeof(int));

  rank = cdt_global.rank;

  /* setup global communicator */
  set_global_comm(cdt_global);

  /* setup dimensional communicators */
  CommData_t * phys_comm = (CommData_t*)CTF_alloc(ndim*sizeof(CommData_t));

/* FIXME: Sorting will fuck up dimensional ordering */
//  std::sort(srt_dim_len, srt_dim_len + ndim);

  if (cdt_global.rank == 0)
    VPRINTF(1,"Setting up initial torus physical topology P:\n");
  stride = 1, cut = 0;
  for (i=0; i<ndim; i++){
    LIBT_ASSERT(dim_len[i] != 1);
    if (cdt_global.rank == 0)
      VPRINTF(1,"P[%d] = %d\n",i,srt_dim_len[i]);

    SETUP_SUB_COMM(cdt_global, phys_comm[i],
                   ((rank/stride)%srt_dim_len[ndim-i-1]),
                   (((rank/(stride*srt_dim_len[ndim-i-1]))*stride)+cut),
                   srt_dim_len[ndim-i-1]);
    stride*=srt_dim_len[ndim-i-1];
    cut = (rank - (rank/stride)*stride);
  }
  set_phys_comm(phys_comm, ndim);
  for (i=0; i<(int)topovec.size(); i++){
    for (int j=0; j<topovec[i].ndim; j++){
      if (topovec[i].dim_comm[j].alive == 0){
        SHELL_SPLIT(cdt_global, topovec[i].dim_comm[j]);
      }
    }
  }
  CTF_free(srt_dim_len);

  return DIST_TENSOR_SUCCESS;
}



/**
 * \brief sets the physical torus topology
 * \param[in] cdt grid communicator
 * \param[in] ndim number of dimensions
 */
template<typename dtype>
void dist_tensor<dtype>::set_phys_comm(CommData_t * cdt, int const ndim){
  int i, lda;
  topology new_topo;


  new_topo.ndim = ndim;
  new_topo.dim_comm = cdt;

  /* do not duplicate topologies */
  if (find_topology(&new_topo, topovec) != -1){
    CTF_free(cdt);
    return;
  }

  new_topo.lda = (int*)CTF_alloc(sizeof(int)*ndim);
  lda = 1;
  /* Figure out the lda of each dimension communicator */
  for (i=0; i<ndim; i++){
#if DEBUG >= 1
    if (global_comm.rank == 0)
      printf("Added topo %d dim[%d] = %d:\n",(int)topovec.size(),i,cdt[i].np);
#endif
    LIBT_ASSERT(cdt[i].np != 1);
    new_topo.lda[i] = lda;
    lda = lda*cdt[i].np;
    LIBT_ASSERT(cdt[i].np > 0);
  }
  topovec.push_back(new_topo);

  if (ndim > 1)
    fold_torus(&new_topo, global_comm, this);
}



/**
 * \brief  defines a tensor and retrieves handle
 *
 * \param[in] ndim number of tensor dimensions
 * \param[in] edge_len global edge lengths of tensor
 * \param[in] sym symmetry relations of tensor
 * \param[out] tensor_id the tensor index (handle)
 * \param[in] alloc_data whether this tensor's data should be alloced
 * \param[in] name string name for tensor (optionary)
 * \param[in] profile wether to make profile calls for the tensor
 */
template<typename dtype>
int dist_tensor<dtype>::define_tensor( int const          ndim,
                                       int const *        edge_len, 
                                       int const *        sym,
                                       int *              tensor_id,
                                       int const          alloc_data,
                                       char const *       name,
                                       int                profile){
  int i;

  tensor<dtype> * tsr = (tensor<dtype>*)CTF_alloc(sizeof(tensor<dtype>));
  CTF_alloc_ptr(ndim*sizeof(int), (void**)&tsr->padding);
  memset(tsr->padding, 0, ndim*sizeof(int));

  tsr->is_scp_padded      = 0;
  tsr->is_mapped          = 0;
  tsr->itopo              = -1;
  tsr->is_alloced         = 1;
  tsr->is_cyclic          = 1;
  tsr->size               = 0;
  tsr->is_folded          = 0;
  tsr->is_matrix          = 0;
  tsr->is_data_aliased    = 0;
  tsr->has_zero_edge_len  = 0;
  tsr->is_home            = 0;
  tsr->has_home           = 0;
  tsr->profile            = profile;
  if (name != NULL){
    tsr->name             = name;
  } else
    tsr->name             = NULL;


  tsr->pairs    = NULL;
  tsr->ndim     = ndim;
  tsr->edge_len = (int*)CTF_alloc(ndim*sizeof(int));
  memcpy(tsr->edge_len, edge_len, ndim*sizeof(int));
  tsr->sym      = (int*)CTF_alloc(ndim*sizeof(int));
  memcpy(tsr->sym, sym, ndim*sizeof(int));
//  memcpy(inner_sym, sym, ndim*sizeof(int));
/*  for (i=0; i<ndim; i++){
    if (tsr->sym[i] != NS)
      tsr->sym[i] = SY;
  }*/

  tsr->sym_table = (int*)CTF_alloc(ndim*ndim*sizeof(int));
  memset(tsr->sym_table, 0, ndim*ndim*sizeof(int));
  tsr->edge_map  = (mapping*)CTF_alloc(sizeof(mapping)*ndim);
  
  (*tensor_id) = tensors.size();

  /* initialize map array and symmetry table */
#if DEBUG >= 2
  if (global_comm.rank == 0)
    printf("Tensor %d of dimension %d defined with edge lengths", *tensor_id, ndim);
#endif
  for (i=0; i<ndim; i++){
#if DEBUG >= 1
    int maxlen;
    ALLREDUCE(tsr->sym+i,&maxlen,1,MPI_INT,MPI_MAX,global_comm);
    LIBT_ASSERT(maxlen==sym[i]);
    ALLREDUCE(tsr->edge_len+i,&maxlen,1,MPI_INT,MPI_MAX,global_comm);
    LIBT_ASSERT(maxlen==edge_len[i]);
#endif
#if DEBUG >= 2
    if (global_comm.rank == 0)
      printf(" %d", edge_len[i]);
#endif
    if (tsr->edge_len[i] <= 0) tsr->has_zero_edge_len = 1;
    tsr->edge_map[i].type       = NOT_MAPPED;
    tsr->edge_map[i].has_child  = 0;
    tsr->edge_map[i].np         = 1;
    if (tsr->sym[i] != NS) {
      tsr->sym_table[(i+1)+i*ndim] = 1;
      tsr->sym_table[(i+1)*ndim+i] = 1;
    }
  }
#if DEBUG >= 2
  if (global_comm.rank == 0)
    printf("\n");
#endif

  tensors.push_back(tsr);

  /* Set tensor data to zero. */
  if (alloc_data)
    return set_zero_tsr(*tensor_id);
  else
    return DIST_TENSOR_SUCCESS;
}

template<typename dtype>
std::vector< tensor<dtype>* > * dist_tensor<dtype>::get_tensors(){ return &tensors; }

/**
 * \brief sets the data in the tensor
 * \param[in] tensor_id tensor handle,
 * \param[in] num_val new number of data values
 * \param[in] tsr_data new tensor data
 */
template<typename dtype>
int dist_tensor<dtype>::set_tsr_data( int const tensor_id,
                                      int const num_val,
                                      dtype * tsr_data){
  tensors[tensor_id]->data = tsr_data;
  tensors[tensor_id]->size = num_val;
  return DIST_TENSOR_SUCCESS;
}

template<typename dtype>
topology * dist_tensor<dtype>::get_topo(int const itopo) {
  return &topovec[itopo];
}

template<typename dtype>
int dist_tensor<dtype>::get_dim(int const tensor_id) const { return tensors[tensor_id]->ndim; }

template<typename dtype>
int * dist_tensor<dtype>::get_edge_len(int const tensor_id) const {
  int i;
  int * edge_len;
  CTF_alloc_ptr(tensors[tensor_id]->ndim*sizeof(int), (void**)&edge_len);

  for (i=0; i<tensors[tensor_id]->ndim; i++){
    edge_len[i] = tensors[tensor_id]->edge_len[i]
                 -tensors[tensor_id]->padding[i];
  }

  return edge_len;
}

template<typename dtype>
int dist_tensor<dtype>::get_name(int const tensor_id, char const ** name){
  *name = tensors[tensor_id]->name;
  return DIST_TENSOR_SUCCESS;
}
 
template<typename dtype>
int dist_tensor<dtype>::set_name(int const tensor_id, char const * name){
  tensors[tensor_id]->name = name;
  return DIST_TENSOR_SUCCESS;
}

template<typename dtype>
int dist_tensor<dtype>::profile_on(int const tensor_id){
  tensors[tensor_id]->profile = 1;
  return DIST_TENSOR_SUCCESS;
}

template<typename dtype>
int dist_tensor<dtype>::profile_off(int const tensor_id){
  tensors[tensor_id]->profile = 0;
  return DIST_TENSOR_SUCCESS;
}

template<typename dtype>
int * dist_tensor<dtype>::get_sym(int const tensor_id) const {
  int * sym;
  CTF_alloc_ptr(tensors[tensor_id]->ndim*sizeof(int), (void**)&sym);
  memcpy(sym, tensors[tensor_id]->sym, tensors[tensor_id]->ndim*sizeof(int));

  return sym;
}

/* \brief get raw data pointer WARNING: includes padding
 * \param[in] tensor_id id of tensor
 * \return raw local data
 */
template<typename dtype>
dtype * dist_tensor<dtype>::get_raw_data(int const tensor_id, long_int * size) {
  if (tensors[tensor_id]->has_zero_edge_len){
    *size = 0;
    return NULL;
  }
  *size = tensors[tensor_id]->size;
  return tensors[tensor_id]->data;
}

/**
 * \brief pulls out information about a tensor
 * \param[in] tensor_id tensor handle
 * \param[out] ndim the dimensionality of the tensor
 * \param[out] edge_len the number of processors along each dimension
 *             of the tensor
 * \param[out] sym the symmetries of the tensor
 */
template<typename dtype>
int dist_tensor<dtype>::get_tsr_info( int const         tensor_id,
                                      int *             ndim,
                                      int **            edge_len,
                                      int **            sym) const{
  int i;
  int nd;
  int * el, * s;

  const tensor<dtype> * tsr = tensors[tensor_id];

  nd = tsr->ndim;
  CTF_alloc_ptr(nd*sizeof(int), (void**)&el);
  CTF_alloc_ptr(nd*sizeof(int), (void**)&s);
  for (i=0; i<nd; i++){
    el[i] = tsr->edge_len[i] - tsr->padding[i];
  }
  memcpy(s, tsr->sym, nd*sizeof(int));

  *ndim = nd;
  *edge_len = el;
  *sym = s;

  return DIST_TENSOR_SUCCESS;
}

/**
 * \brief copies scl object
 */
template<typename dtype>
seq_tsr_scl<dtype>::seq_tsr_scl(scl<dtype> * other) : scl<dtype>(other) {
  seq_tsr_scl<dtype> * o = (seq_tsr_scl<dtype>*)other;
  
  ndim          = o->ndim;
  idx_map       = o->idx_map;
  sym           = o->sym;
  edge_len      = (int*)CTF_alloc(sizeof(int)*ndim);
  memcpy(edge_len, o->edge_len, sizeof(int)*ndim);

  func_ptr = o->func_ptr;
}

/**
 * \brief copies scl object
 */
template<typename dtype>
scl<dtype> * seq_tsr_scl<dtype>::clone() {
  return new seq_tsr_scl<dtype>(this);
}


template<typename dtype>
long_int seq_tsr_scl<dtype>::mem_fp(){ return 0; }

/**
 * \brief wraps user sequential function signature
 */
template<typename dtype>
void seq_tsr_scl<dtype>::run(){
  func_ptr.func_ptr(this->alpha,
                    this->A,
                    ndim,
                    edge_len,
                    edge_len,
                    sym,
                    idx_map);
}

template<typename dtype>
void seq_tsr_scl<dtype>::print(){
  int i;
  printf("seq_tsr_scl:\n");
  for (i=0; i<ndim; i++){
    printf("edge_len[%d]="PRId64"\n",i,edge_len[i]);
  }
}

/**
 * \brief copies sum object
 */
template<typename dtype>
seq_tsr_sum<dtype>::seq_tsr_sum(tsum<dtype> * other) : tsum<dtype>(other) {
  seq_tsr_sum<dtype> * o = (seq_tsr_sum<dtype>*)other;
  
  ndim_A        = o->ndim_A;
  idx_map_A     = o->idx_map_A;
  sym_A         = o->sym_A;
  edge_len_A    = (int*)CTF_alloc(sizeof(int)*ndim_A);
  memcpy(edge_len_A, o->edge_len_A, sizeof(int)*ndim_A);

  ndim_B        = o->ndim_B;
  idx_map_B     = o->idx_map_B;
  sym_B         = o->sym_B;
  edge_len_B    = (int*)CTF_alloc(sizeof(int)*ndim_B);
  memcpy(edge_len_B, o->edge_len_B, sizeof(int)*ndim_B);
  
  is_inner      = o->is_inner;
  inr_stride    = o->inr_stride;

  func_ptr = o->func_ptr;
}

template<typename dtype>
void seq_tsr_sum<dtype>::print(){
  int i;
  printf("seq_tsr_sum:\n");
  for (i=0; i<ndim_A; i++){
    printf("edge_len_A[%d]="PRId64"\n",i,edge_len_A[i]);
  }
  for (i=0; i<ndim_B; i++){
    printf("edge_len_B[%d]="PRId64"\n",i,edge_len_B[i]);
  }
}

/**
 * \brief copies sum object
 */
template<typename dtype>
tsum<dtype> * seq_tsr_sum<dtype>::clone() {
  return new seq_tsr_sum<dtype>(this);
}

template<typename dtype>
long_int seq_tsr_sum<dtype>::mem_fp(){ return 0; }

/**
 * \brief wraps user sequential function signature
 */
template<typename dtype>
void seq_tsr_sum<dtype>::run(){
  if (is_custom){
    LIBT_ASSERT(is_inner == 0);
    sym_seq_sum_cust(
                    this->alpha,
                    this->A,
                    ndim_A,
                    edge_len_A,
                    edge_len_A,
                    sym_A,
                    idx_map_A,
                    this->beta,
                    this->B,
                    ndim_B,
                    edge_len_B,
                    edge_len_B,
                    sym_B,
                    idx_map_B,
                    &custom_params);
  } else if (is_inner){
    sym_seq_sum_inr(this->alpha,
                    this->A,
                    ndim_A,
                    edge_len_A,
                    edge_len_A,
                    sym_A,
                    idx_map_A,
                    this->beta,
                    this->B,
                    ndim_B,
                    edge_len_B,
                    edge_len_B,
                    sym_B,
                    idx_map_B,
                    inr_stride);
  } else {
    func_ptr.func_ptr(this->alpha,
                      this->A,
                      ndim_A,
                      edge_len_A,
                      edge_len_A,
                      sym_A,
                      idx_map_A,
                      this->beta,
                      this->B,
                      ndim_B,
                      edge_len_B,
                      edge_len_B,
                      sym_B,
                      idx_map_B);
  }
}

template<typename dtype>
void seq_tsr_ctr<dtype>::print(){
  int i;
  printf("seq_tsr_ctr:\n");
  for (i=0; i<ndim_A; i++){
    printf("edge_len_A[%d]=%d\n",i,edge_len_A[i]);
  }
  for (i=0; i<ndim_B; i++){
    printf("edge_len_B[%d]=%d\n",i,edge_len_B[i]);
  }
  for (i=0; i<ndim_C; i++){
    printf("edge_len_C[%d]=%d\n",i,edge_len_C[i]);
  }
}

/**
 * \brief copies ctr object
 */
template<typename dtype>
seq_tsr_ctr<dtype>::seq_tsr_ctr(ctr<dtype> * other) : ctr<dtype>(other) {
  seq_tsr_ctr<dtype> * o = (seq_tsr_ctr<dtype>*)other;
  alpha = o->alpha;
  
  ndim_A        = o->ndim_A;
  idx_map_A     = o->idx_map_A;
  sym_A         = (int*)CTF_alloc(sizeof(int)*ndim_A);
  memcpy(sym_A, o->sym_A, sizeof(int)*ndim_A);
  edge_len_A    = (int*)CTF_alloc(sizeof(int)*ndim_A);
  memcpy(edge_len_A, o->edge_len_A, sizeof(int)*ndim_A);

  ndim_B        = o->ndim_B;
  idx_map_B     = o->idx_map_B;
  sym_B         = (int*)CTF_alloc(sizeof(int)*ndim_B);
  memcpy(sym_B, o->sym_B, sizeof(int)*ndim_B);
  edge_len_B    = (int*)CTF_alloc(sizeof(int)*ndim_B);
  memcpy(edge_len_B, o->edge_len_B, sizeof(int)*ndim_B);

  ndim_C        = o->ndim_C;
  idx_map_C     = o->idx_map_C;
  sym_C         = (int*)CTF_alloc(sizeof(int)*ndim_C);
  memcpy(sym_C, o->sym_C, sizeof(int)*ndim_C);
  edge_len_C    = (int*)CTF_alloc(sizeof(int)*ndim_C);
  memcpy(edge_len_C, o->edge_len_C, sizeof(int)*ndim_C);

  is_inner      = o->is_inner;
  inner_params  = o->inner_params;
  is_custom     = o->is_custom;
  custom_params = o->custom_params;
  
  func_ptr = o->func_ptr;
}

/**
 * \brief copies ctr object
 */
template<typename dtype>
ctr<dtype> * seq_tsr_ctr<dtype>::clone() {
  return new seq_tsr_ctr<dtype>(this);
}


template<typename dtype>
long_int seq_tsr_ctr<dtype>::mem_fp(){ return 0; }

/**
 * \brief wraps user sequential function signature
 */
template<typename dtype>
void seq_tsr_ctr<dtype>::run(){
  if (is_custom){
    LIBT_ASSERT(is_inner == 0);
    sym_seq_ctr_cust(
                    this->alpha,
                    this->A,
                    ndim_A,
                    edge_len_A,
                    edge_len_A,
                    sym_A,
                    idx_map_A,
                    this->B,
                    ndim_B,
                    edge_len_B,
                    edge_len_B,
                    sym_B,
                    idx_map_B,
                    this->beta,
                    this->C,
                    ndim_C,
                    edge_len_C,
                    edge_len_C,
                    sym_C,
                    idx_map_C,
                    &custom_params);
  } else if (is_inner){
    sym_seq_ctr_inr(this->alpha,
                    this->A,
                    ndim_A,
                    edge_len_A,
                    edge_len_A,
                    sym_A,
                    idx_map_A,
                    this->B,
                    ndim_B,
                    edge_len_B,
                    edge_len_B,
                    sym_B,
                    idx_map_B,
                    this->beta,
                    this->C,
                    ndim_C,
                    edge_len_C,
                    edge_len_C,
                    sym_C,
                    idx_map_C,
                    &inner_params);
  } else {
    func_ptr.func_ptr(this->alpha,
                      this->A,
                      ndim_A,
                      edge_len_A,
                      edge_len_A,
                      sym_A,
                      idx_map_A,
                      this->B,
                      ndim_B,
                      edge_len_B,
                      edge_len_B,
                      sym_B,
                      idx_map_B,
                      this->beta,
                      this->C,
                      ndim_C,
                      edge_len_C,
                      edge_len_C,
                      sym_C,
                      idx_map_C);
  }
}

/* \brief clone a tensor object
 * \param[in] tensor_id id of old tensor
 * \param[in] copy_data if 0 then leave tensor blank, if 1 copy data from old
 * \param[out] new_tensor_id id of new tensor
 */
template<typename dtype>
int dist_tensor<dtype>::clone_tensor( int const tensor_id,
                                      int const copy_data,
                                      int *     new_tensor_id,
                                      int const alloc_data){
  int ndim, * edge_len, * sym;
  get_tsr_info(tensor_id, &ndim, &edge_len, &sym);
  define_tensor(ndim, edge_len, sym, 
                new_tensor_id, alloc_data, tensors[tensor_id]->name, tensors[tensor_id]->profile);
  if (global_comm.rank == 0)
    DPRINTF(2,"Cloned tensor %d from tensor %d\n", *new_tensor_id,tensor_id);
  CTF_free(edge_len), CTF_free(sym);
  if (copy_data){
    return cpy_tsr(tensor_id, *new_tensor_id);
  }
  return DIST_TENSOR_SUCCESS;
}

/**
 * \brief copies tensor A to tensor B
 * \param[in] tid_A handle to A
 * \param[in] tid_B handle to B
 */
template<typename dtype>
int dist_tensor<dtype>::cpy_tsr(int const tid_A, int const tid_B){
  int i;
  tensor<dtype> * tsr_A, * tsr_B;

  if (global_comm.rank == 0)
    DPRINTF(2,"Copying tensor %d to tensor %d\n", tid_A, tid_B);

  tsr_A = tensors[tid_A];
  tsr_B = tensors[tid_B];
  
  tsr_B->has_zero_edge_len = tsr_A->has_zero_edge_len;

  if (tsr_A->is_folded) unfold_tsr(tsr_A);

  if (tsr_A->is_mapped){
    if (tsr_B->is_mapped){
      if (tsr_B->size < tsr_A->size || tsr_B->size > 2*tsr_A->size){
        CTF_free(tsr_B->data);
        CTF_alloc_ptr(tsr_A->size*sizeof(dtype), (void**)&tsr_B->data);
      } 
    } else {
      if (tsr_B->pairs != NULL) 
        CTF_free(tsr_B->pairs);
      CTF_alloc_ptr(tsr_A->size*sizeof(dtype), (void**)&tsr_B->data);
    }
#ifdef HOME_CONTRACT
    if (tsr_A->has_home){
      if (tsr_B->has_home && 
          (!tsr_B->is_home && tsr_B->home_size != tsr_A->home_size)){ 
        CTF_free(tsr_B->home_buffer);
      }
      if (tsr_A->is_home){
        tsr_B->home_buffer = tsr_B->data;
        tsr_B->is_home = 1;
      } else {
        if (tsr_B->is_home || tsr_B->home_size != tsr_A->home_size){ 
          tsr_B->home_buffer = (dtype*)CTF_alloc(tsr_A->home_size);
        }
        tsr_B->is_home = 0;
        memcpy(tsr_B->home_buffer, tsr_A->home_buffer, tsr_A->home_size);
      }
      tsr_B->has_home = 1;
    } else {
      if (tsr_B->has_home && !tsr_B->is_home){
        CTF_free(tsr_B->home_buffer);
      }
      tsr_B->has_home = 0;
      tsr_B->is_home = 0;
    }
    tsr_B->home_size = tsr_A->home_size;
#endif
    memcpy(tsr_B->data, tsr_A->data, sizeof(dtype)*tsr_A->size);
  } else {
    if (tsr_B->is_mapped){
      CTF_free(tsr_B->data);
      CTF_alloc_ptr(tsr_A->size*sizeof(tkv_pair<dtype>), 
                       (void**)&tsr_B->pairs);
    } else {
      if (tsr_B->size < tsr_A->size || tsr_B->size > 2*tsr_A->size){
        CTF_free(tsr_B->pairs);
        CTF_alloc_ptr(tsr_A->size*sizeof(tkv_pair<dtype>), 
                         (void**)&tsr_B->pairs);
      }
    }
    memcpy(tsr_B->pairs, tsr_A->pairs, 
            sizeof(tkv_pair<dtype>)*tsr_A->size);
  } 
  if (tsr_B->is_folded){
    del_tsr(tsr_B->rec_tid);
  }
  tsr_B->is_folded = tsr_A->is_folded;
  if (tsr_A->is_folded){
    int new_tensor_id;
    tensor<dtype> * itsr = tensors[tsr_A->rec_tid];
    define_tensor(tsr_A->ndim, itsr->edge_len, tsr_A->sym, 
                              &new_tensor_id, 0);
    CTF_alloc_ptr(sizeof(int)*tsr_A->ndim, 
                     (void**)&tsr_B->inner_ordering);
    for (i=0; i<tsr_A->ndim; i++){
      tsr_B->inner_ordering[i] = tsr_A->inner_ordering[i];
    }
    tsr_B->rec_tid = new_tensor_id;
  }

  if (tsr_A->ndim != tsr_B->ndim){
    CTF_free(tsr_B->edge_len);
    CTF_free(tsr_B->padding);
    CTF_free(tsr_B->sym);
    CTF_free(tsr_B->sym_table);
    if (tsr_B->is_mapped)
      CTF_free(tsr_B->edge_map);

    CTF_alloc_ptr(tsr_A->ndim*sizeof(int), (void**)&tsr_B->edge_len);
    CTF_alloc_ptr(tsr_A->ndim*sizeof(int), (void**)tsr_B->padding);
    CTF_alloc_ptr(tsr_A->ndim*sizeof(int), (void**)tsr_B->sym);
    CTF_alloc_ptr(tsr_A->ndim*tsr_A->ndim*sizeof(int), (void**)tsr_B->sym_table);
    CTF_alloc_ptr(tsr_A->ndim*sizeof(mapping), (void**)tsr_B->edge_map);
  }

  tsr_B->ndim = tsr_A->ndim;
  memcpy(tsr_B->edge_len, tsr_A->edge_len, sizeof(int)*tsr_A->ndim);
  memcpy(tsr_B->padding, tsr_A->padding, sizeof(int)*tsr_A->ndim);
  memcpy(tsr_B->sym, tsr_A->sym, sizeof(int)*tsr_A->ndim);
  memcpy(tsr_B->sym_table, tsr_A->sym_table, sizeof(int)*tsr_A->ndim*tsr_A->ndim);
  tsr_B->is_mapped      = tsr_A->is_mapped;
  tsr_B->is_cyclic      = tsr_A->is_cyclic;
  tsr_B->itopo          = tsr_A->itopo;
  if (tsr_A->is_mapped)
    copy_mapping(tsr_A->ndim, tsr_A->edge_map, tsr_B->edge_map);
  tsr_B->size = tsr_A->size;

  return DIST_TENSOR_SUCCESS;
}
    

/**
 * \brief permutes a tensor along each dimension skips if perm set to -1, generalizes slice.
 *        one of permutation_A or permutation_B has to be set to NULL, if multiworld read, then
 *        the parent world tensor should not be being permuted
 *
 * \param[in] tid_A id of first tensor
 * \param[in] permutation_A permutation for each edge lengths of the first tensor, can be NULL,
 *                          and subpointers can be NULL
 * \param[in] dt_A the dist_tensor object (world) on which A lives
 * \param[in] alpha scaling factor for the A tensor
 * \param[in] tid_B analogous to tid_A
 * \param[in] permutation_B analogous to permutation_A
 * \param[in] beta analogous to alpha
 * \param[in] dt_B analogous to dt_A
 */
template<typename dtype>
int dist_tensor<dtype>::permute_tensor(int const              tid_A,
                                       int * const *          permutation_A,
                                       dtype const            alpha,
                                       dist_tensor<dtype> *   dt_A,
                                       int const              tid_B,
                                       int * const *          permutation_B,
                                       dtype const            beta,
                                       dist_tensor<dtype> *   dt_B){
    
  long_int sz_A, blk_sz_A, sz_B, blk_sz_B;
  tkv_pair<dtype> * all_data_A;
  tkv_pair<dtype> * all_data_B;
  tensor<dtype> * tsr_A, * tsr_B;
  int ndim_A, * len_A, * sym_A;
  int ndim_B, * len_B, * sym_B;
  int ret;

  tsr_A = dt_A->tensors[tid_A];
  tsr_B = dt_B->tensors[tid_B];

  dt_A->get_tsr_info(tid_A, &ndim_A, &len_A, &sym_A);
  dt_B->get_tsr_info(tid_B, &ndim_B, &len_B, &sym_B);

  if (permutation_B != NULL){
    LIBT_ASSERT(permutation_A == NULL);
    LIBT_ASSERT(dt_B->get_global_comm().np <= dt_A->get_global_comm().np);
    if (ndim_B == 0 || tsr_B->has_zero_edge_len){
      blk_sz_B = 0;
    } else {
      dt_B->read_local_pairs(tid_B, &sz_B, &all_data_B);
      //permute all_data_B
      permute_keys(ndim_B, sz_B, len_B, len_A, permutation_B, all_data_B, &blk_sz_B);
    }
    ret = dt_A->write_pairs(tid_A, blk_sz_B, 1.0, 0.0, all_data_B, 'r');  
    if (blk_sz_B > 0)
      depermute_keys(ndim_B, blk_sz_B, len_B, len_A, permutation_B, all_data_B);
    all_data_A = all_data_B;
    blk_sz_A = blk_sz_B;
  } else {
<<<<<<< HEAD
    LIBT_ASSERT(dt_B->get_global_comm()->np >= dt_A->get_global_comm()->np);
=======
    LIBT_ASSERT(permutation_A != NULL);
    LIBT_ASSERT(permutation_B == NULL);
    LIBT_ASSERT(dt_B->get_global_comm().np >= dt_A->get_global_comm().np);
>>>>>>> edd97bde
    if (ndim_A == 0 || tsr_A->has_zero_edge_len){
      blk_sz_A = 0;
    } else {
      LIBT_ASSERT(permutation_A != NULL);
      LIBT_ASSERT(permutation_B == NULL);
      dt_A->read_local_pairs(tid_A, &sz_A, &all_data_A);
      //permute all_data_A
      permute_keys(ndim_A, sz_A, len_A, len_B, permutation_A, all_data_A, &blk_sz_A);
    }
  }

  ret = dt_B->write_pairs(tid_B, blk_sz_A, alpha, beta, all_data_A, 'w');  

  CTF_free(len_A);
  CTF_free(len_B);
  CTF_free(sym_A);
  CTF_free(sym_B);
  if (blk_sz_A > 0)
    CTF_free(all_data_A);

  return ret;
}

template<typename dtype>
void dist_tensor<dtype>::orient_subworld(int                 ndim,
                                        int                 tid_sub,
                                        dist_tensor<dtype> *dt_sub,
                                        int &               bw_mirror_rank,
                                        int &               fw_mirror_rank,
                                        distribution &      odst,
                                        dtype **            sub_buffer_){
  int is_sub = 0;
  if (dt_sub != NULL) is_sub = 1;
  int tot_sub;
  MPI_Allreduce(&is_sub, &tot_sub, 1, MPI_INT, MPI_SUM, global_comm->cm);
  //ensure the number of processes that have a subcomm defined is equal to the size of the subcomm
  //this should in most sane cases ensure that a unique subcomm is involved
  if (dt_sub != NULL) LIBT_ASSERT(tot_sub == dt_sub->get_global_comm()->np);

  int sub_root_rank = 0;
  int buf_sz = get_distribution_size(ndim);
  char * buffer;
  if (dt_sub != NULL && dt_sub->get_global_comm()->rank == 0){
    MPI_Allreduce(&global_comm->rank, &sub_root_rank, 1, MPI_INT, MPI_SUM, global_comm->cm);
    LIBT_ASSERT(sub_root_rank == global_comm->rank);
    distribution dstrib;
    save_mapping(dt_sub->tensors[tid_sub], dstrib, &dt_sub->topovec[dt_sub->tensors[tid_sub]->itopo]);
    int bsz;
    dstrib.serialize(&buffer, &bsz);
    LIBT_ASSERT(bsz == buf_sz);
    MPI_Bcast(buffer, buf_sz, MPI_CHAR, sub_root_rank, global_comm->cm);
  } else {
    buffer = (char*)CTF_alloc(buf_sz);
    MPI_Allreduce(MPI_IN_PLACE, &sub_root_rank, 1, MPI_INT, MPI_SUM, global_comm->cm);
    MPI_Bcast(buffer, buf_sz, MPI_CHAR, sub_root_rank, global_comm->cm);
  }
  odst.deserialize(buffer);
  CTF_free(buffer);

  bw_mirror_rank = -1;
  fw_mirror_rank = -1;
  MPI_Request req;
  if (dt_sub != NULL){
    fw_mirror_rank = dt_sub->get_global_comm()->rank;
    MPI_Isend(&(global_comm->rank), 1, MPI_INT, dt_sub->get_global_comm()->rank, 13, global_comm->cm, &req);
  }
  if (global_comm->rank < tot_sub){
    MPI_Status stat;
    MPI_Recv(&bw_mirror_rank, 1, MPI_INT, MPI_ANY_SOURCE, 13, global_comm->cm, &stat);
  }
  if (fw_mirror_rank >= 0){
    MPI_Status stat;
    MPI_Wait(&req, &stat);
  }

  MPI_Request req1, req2;

  dtype * sub_buffer = (dtype*)CTF_mst_alloc(sizeof(dtype)*odst.size);

  char * rbuffer;
  if (bw_mirror_rank >= 0){
    rbuffer = (char*)CTF_alloc(buf_sz);
    MPI_Irecv(rbuffer, buf_sz, MPI_CHAR, bw_mirror_rank, 0, global_comm->cm, &req1);
    MPI_Irecv(sub_buffer, odst.size*sizeof(dtype), MPI_CHAR, bw_mirror_rank, 1, global_comm->cm, &req2);
  } 
  if (fw_mirror_rank >= 0){
    char * sbuffer;
    distribution ndstr;
    save_mapping(dt_sub->tensors[tid_sub], ndstr, &dt_sub->topovec[dt_sub->tensors[tid_sub]->itopo]);
    int bsz;
    ndstr.serialize(&sbuffer, &bsz);
    LIBT_ASSERT(bsz == buf_sz);
    MPI_Send(sbuffer, buf_sz, MPI_CHAR, fw_mirror_rank, 0, global_comm->cm);
    MPI_Send(dt_sub->tensors[tid_sub]->data, odst.size*sizeof(dtype), MPI_CHAR, fw_mirror_rank, 1, global_comm->cm);
    CTF_free(sbuffer);
  }
  if (bw_mirror_rank >= 0){
    MPI_Status stat;
    MPI_Wait(&req1, &stat);
    MPI_Wait(&req2, &stat);
    odst.deserialize(rbuffer);
    CTF_free(rbuffer);
  } else
    std::fill(sub_buffer, sub_buffer + odst.size, 0.0);
  *sub_buffer_ = sub_buffer;
}

//#define USE_SLICE_FOR_SUBWORLD
template<typename dtype>
int dist_tensor<dtype>::add_to_subworld(int                 tid,
                                        int                 tid_sub,
                                        dist_tensor<dtype> *dt_sub,
                                        dtype               alpha,
                                        dtype               beta){
  tensor<dtype> * this_tsr = tensors[tid];
  int ndim, * lens, * sym;
  get_tsr_info(tid, &ndim, &lens, &sym);
#ifdef USE_SLICE_FOR_SUBWORLD
  int offsets[this_tsr->ndim];
  memset(offsets, 0, this_tsr->ndim*sizeof(int));
  if (dt_sub == NULL){
    int dtid;
    CommData_t * cdt = (CommData_t*)CTF_alloc(sizeof(CommData_t));
    SET_COMM(MPI_COMM_SELF, 0, 1, cdt);
    dist_tensor<dtype> dt_self;
    dt_self.initialize(cdt, 0, NULL, 0);
    dt_self.define_tensor(0, NULL, NULL, &dtid);
    return slice_tensor(tid, offsets, offsets, alpha, this, dtid, NULL, NULL, beta, &dt_self);
  } else {
    return slice_tensor(tid, offsets, lens, alpha, this, tid_sub, offsets, lens, beta, dt_sub);
  }
#else
  int fw_mirror_rank, bw_mirror_rank;
  distribution odst;
  dtype * sub_buffer;
  orient_subworld(ndim, tid_sub, dt_sub, bw_mirror_rank, fw_mirror_rank, odst, &sub_buffer);
  
  distribution idst;
  save_mapping(this_tsr, idst, &topovec[this_tsr->itopo]);

  redistribute(sym, global_comm, idst, this_tsr->data, alpha, 
                                 odst, sub_buffer,      beta);

  MPI_Request req;
  if (fw_mirror_rank >= 0){
    LIBT_ASSERT(dt_sub != NULL);
    MPI_Irecv(dt_sub->tensors[tid_sub]->data, odst.size*sizeof(dtype), MPI_CHAR, fw_mirror_rank, 0, global_comm->cm, &req);
  }
 
  if (bw_mirror_rank >= 0)
    MPI_Send(sub_buffer, odst.size*sizeof(dtype), MPI_CHAR, bw_mirror_rank, 0, global_comm->cm);
  if (fw_mirror_rank >= 0){
    MPI_Status stat;
    MPI_Wait(&req, &stat);
  }
  CTF_free(sub_buffer);
  return DIST_TENSOR_SUCCESS; 
#endif
}

template<typename dtype>
int dist_tensor<dtype>::add_from_subworld(int                 tid,
                                          int                 tid_sub,
                                          dist_tensor<dtype> *dt_sub,
                                          dtype              alpha,
                                          dtype              beta){
  tensor<dtype> * this_tsr = tensors[tid];
  int ndim, * lens, * sym;
  get_tsr_info(tid, &ndim, &lens, &sym);
#ifdef USE_SLICE_FOR_SUBWORLD
  int offsets[this_tsr->ndim];
  memset(offsets, 0, this_tsr->ndim*sizeof(int));
  if (dt_sub == NULL){
    int dtid;
    CommData_t * cdt = (CommData_t*)CTF_alloc(sizeof(CommData_t));
    SET_COMM(MPI_COMM_SELF, 0, 1, cdt);
    dist_tensor<dtype> dt_self;
    dt_self.initialize(cdt, 0, NULL, 0);
    dt_self.define_tensor(0, NULL, NULL, &dtid);
    return slice_tensor(dtid, NULL, NULL, alpha, &dt_self, tid, offsets, offsets, beta, this);
  } else {
    return slice_tensor(tid_sub, offsets, lens, alpha, dt_sub, tid, offsets, lens, beta, this);
  }
#else
  int fw_mirror_rank, bw_mirror_rank;
  distribution odst;
  dtype * sub_buffer;
  orient_subworld(ndim, tid_sub, dt_sub, bw_mirror_rank, fw_mirror_rank, odst, &sub_buffer);
  
  distribution idst;
  save_mapping(this_tsr, idst, &topovec[this_tsr->itopo]);

  redistribute(sym, global_comm, odst, sub_buffer,     alpha,
                                 idst, this_tsr->data,  beta);
  CTF_free(sub_buffer);
  return DIST_TENSOR_SUCCESS;
#endif
}
    

/**
 * Add tensor data from A to a block of B, 
 *      B[offsets_B:ends_B] = beta*B[offsets_B:ends_B] + alpha*A[offsets_A:ends_A] 
 * \param[in] tid_A id of tensor A
 * \param[in] offsets_A closest corner of tensor block in A
 * \param[in] ends_A furthest corner of tensor block in A
 * \param[in] permutation_A permutation of indices for each dimension (NULL if none)
 * \param[in] alpha scaling factor of A
 * \param[in] tid_B id of tensor B
 * \param[in] offsets_B closest corner of tensor block in B
 * \param[in] ends_B furthest corner of tensor block in B
 * \param[in] permutation_B permutation of indices for each dimension (NULL if none)
 * \param[in] alpha scaling factor of B
 */
template<typename dtype>
int dist_tensor<dtype>::slice_tensor(int const              tid_A,
                                     int const *            offsets_A,
                                     int const *            ends_A,
                                     dtype const            alpha,
                                     dist_tensor<dtype> *   dt_A,
                                     int const              tid_B,
                                     int const *            offsets_B,
                                     int const *            ends_B,
                                     dtype const            beta,
                                     dist_tensor<dtype> *   dt_B){
    
  long_int i, sz_A, blk_sz_A, sz_B, blk_sz_B;
  tkv_pair<dtype> * all_data_A, * blk_data_A;
  tkv_pair<dtype> * all_data_B, * blk_data_B;
  tensor<dtype> * tsr_A, * tsr_B;
  int ndim_A, * len_A, * sym_A;
  int ndim_B, * len_B, * sym_B;
  int ret;

  tsr_A = dt_A->tensors[tid_A];
  tsr_B = dt_B->tensors[tid_B];

  dt_A->get_tsr_info(tid_A, &ndim_A, &len_A, &sym_A);
  dt_B->get_tsr_info(tid_B, &ndim_B, &len_B, &sym_B);

  int * padding_A = (int*)CTF_alloc(sizeof(int)*tsr_A->ndim);
  int * toffset_A = (int*)CTF_alloc(sizeof(int)*tsr_A->ndim);
  int * padding_B = (int*)CTF_alloc(sizeof(int)*tsr_B->ndim);
  int * toffset_B = (int*)CTF_alloc(sizeof(int)*tsr_B->ndim);

    /*dt_B->read_local_pairs(tid_B, &sz_B, &all_data_B);

    CTF_alloc_ptr(sizeof(tkv_pair<dtype>)*sz_B, (void**)&blk_data_B);

    for (i=0; i<tsr_B->ndim; i++){
      padding_B[i] = len_B[i] - ends_B[i];
    }
    depad_tsr(ndim_B, sz_B, ends_B, sym_B, padding_B, offsets_B,
              all_data_B, blk_data_B, &blk_sz_B);
    if (sz_B > 0)
      CTF_free(all_data_B);*/

  /* Determine if we can use the fast redistribution kernel */
  /*bool can_fast_remap = false;
  // Can do it if COMM WORLD stayed the same 
  if (dt_A == dt_B) can_fast_remap = true;
  else {
    // Otherwise can do it if the comms have the same relative ordering 
    CommData * cdt, * ocdt;
    if (dt_B->get_global_comm()->np <
        dt_A->get_global_comm()->np){
      cdt = dt_B->get_global_comm();
      ocdt = dt_A->get_global_comm();
    } else {
      cdt = dt_A->get_global_comm();
      ocdt = dt_B->get_global_comm();
    }
    int nrank;
    MPI_Status stat;
    MPI_Irecv(&nrank, 1, MPI_INT, (cdt->rank+1)%cdt->np, 0, cdt->cm, &stat);
    MPI_Send(ocdt->rank, 1, MPI_INT, (cdt->rank+cdt->np-1)%cdt->np, 0, cdt->cm);
    LIBT_ASSERT(nrank != ocdt->rank);
    if (cdt->rank == 0 && nrank < ocdt->rank) can_fast_remap = false;
    if (cdt->rank != 0 && nrank > ocdt->rank) can_fast_remap = false;
  }

<<<<<<< HEAD
  if (can_fast_remap){
    printf("Performing slice with fast redistribution kernel\n");
    int ntid_B;
    int * old_phase, * old_rank, * old_virt_dim, * old_pe_lda, * old_padding;
    int * old_edge_len;
    dt_B->define_tensor(ndim_A,len_A, sym_A,&ntid_A,1,tsr_A->name,tsr_A->profile);
    save_mapping(tsr_A, &old_phase, &old_rank, &old_virt_dim, &old_pe_lda, 
                     &old_size, &old_padding, &old_edge_len, &dt_A->topovec[tsr_A->itopo]);
    tensor<dtype> * ntsr_A = dt_B->tensors[ntid_A];
    CTF_free(ntsr_A->data);
    ntsr_A->data = (dtype*)ATF_alloc(sizeof(dtype)*tsr_A->size);
    if (ntsr_A->is_home) ntsr_A->home_buffer = ntsr_A->data;
    memcpy(ntsr_A->data, tsr_A->data,sizeof(dtype)*tsr_A->size);
    remap_tensor(ntid_A, ntsr_A, &topovec[ntsr_A->itopo], old_size, 
                 old_phase, old_rank, old_virt_dim, 
                 old_pe_lda, was_cyclic, 
                 old_padding, old_edge_len, global_comm, offsets_A, NULL, offsets_B, NULL); 
  } //else {*/
  if (dt_B->get_global_comm()->np <
      dt_A->get_global_comm()->np){
=======
  if (dt_B->get_global_comm().np <
      dt_A->get_global_comm().np){
>>>>>>> edd97bde
    if (ndim_B == 0 || tsr_B->has_zero_edge_len){
      blk_sz_B = 0;
    } else {
      dt_B->read_local_pairs(tid_B, &sz_B, &all_data_B);

      CTF_alloc_ptr(sizeof(tkv_pair<dtype>)*sz_B, (void**)&blk_data_B);

      for (i=0; i<tsr_B->ndim; i++){
        padding_B[i] = len_B[i] - ends_B[i];
      }
      depad_tsr(ndim_B, sz_B, ends_B, sym_B, padding_B, offsets_B,
                all_data_B, blk_data_B, &blk_sz_B);
      if (sz_B > 0)
        CTF_free(all_data_B);

      for (i=0; i<ndim_B; i++){
        toffset_B[i] = -offsets_B[i];
        padding_B[i] = ends_B[i]-offsets_B[i]-len_B[i];
      }
      pad_key(ndim_B, blk_sz_B, len_B, 
              padding_B, blk_data_B, toffset_B);
      for (i=0; i<ndim_A; i++){
        toffset_A[i] = ends_A[i] - offsets_A[i];
        padding_A[i] = len_A[i] - toffset_A[i];
      }
      pad_key(ndim_A, blk_sz_B, toffset_A, 
              padding_A, blk_data_B, offsets_A);
    }
    ret = dt_A->write_pairs(tid_A, blk_sz_B, 1.0, 0.0, blk_data_B, 'r');  
    all_data_A = blk_data_B;
    sz_A = blk_sz_B;
  } else {
    dt_A->read_local_pairs(tid_A, &sz_A, &all_data_A);
  }
  

  if (ndim_A == 0 || tsr_A->has_zero_edge_len){
    blk_sz_A = 0;
  } else {
    CTF_alloc_ptr(sizeof(tkv_pair<dtype>)*sz_A, (void**)&blk_data_A);

    for (i=0; i<tsr_A->ndim; i++){
      padding_A[i] = len_A[i] - ends_A[i];
    }
    depad_tsr(ndim_A, sz_A, ends_A, sym_A, padding_A, offsets_A,
              all_data_A, blk_data_A, &blk_sz_A);
    if (sz_A > 0)
      CTF_free(all_data_A);


    for (i=0; i<ndim_A; i++){
      toffset_A[i] = -offsets_A[i];
      padding_A[i] = ends_A[i]-offsets_A[i]-len_A[i];
    }
    pad_key(ndim_A, blk_sz_A, len_A, 
            padding_A, blk_data_A, toffset_A);
    for (i=0; i<ndim_B; i++){
      toffset_B[i] = ends_B[i] - offsets_B[i];
      padding_B[i] = len_B[i] - toffset_B[i];
    }
    pad_key(ndim_B, blk_sz_A, toffset_B, 
            padding_B, blk_data_A, offsets_B);
  }
  ret = dt_B->write_pairs(tid_B, blk_sz_A, alpha, beta, blk_data_A, 'w');  

  CTF_free(len_A);
  CTF_free(len_B);
  CTF_free(sym_A);
  CTF_free(sym_B);
  if (ndim_A != 0 && !tsr_A->has_zero_edge_len)
    CTF_free(blk_data_A);
  CTF_free(padding_A);
  CTF_free(padding_B);
  CTF_free(toffset_A);
  CTF_free(toffset_B);

  return ret;
}


/**
 * \brief  Read or write tensor data by <key, value> pairs where key is the
 *              global index for the value. 
 * \param[in] tensor_id tensor handle
 * \param[in] num_pair number of pairs to write
 * \param[in] alpha multiplier for new value
 * \param[in] beta multiplier for old value
 * \param[in,out] mapped_data pairs to read/write
 * \param[in] rw weather to read (r) or write (w)
 */
template<typename dtype>
int dist_tensor<dtype>::write_pairs(int const           tensor_id, 
                                    long_int const      num_pair,  
                                    dtype const         alpha,  
                                    dtype const         beta,  
                                    tkv_pair<dtype> *   mapped_data, 
                                    char const          rw){
  int i, num_virt;
  int * phys_phase, * virt_phase, * bucket_lda;
  int * virt_phys_rank;
  mapping * map;
  tensor<dtype> * tsr;

#if DEBUG >= 1
  int ndim, * len, * sym;
  get_tsr_info(tensor_id, &ndim, &len, &sym);
  if (global_comm.rank == 0){
    if (rw == 'w')
      printf("Writing data to tensor %d\n", tensor_id);
    else
      printf("Reading data from tensor %d\n", tensor_id);
    print_map(stdout, tensor_id, 0);
  }
  long_int total_tsr_size = 1;
  for (i=0; i<ndim; i++){
    total_tsr_size *= len[i];
  }
  for (i=0; i<num_pair; i++){
    LIBT_ASSERT(mapped_data[i].k >= 0);
    LIBT_ASSERT(mapped_data[i].k < total_tsr_size);
  }
  CTF_free(len);
  CTF_free(sym);
#endif


  tsr = tensors[tensor_id];
  
  if (tsr->has_zero_edge_len) return DIST_TENSOR_SUCCESS;
  TAU_FSTART(write_pairs);
  unmap_inner(tsr);
  set_padding(tsr);

  if (tsr->is_mapped){
    CTF_alloc_ptr(tsr->ndim*sizeof(int),     (void**)&phys_phase);
    CTF_alloc_ptr(tsr->ndim*sizeof(int),     (void**)&virt_phys_rank);
    CTF_alloc_ptr(tsr->ndim*sizeof(int),     (void**)&bucket_lda);
    CTF_alloc_ptr(tsr->ndim*sizeof(int),     (void**)&virt_phase);
    num_virt = 1;
    /* Setup rank/phase arrays, given current mapping */
    for (i=0; i<tsr->ndim; i++){
      map               = tsr->edge_map + i;
      phys_phase[i]     = calc_phase(map);
      virt_phase[i]     = phys_phase[i]/calc_phys_phase(map);
      virt_phys_rank[i] = calc_phys_rank(map, &topovec[tsr->itopo])
                          *virt_phase[i];
      num_virt          = num_virt*virt_phase[i];
      if (map->type == PHYSICAL_MAP)
        bucket_lda[i] = topovec[tsr->itopo].lda[map->cdt];
      else
        bucket_lda[i] = 0;
    }

    wr_pairs_layout(tsr->ndim,
                    global_comm.np,
                    num_pair,
                    alpha,
                    beta,
                    rw,
                    num_virt,
                    tsr->sym,
                    tsr->edge_len,
                    tsr->padding,
                    phys_phase,
                    virt_phase,
                    virt_phys_rank,
                    bucket_lda,
                    mapped_data,
                    tsr->data,
                    global_comm);

    CTF_free(phys_phase);
    CTF_free(virt_phys_rank);
    CTF_free(bucket_lda);
    CTF_free(virt_phase);

  } else {
    DEBUG_PRINTF("SHOULD NOT BE HERE, ALWAYS MAP ME\n");
    TAU_FSTOP(write_pairs);
    return DIST_TENSOR_ERROR;
  }
  TAU_FSTOP(write_pairs);
  return DIST_TENSOR_SUCCESS;
}

/**
 * \brief Retrieve local data in the form of key value pairs
 * \param[in] tensor_id tensor handle
 * \param[out] num_pair number of pairs read
 * \param[out] mapped_data pairs read
 */
template<typename dtype>
int dist_tensor<dtype>::read_local_pairs(int                tensor_id, 
                                         long_int *         num_pair,  
                                         tkv_pair<dtype> ** mapped_data){
  int i, num_virt, idx_lyr;
  long_int np;
  int * virt_phase, * virt_phys_rank, * phys_phase;
  tensor<dtype> * tsr;
  tkv_pair<dtype> * pairs;
  mapping * map;

  TAU_FSTART(read_local_pairs);

  tsr = tensors[tensor_id];
  if (tsr->has_zero_edge_len){
    *num_pair = 0;
    return DIST_TENSOR_SUCCESS;
  }
  unmap_inner(tsr);
  set_padding(tsr);


  if (!tsr->is_mapped){
    *num_pair = tsr->size;
    *mapped_data = tsr->pairs;
    return DIST_TENSOR_SUCCESS;
  } else {
    np = tsr->size;

    CTF_alloc_ptr(sizeof(int)*tsr->ndim, (void**)&virt_phase);
    CTF_alloc_ptr(sizeof(int)*tsr->ndim, (void**)&phys_phase);
    CTF_alloc_ptr(sizeof(int)*tsr->ndim, (void**)&virt_phys_rank);


    num_virt = 1;
    idx_lyr = global_comm.rank;
    for (i=0; i<tsr->ndim; i++){
      /* Calcute rank and phase arrays */
      map               = tsr->edge_map + i;
      phys_phase[i]     = calc_phase(map);
      virt_phase[i]     = phys_phase[i]/calc_phys_phase(map);
      virt_phys_rank[i] = calc_phys_rank(map, &topovec[tsr->itopo])
                                              *virt_phase[i];
      num_virt          = num_virt*virt_phase[i];

      if (map->type == PHYSICAL_MAP)
        idx_lyr -= topovec[tsr->itopo].lda[map->cdt]
                                *virt_phys_rank[i]/virt_phase[i];
    }
    if (idx_lyr == 0){
      read_loc_pairs(tsr->ndim, np, num_virt,
                     tsr->sym, tsr->edge_len, tsr->padding,
                     virt_phase, phys_phase, virt_phys_rank, num_pair,
                     tsr->data, &pairs); 
      *mapped_data = pairs;
    } else {
      *mapped_data = NULL;
      *num_pair = 0;
    }


    CTF_free((void*)virt_phase);
    CTF_free((void*)phys_phase);
    CTF_free((void*)virt_phys_rank);

    TAU_FSTOP(read_local_pairs);
    return DIST_TENSOR_SUCCESS;
  }
  TAU_FSTOP(read_local_pairs);
}


/**
 * \brief read entire tensor with each processor (in packed layout).
 *         WARNING: will use a lot of memory. 
 * \param[in] tensor_id tensor handle
 * \param[out] num_pair number of values read
 * \param[in,out] mapped_data values read
 * \param[in] is_prealloced set to 1 if all_data is already allocated, 0
 *            default
 */
template<typename dtype>
int dist_tensor<dtype>::allread_tsr(int const     tid, 
                                    long_int *    num_val,  
                                    dtype **      all_data,
                                    int const     is_prealloced){
  int numPes;
  int * nXs;
  int nval, n, i;
  int * pXs;
  tkv_pair<dtype> * my_pairs, * all_pairs;

  numPes = global_comm.np;
  if (tensors[tid]->has_zero_edge_len){
    *num_val = 0;
    return DIST_TENSOR_SUCCESS;
  }

  CTF_alloc_ptr(numPes*sizeof(int), (void**)&nXs);
  CTF_alloc_ptr(numPes*sizeof(int), (void**)&pXs);
  pXs[0] = 0;

  long_int ntt = 0;
  my_pairs = NULL;
  read_local_pairs(tid, &ntt, &my_pairs);
  n = (int)ntt;
  n*=sizeof(tkv_pair<dtype>);
  ALLGATHER(&n, 1, MPI_INT, nXs, 1, MPI_INT, global_comm);
  for (i=1; i<numPes; i++){
    pXs[i] = pXs[i-1]+nXs[i-1];
  }
  nval = pXs[numPes-1] + nXs[numPes-1];
  CTF_alloc_ptr(nval, (void**)&all_pairs);
  MPI_Allgatherv(my_pairs, n, MPI_CHAR,
                 all_pairs, nXs, pXs, MPI_CHAR, MPI_COMM_WORLD);
  nval = nval/sizeof(tkv_pair<dtype>);

  std::sort(all_pairs,all_pairs+nval);
  if (n>0)
    CTF_free(my_pairs);
  if (is_prealloced)
    CTF_alloc_ptr(nval*sizeof(dtype), (void**)all_data);
  for (i=0; i<nval; i++){
    (*all_data)[i] = all_pairs[i].d;
  }
  *num_val = (long_int)nval;

  CTF_free(nXs);
  CTF_free(pXs);
  CTF_free(all_pairs);

  return DIST_TENSOR_SUCCESS;
}

template<typename dtype>
int dist_tensor<dtype>::get_max_abs(int const  tid,
                                    int const  n,
                                    dtype *    data){
  printf("CTF: Currently unable to get largest values of non-double type array, exiting.\n");
  return DIST_TENSOR_ERROR;
}

/**
 * \brief obtains a small number of the biggest elements of the 
 *        tensor in sorted order (e.g. eigenvalues)
 * \param[in] tid index of tensor
 * \param[in] n number of elements to collect
 * \param[in] data output data (should be preallocated to size at least n)
 */
template<>
int dist_tensor<double>::get_max_abs(int const  tid,
                                     int const  n,
                                     double *    data){
  int i, j, con, np, rank;
  tensor<double> * tsr;
  double val, swp;
  double * recv_data, * merge_data;
  MPI_Status stat;

  CTF_alloc_ptr(n*sizeof(double), (void**)&recv_data);
  CTF_alloc_ptr(n*sizeof(double), (void**)&merge_data);

  tsr = tensors[tid];
  
  std::fill(data, data+n, get_zero<double>());
  for (i=0; i<tsr->size; i++){
    val = std::abs(tsr->data[i]);
    for (j=0; j<n; j++){
      if (val > data[j]){
        swp = val;
        val = data[j];
        data[j] = swp;
      }
    }
  }
  np = global_comm.np;
  rank = global_comm.rank;
  con = np/2;
  while (con>0){
    if (np%2 == 1) con++;
    if (rank+con < np){
      MPI_Recv(recv_data, n*sizeof(double), MPI_CHAR, rank+con, 0, global_comm.cm, &stat);
      i=0, j=0;
      while (i+j<n){
        if (data[i]<recv_data[j]){
          merge_data[i+j] = data[i];
          i++;
        } else {
          merge_data[i+j] = recv_data[j];
          j++;
        }
      }  
      memcpy(data, merge_data, sizeof(double)*n);
    } else if (rank-con >= 0 && rank < np){
      MPI_Send(data, n*sizeof(double), MPI_CHAR, rank-con, 0, global_comm.cm);
    }
    np = np/2 + (np%2);
    con = np/2;
  }
  MPI_Bcast(data, n*sizeof(double), MPI_CHAR, 0, global_comm.cm);
  CTF_free(merge_data);
  CTF_free(recv_data);
  return DIST_TENSOR_SUCCESS;
}


/* \brief deletes a tensor and deallocs the data
 */
template<typename dtype>
int dist_tensor<dtype>::del_tsr(int const tid){
  tensor<dtype> * tsr;

  tsr = tensors[tid];
  if (tsr != NULL){
    if (global_comm.rank == 0){
      DPRINTF(1,"Deleting tensor %d\n",tid);
    }
    //unfold_tsr(tsr);
    if (tsr->is_folded){ 
      del_tsr(tsr->rec_tid);
      CTF_free(tsr->inner_ordering);
    }
    CTF_free(tsr->edge_len);
    CTF_free(tsr->padding);
    if (tsr->is_scp_padded)
      CTF_free(tsr->scp_padding);
    CTF_free(tsr->sym);
    CTF_free(tsr->sym_table);
    if (tsr->is_mapped){
      if (!tsr->is_data_aliased){
        CTF_free(tsr->data);
        if (tsr->has_home && !tsr->is_home) 
          CTF_free(tsr->home_buffer);
      }
      clear_mapping(tsr);
    }
    CTF_free(tsr->edge_map);
    tsr->is_alloced = 0;
    CTF_free(tsr);
    tensors[tid] = NULL;
  }

  return DIST_TENSOR_SUCCESS;
}

/* WARNING: not a standard spec function, know what you are doing */
template<typename dtype>
int dist_tensor<dtype>::elementalize(int const      tid,
                                     int const      x_rank,
                                     int const      x_np,
                                     int const      y_rank,
                                     int const      y_np,
                                     long_int const blk_sz,
                                     dtype *          data){
  tensor<dtype> * tsr;
  int * old_phase, * old_rank, * old_virt_dim, * old_pe_lda, * old_padding;
  int * new_phase, * new_rank, * new_virt_dim, * new_pe_lda, * new_edge_len;
  int * new_padding, * old_edge_len;
  dtype * shuffled_data;
  int i, j, pad, my_x_dim, my_y_dim, was_cyclic;
  long_int old_size;



  tsr = tensors[tid];
  unmap_inner(tsr);
  set_padding(tsr);

  assert(tsr->is_mapped);
  assert(tsr->ndim == 2);
  assert(tsr->sym[0] == NS);
  assert(tsr->sym[1] == NS);

  save_mapping(tsr, &old_phase, &old_rank, &old_virt_dim, &old_pe_lda, 
                     &old_size, &was_cyclic, &old_padding, &old_edge_len, &topovec[tsr->itopo]);

  CTF_alloc_ptr(sizeof(int)*tsr->ndim,       (void**)&new_phase);
  CTF_alloc_ptr(sizeof(int)*tsr->ndim,       (void**)&new_rank);
  CTF_alloc_ptr(sizeof(int)*tsr->ndim,       (void**)&new_pe_lda);
  CTF_alloc_ptr(sizeof(int)*tsr->ndim,       (void**)&new_virt_dim);
  CTF_alloc_ptr(sizeof(int)*tsr->ndim,       (void**)&new_padding);
  CTF_alloc_ptr(sizeof(int)*tsr->ndim,       (void**)&new_edge_len);

  new_phase[0]          = x_np;
  new_rank[0]           = x_rank;
  new_virt_dim[0]       = 1;
  new_pe_lda[0]         = 1;

  new_phase[1]          = y_np;
  new_rank[1]           = y_rank;
  new_virt_dim[1]       = 1;
  new_pe_lda[1]         = x_np;

  for (j=0; j<tsr->ndim; j++){
    new_edge_len[j] = tsr->edge_len[j];
    pad = (tsr->edge_len[j]-tsr->padding[j])%new_phase[j];
    if (pad != 0)
      pad = new_phase[j]-pad;
    new_padding[j] = pad;
  }

  if (false){
    padded_reshuffle(tid,
                     tsr->ndim,
                     old_size,
                     new_edge_len,
                     tsr->sym,
                     old_phase,
                     old_rank,
                     old_pe_lda,
                     old_padding,
                     old_edge_len,
                     new_phase,
                     new_rank,
                     new_pe_lda,
                     new_padding,
                     old_virt_dim,
                     new_virt_dim,
                     tsr->data,
                     &shuffled_data,
                     get_global_comm());
  } else {
    ABORT;
/*    CTF_alloc_ptr(sizeof(dtype)*tsr->size, (void**)&shuffled_data);
    cyclic_reshuffle(tsr->ndim,
                     tsr->size,
                     new_edge_len,
                     tsr->sym,
                     old_phase,
                     old_rank,
                     old_pe_lda,
                     new_phase,
                     new_rank,
                     new_pe_lda,
                     old_virt_dim,
                     new_virt_dim,
                     tsr->data,
                     shuffled_data,
                     get_global_comm());
    new_blk_sz = tsr->size;
    new_padding = tsr->padding;*/
  }

  my_x_dim = (new_edge_len[0]-new_padding[0])/x_np;
  if (x_rank < (new_edge_len[0]-new_padding[0])%x_np)
    my_x_dim++;
  my_y_dim = (new_edge_len[1]-new_padding[1])/y_np;
  if (y_rank < (new_edge_len[1]-new_padding[1])%y_np)
    my_y_dim++;

  assert(my_x_dim*my_y_dim == blk_sz);

  for (i=0; i<my_y_dim; i++){
    for (j=0; j<my_x_dim; j++){
            data[j+i*my_x_dim] = shuffled_data[j+i*new_edge_len[0]];
    }
  }


  CTF_free((void*)new_phase);
  CTF_free((void*)new_rank);
  CTF_free((void*)new_virt_dim);
  CTF_free((void*)new_edge_len);
  CTF_free((void*)shuffled_data);

  return DIST_TENSOR_SUCCESS;
}

/* \brief set the tensor to zero, called internally for each defined tensor
 * \param tensor_id id of tensor to set to zero
 */
template<typename dtype>
int dist_tensor<dtype>::set_zero_tsr(int tensor_id){
  tensor<dtype> * tsr;
  int * restricted;
  int i, map_success, btopo;
  uint64_t nvirt, bnvirt;
  uint64_t memuse, bmemuse;
  tsr = tensors[tensor_id];

  if (tsr->is_mapped){
    std::fill(tsr->data, tsr->data + tsr->size, get_zero<dtype>());
  } else {
    if (tsr->pairs != NULL){
      for (i=0; i<tsr->size; i++) tsr->pairs[i].d = get_zero<dtype>();
    } else {
      CTF_alloc_ptr(tsr->ndim*sizeof(int), (void**)&restricted);
//      memset(restricted, 0, tsr->ndim*sizeof(int));

      /* Map the tensor if necessary */
      bnvirt = UINT64_MAX, btopo = -1;
      bmemuse = UINT64_MAX;
      for (i=global_comm.rank; i<(int)topovec.size(); i+=global_comm.np){
        clear_mapping(tsr);
        set_padding(tsr);
        memset(restricted, 0, tsr->ndim*sizeof(int));
        map_success = map_tensor(topovec[i].ndim, tsr->ndim, tsr->edge_len,
                                 tsr->sym_table, restricted,
                                 topovec[i].dim_comm, NULL, 0,
                                 tsr->edge_map);
        if (map_success == DIST_TENSOR_ERROR) {
          LIBT_ASSERT(0);
          return DIST_TENSOR_ERROR;
        } else if (map_success == DIST_TENSOR_SUCCESS){
          tsr->itopo = i;
          set_padding(tsr);
          memuse = (uint64_t)tsr->size;

          if ((uint64_t)memuse >= proc_bytes_available()){
            DPRINTF(1,"Not enough memory to map tensor on topo %d\n", i);
            continue;
          }

          nvirt = (uint64_t)calc_nvirt(tsr);
          LIBT_ASSERT(nvirt != 0);
          if (btopo == -1 || nvirt < bnvirt){
            bnvirt = nvirt;
            btopo = i;
            bmemuse = memuse;
          } else if (nvirt == bnvirt && memuse < bmemuse){
            btopo = i;
            bmemuse = memuse;
          }
        }
      }
      if (btopo == -1)
        bnvirt = UINT64_MAX;
      /* pick lower dimensional mappings, if equivalent */
      ///btopo = get_best_topo(bnvirt, btopo, global_comm, 0, bmemuse);
      btopo = get_best_topo(bmemuse, btopo, global_comm);

      if (btopo == -1 || btopo == INT_MAX) {
        if (global_comm.rank==0)
          printf("ERROR: FAILED TO MAP TENSOR\n");
        return DIST_TENSOR_ERROR;
      }

      memset(restricted, 0, tsr->ndim*sizeof(int));
      clear_mapping(tsr);
      set_padding(tsr);
      map_success = map_tensor(topovec[btopo].ndim, tsr->ndim,
                               tsr->edge_len, tsr->sym_table, restricted,
                               topovec[btopo].dim_comm, NULL, 0,
                               tsr->edge_map);
      LIBT_ASSERT(map_success == DIST_TENSOR_SUCCESS);

      tsr->itopo = btopo;

      CTF_free(restricted);

      tsr->is_mapped = 1;
      set_padding(tsr);

#if 0
      CTF_alloc_ptr(tsr->ndim*sizeof(int), (void**)&phys_phase);
      CTF_alloc_ptr(tsr->ndim*sizeof(int), (void**)&sub_edge_len);

      /* Pad the tensor */
      need_pad = 1;
      nvirt = 1;
      for (i=0; i<tsr->ndim; i++){
        if (tsr->edge_map[i].type == PHYSICAL_MAP){
          phys_phase[i] = tsr->edge_map[i].np;
          if (tsr->edge_map[i].has_child){
            phys_phase[i] = phys_phase[i]*tsr->edge_map[i].child->np;
            nvirt *= tsr->edge_map[i].child->np;
          } 
        } else {
          LIBT_ASSERT(tsr->edge_map[i].type == VIRTUAL_MAP);
          phys_phase[i] = tsr->edge_map[i].np;
          nvirt *= tsr->edge_map[i].np;
        }
        if (tsr->edge_len[i] % phys_phase[i] != 0){
          need_pad = 1;
        }
      }

      old_size = packed_size(tsr->ndim, tsr->edge_len, 
                             tsr->sym, tsr->sym_type);

      if (need_pad){    
        tsr->is_padded = 1;
        CTF_alloc_ptr(tsr->ndim*sizeof(int), (void**)&tsr->padding);
        for (i=0; i<tsr->ndim; i++){
          tsr->padding[i] = tsr->edge_len[i] % phys_phase[i];
          if (tsr->padding[i] != 0)
            tsr->padding[i] = phys_phase[i] - tsr->padding[i];
          tsr->edge_len[i] += tsr->padding[i];
        }
      }
      for (i=0; i<tsr->ndim; i++){
        sub_edge_len[i] = tsr->edge_len[i]/phys_phase[i];
      }
      /* Alloc and set the data to zero */
      DEBUG_PRINTF("tsr->size = nvirt = "PRIu64" * packed_size = "PRIu64"\n",
                    (unsigned int64_t int)nvirt, packed_size(tsr->ndim, sub_edge_len,
                                       tsr->sym, tsr->sym_type));
      if (global_comm.rank == 0){
        printf("Tensor %d initially mapped with virtualization factor of "PRIu64"\n",tensor_id,nvirt);
      }
      tsr->size =nvirt*packed_size(tsr->ndim, sub_edge_len, 
                                   tsr->sym, tsr->sym_type);
      if (global_comm.rank == 0){
        printf("Tensor %d is of size "PRId64", has factor of %lf growth due to padding\n", 
              tensor_id, tsr->size,
              global_comm.np*(tsr->size/(double)old_size));

      }
#endif
     
#ifdef HOME_CONTRACT 
      if (tsr->ndim > 0){
        tsr->home_size = tsr->size; //MAX(1024+tsr->size, 1.20*tsr->size);
        tsr->is_home = 1;
        tsr->has_home = 1;
        DPRINTF(3,"Initial size of tensor %d is "PRId64",",tensor_id,tsr->size);
        CTF_alloc_ptr(tsr->home_size*sizeof(dtype), (void**)&tsr->home_buffer);
        tsr->data = tsr->home_buffer;
      } else {
        CTF_alloc_ptr(tsr->size*sizeof(dtype), (void**)&tsr->data);
      }
#else
      CTF_mst_alloc_ptr(tsr->size*sizeof(dtype), (void**)&tsr->data);
#endif
#if DEBUG >= 2
      if (global_comm.rank == 0)
        printf("Tensor %d set to zero with mapping:\n", tensor_id);
      print_map(stdout, tensor_id);
#endif
      std::fill(tsr->data, tsr->data + tsr->size, get_zero<dtype>());
/*      CTF_free(phys_phase);
      CTF_free(sub_edge_len);*/
    }
  }
  return DIST_TENSOR_SUCCESS;
}
/*
 * \brief print tensor tid to stream
 * WARNING: serializes ALL data to ONE processor
 * \param stream output stream (stdout, stdin, FILE)
 * \param tid tensor handle
 */
template<typename dtype>
int dist_tensor<dtype>::print_tsr(FILE * stream, int const tid, double cutoff) {
  tensor<dtype> const * tsr;
  int i, j;
  long_int my_sz, tot_sz =0;
  int * recvcnts, * displs, * adj_edge_len, * idx_arr;
  tkv_pair<dtype> * my_data;
  tkv_pair<dtype> * all_data;
  key k;

  print_map(stdout, tid, 1);

  tsr = tensors[tid];

  my_sz = 0;
  read_local_pairs(tid, &my_sz, &my_data);

  if (global_comm.rank == 0){
    CTF_alloc_ptr(global_comm.np*sizeof(int), (void**)&recvcnts);
    CTF_alloc_ptr(global_comm.np*sizeof(int), (void**)&displs);
    CTF_alloc_ptr(tsr->ndim*sizeof(int), (void**)&adj_edge_len);
    CTF_alloc_ptr(tsr->ndim*sizeof(int), (void**)&idx_arr);

    for (i=0; i<tsr->ndim; i++){
       adj_edge_len[i] = tsr->edge_len[i] - tsr->padding[i];
    }
  }

  GATHER(&my_sz, 1, COMM_INT_T, recvcnts, 1, COMM_INT_T, 0, global_comm);

  if (global_comm.rank == 0){
    for (i=0; i<global_comm.np; i++){
      recvcnts[i] *= sizeof(tkv_pair<dtype>);
    }
    displs[0] = 0;
    for (i=1; i<global_comm.np; i++){
      displs[i] = displs[i-1] + recvcnts[i-1];
    }
    tot_sz = (displs[global_comm.np-1] 
                    + recvcnts[global_comm.np-1])/sizeof(tkv_pair<dtype>);
    CTF_alloc_ptr(tot_sz*sizeof(tkv_pair<dtype>), (void**)&all_data);
  }

  if (my_sz == 0) my_data = NULL;
  GATHERV(my_data, my_sz*sizeof(tkv_pair<dtype>), COMM_CHAR_T, 
          all_data, recvcnts, displs, COMM_CHAR_T, 0, global_comm);

  if (global_comm.rank == 0){
    std::sort(all_data, all_data + tot_sz);
    for (i=0; i<tot_sz; i++){
      if (std::abs(all_data[i].d) > cutoff)
      {
          k = all_data[i].k;
          for (j=0; j<tsr->ndim; j++){
              //idx_arr[tsr->ndim-j-1] = k%adj_edge_len[j];
              idx_arr[j] = k%adj_edge_len[j];
            k = k/adj_edge_len[j];
          }
          for (j=0; j<tsr->ndim; j++){
                  fprintf(stream,"[%d]",idx_arr[j]);
          }
          fprintf(stream," <%20.14E>\n",GET_REAL(all_data[i].d));
      }
    }
    CTF_free(recvcnts);
    CTF_free(displs);
    CTF_free(adj_edge_len);
    CTF_free(idx_arr);
    CTF_free(all_data);
  }
  //COMM_BARRIER(global_comm);
  return DIST_TENSOR_SUCCESS;
}
/*
 * \brief print tensors tid_A and tid_A side-by-side to stream
 * WARNING: serializes ALL data to ONE processor
 * \param stream output stream (stdout, stdin, FILE)
 * \param tid_A first tensor handle
 * \param tid_B second tensor handle
 */
template<typename dtype>
int dist_tensor<dtype>::compare_tsr(FILE * stream, int const tid_A, int const tid_B, double cutoff) {
  tensor<dtype> const * tsr_A;
  int i, j;
  long_int my_sz, tot_sz =0, my_sz_B;
  int * recvcnts, * displs, * adj_edge_len, * idx_arr;
  tkv_pair<dtype> * my_data_A;
  tkv_pair<dtype> * my_data_B;
  tkv_pair<dtype> * all_data_A;
  tkv_pair<dtype> * all_data_B;
  key k;

  print_map(stdout, tid_A, 1);
  print_map(stdout, tid_B, 1);

  tsr_A = tensors[tid_A];

  my_sz = 0;
  read_local_pairs(tid_A, &my_sz, &my_data_A);
  my_sz_B = 0;
  read_local_pairs(tid_B, &my_sz_B, &my_data_B);
  assert(my_sz == my_sz_B);

  if (global_comm.rank == 0){
    CTF_alloc_ptr(global_comm.np*sizeof(int), (void**)&recvcnts);
    CTF_alloc_ptr(global_comm.np*sizeof(int), (void**)&displs);
    CTF_alloc_ptr(tsr_A->ndim*sizeof(int), (void**)&adj_edge_len);
    CTF_alloc_ptr(tsr_A->ndim*sizeof(int), (void**)&idx_arr);

    for (i=0; i<tsr_A->ndim; i++){
            adj_edge_len[i] = tsr_A->edge_len[i] - tsr_A->padding[i];
    }
  }

  GATHER(&my_sz, 1, COMM_INT_T, recvcnts, 1, COMM_INT_T, 0, global_comm);

  if (global_comm.rank == 0){
    for (i=0; i<global_comm.np; i++){
      recvcnts[i] *= sizeof(tkv_pair<dtype>);
    }
    displs[0] = 0;
    for (i=1; i<global_comm.np; i++){
      displs[i] = displs[i-1] + recvcnts[i-1];
    }
    tot_sz = (displs[global_comm.np-1]
                    + recvcnts[global_comm.np-1])/sizeof(tkv_pair<dtype>);
    CTF_alloc_ptr(tot_sz*sizeof(tkv_pair<dtype>), (void**)&all_data_A);
    CTF_alloc_ptr(tot_sz*sizeof(tkv_pair<dtype>), (void**)&all_data_B);
  }

  if (my_sz == 0) my_data_A = my_data_B = NULL;
  GATHERV(my_data_A, my_sz*sizeof(tkv_pair<dtype>), COMM_CHAR_T,
          all_data_A, recvcnts, displs, COMM_CHAR_T, 0, global_comm);
  GATHERV(my_data_B, my_sz*sizeof(tkv_pair<dtype>), COMM_CHAR_T,
          all_data_B, recvcnts, displs, COMM_CHAR_T, 0, global_comm);

  if (global_comm.rank == 0){
      std::sort(all_data_A, all_data_A + tot_sz);
      std::sort(all_data_B, all_data_B + tot_sz);
    for (i=0; i<tot_sz; i++){
      if (std::abs(all_data_A[i].d) > cutoff ||
          std::abs(all_data_B[i].d) > cutoff)
      {
          k = all_data_A[i].k;
          for (j=0; j<tsr_A->ndim; j++){
              //idx_arr[tsr_A->ndim-j-1] = k%adj_edge_len[j];
              idx_arr[j] = k%adj_edge_len[j];
            k = k/adj_edge_len[j];
          }
          for (j=0; j<tsr_A->ndim; j++){
                  fprintf(stream,"[%d]",idx_arr[j]);
          }
          fprintf(stream," <%20.14E> <%20.14E>\n",GET_REAL(all_data_A[i].d),GET_REAL(all_data_B[i].d));
      }
    }
    CTF_free(recvcnts);
    CTF_free(displs);
    CTF_free(adj_edge_len);
    CTF_free(idx_arr);
    CTF_free(all_data_A);
    CTF_free(all_data_B);
  }
  //COMM_BARRIER(global_comm);
  return DIST_TENSOR_SUCCESS;
}

/*
 * \brief print mapping of tensor tid to stream
 * \param stream output stream (stdout, stdin, FILE)
 * \param tid tensor handle
 */
template<typename dtype>
int dist_tensor<dtype>::print_map(FILE *    stream,
                                  int const tid,
<<<<<<< HEAD
                                  int const all,
                                  int const is_inner) const{
=======
                                  int const all) const{
>>>>>>> edd97bde
  tensor<dtype> const * tsr;
  tsr = tensors[tid];

  if (!all || global_comm.rank == 0){
    tsr->print_map(stdout);
  }

  return DIST_TENSOR_SUCCESS;

}

/**
 * \brief sets the padded area of a tensor to zero, needed after contractions
 * \param[in] tensor_id identifies tensor
 */
template<typename dtype>
int dist_tensor<dtype>::zero_out_padding(int const tensor_id){
  int i, num_virt, idx_lyr;
  long_int np;
  int * virt_phase, * virt_phys_rank, * phys_phase;
  tensor<dtype> * tsr;
  mapping * map;

  TAU_FSTART(zero_out_padding);

  tsr = tensors[tensor_id];
  if (tsr->has_zero_edge_len){
    return DIST_TENSOR_SUCCESS;
  }
  unmap_inner(tsr);
  set_padding(tsr);

  if (!tsr->is_mapped){
    return DIST_TENSOR_SUCCESS;
  } else {
    np = tsr->size;

    CTF_alloc_ptr(sizeof(int)*tsr->ndim, (void**)&virt_phase);
    CTF_alloc_ptr(sizeof(int)*tsr->ndim, (void**)&phys_phase);
    CTF_alloc_ptr(sizeof(int)*tsr->ndim, (void**)&virt_phys_rank);


    num_virt = 1;
    idx_lyr = global_comm.rank;
    for (i=0; i<tsr->ndim; i++){
      /* Calcute rank and phase arrays */
      map               = tsr->edge_map + i;
      phys_phase[i]     = calc_phase(map);
      virt_phase[i]     = phys_phase[i]/calc_phys_phase(map);
      virt_phys_rank[i] = calc_phys_rank(map, &topovec[tsr->itopo])
                                              *virt_phase[i];
      num_virt          = num_virt*virt_phase[i];

      if (map->type == PHYSICAL_MAP)
        idx_lyr -= topovec[tsr->itopo].lda[map->cdt]
                                *virt_phys_rank[i]/virt_phase[i];
    }
    if (idx_lyr == 0){
      zero_padding(tsr->ndim, np, num_virt,
                   tsr->edge_len, tsr->sym, tsr->padding,
                   phys_phase, virt_phase, virt_phys_rank, tsr->data); 
    } else {
      std::fill(tsr->data, tsr->data+np, 0.0);
    }
    CTF_free(virt_phase);
    CTF_free(phys_phase);
    CTF_free(virt_phys_rank);
  }
  TAU_FSTOP(zero_out_padding);

  return DIST_TENSOR_SUCCESS;
}

template<typename dtype>
int dist_tensor<dtype>::print_ctr(CTF_ctr_type_t const * ctype,
                                  dtype const alpha,
                                  dtype const beta) const {
  int dim_A, dim_B, dim_C;
  int * sym_A, * sym_B, * sym_C;
  int i,j,max,ex_A, ex_B,ex_C;
  COMM_BARRIER(global_comm);
  if (global_comm.rank == 0){
    printf("Contracting Tensor %d with %d into %d\n", ctype->tid_A, ctype->tid_B,
                                                                                         ctype->tid_C);
    printf("alpha = %lf, beta = %lf\n", GET_REAL(alpha), GET_REAL(beta));
    dim_A = get_dim(ctype->tid_A);
    dim_B = get_dim(ctype->tid_B);
    dim_C = get_dim(ctype->tid_C);
    max = dim_A+dim_B+dim_C;
    sym_A = get_sym(ctype->tid_A);
    sym_B = get_sym(ctype->tid_B);
    sym_C = get_sym(ctype->tid_C);

    printf("Contraction index table:\n");
    printf("     A     B     C\n");
    for (i=0; i<max; i++){
      ex_A=0;
      ex_B=0;
      ex_C=0;
      printf("%d:   ",i);
      for (j=0; j<dim_A; j++){
        if (ctype->idx_map_A[j] == i){
          ex_A++;
          if (sym_A[j] != NS)
            printf("%d' ",j);
          else
            printf("%d  ",j);
        }
      }
      if (ex_A == 0)
        printf("      ");
      if (ex_A == 1)
        printf("   ");
      for (j=0; j<dim_B; j++){
        if (ctype->idx_map_B[j] == i){
          ex_B=1;
          if (sym_B[j] != NS)
            printf("%d' ",j);
          else
            printf("%d  ",j);
        }
      }
      if (ex_B == 0)
        printf("      ");
      if (ex_B == 1)
        printf("   ");
      for (j=0; j<dim_C; j++){
        if (ctype->idx_map_C[j] == i){
          ex_C=1;
          if (sym_C[j] != NS)
            printf("%d' ",j);
          else
            printf("%d ",j);
        }
      }
      printf("\n");
      if (ex_A + ex_B + ex_C == 0) break;
    }
    CTF_free(sym_A);
    CTF_free(sym_B);
    CTF_free(sym_C);
  }
  return DIST_TENSOR_SUCCESS;
}

template<typename dtype>
int dist_tensor<dtype>::print_sum(CTF_sum_type_t const * stype, 
                                  dtype const            alpha, 
                                  dtype const            beta) const {
  int dim_A, dim_B;
  int i,j,max,ex_A,ex_B;
  int * sym_A, * sym_B;
  COMM_BARRIER(global_comm);
  if (global_comm.rank == 0){
    printf("Summing Tensor %lf*%d with %lf*%d into %d\n",
            GET_REAL(alpha), stype->tid_A, 
            GET_REAL(beta), stype->tid_B, stype->tid_B);
    dim_A = get_dim(stype->tid_A);
    dim_B = get_dim(stype->tid_B);
    max = dim_A+dim_B; //MAX(MAX((dim_A), (dim_B)), (dim_C));
    sym_A = get_sym(stype->tid_A);
    sym_B = get_sym(stype->tid_B);

    printf("Sum index table:\n");
    printf("     A     B \n");
    for (i=0; i<max; i++){
      ex_A=0;
      ex_B=0;
      printf("%d:   ",i);
      for (j=0; j<dim_A; j++){
        if (stype->idx_map_A[j] == i){
          ex_A++;
          if (sym_A[j] != NS)
            printf("%d' ",j);
          else
            printf("%d  ",j);
        }
      }
      if (ex_A == 0)
        printf("      ");
      if (ex_A == 1)
        printf("   ");
      for (j=0; j<dim_B; j++){
        if (stype->idx_map_B[j] == i){
          ex_B=1;
          if (sym_B[j] != NS)
            printf("%d' ",j);
          else
            printf("%d  ",j);
        }
      }
      printf("\n");
      if (ex_A + ex_B == 0) break;
    }
    CTF_free(sym_A);
    CTF_free(sym_B);
  }
  COMM_BARRIER(global_comm);
  return DIST_TENSOR_SUCCESS;
}

template<typename dtype>
int dist_tensor<dtype>::check_contraction(CTF_ctr_type_t const * type){
  int i, num_tot, len;
  int iA, iB, iC;
  int ndim_A, ndim_B, ndim_C;
  int * len_A, * len_B, * len_C;
  int * sym_A, * sym_B, * sym_C;
  int * idx_arr;
  
  tensor<dtype> * tsr_A, * tsr_B, * tsr_C;

  tsr_A = tensors[type->tid_A];
  tsr_B = tensors[type->tid_B];
  tsr_C = tensors[type->tid_C];
    

  get_tsr_info(type->tid_A, &ndim_A, &len_A, &sym_A);
  get_tsr_info(type->tid_B, &ndim_B, &len_B, &sym_B);
  get_tsr_info(type->tid_C, &ndim_C, &len_C, &sym_C);
  
  inv_idx(tsr_A->ndim, type->idx_map_A, tsr_A->edge_map,
          tsr_B->ndim, type->idx_map_B, tsr_B->edge_map,
          tsr_C->ndim, type->idx_map_C, tsr_C->edge_map,
          &num_tot, &idx_arr);

  for (i=0; i<num_tot; i++){
    len = -1;
    iA = idx_arr[3*i+0];
    iB = idx_arr[3*i+1];
    iC = idx_arr[3*i+2];
    if (iA != -1){
      len = len_A[iA];
    }
    if (len != -1 && iB != -1 && len != len_B[iB]){
      if (global_comm.rank == 0){
        printf("Error in contraction call: The %dth edge length of tensor %d does not",
                iA, type->tid_A);
        printf("match the %dth edge length of tensor %d.\n",
                iB, type->tid_B);
      }
      ABORT;
    }
    if (len != -1 && iC != -1 && len != len_C[iC]){
      if (global_comm.rank == 0){
        printf("Error in contraction call: The %dth edge length of tensor %d (%d) does not",
                iA, type->tid_A, len);
        printf("match the %dth edge length of tensor %d (%d).\n",
                iC, type->tid_C, len_C[iC]);
      }
      ABORT;
    }
    if (iB != -1){
      len = len_B[iB];
    }
    if (len != -1 && iC != -1 && len != len_C[iC]){
      if (global_comm.rank == 0){
        printf("Error in contraction call: The %dth edge length of tensor %d does not",
                iB, type->tid_B);
        printf("match the %dth edge length of tensor %d.\n",
                iC, type->tid_C);
      }
      ABORT;
    }
  }
  CTF_free(len_A);
  CTF_free(len_B);
  CTF_free(len_C);
  CTF_free(sym_A);
  CTF_free(sym_B);
  CTF_free(sym_C);
  CTF_free(idx_arr);
  return DIST_TENSOR_SUCCESS;
}

/**
 * \brief checks the edge lengths specfied for this sum
 * \param type contains tensor ids and index maps
 */
template<typename dtype>
int dist_tensor<dtype>::check_sum(CTF_sum_type_t const *     type){
  return check_sum(type->tid_A, type->tid_B, type->idx_map_A, type->idx_map_B);
}

/**
 * \brief checks the edge lengths specfied for this sum
 * \param tid_A id of tensor A
 * \param tid_B id of tensor B
 * \param idx_map_A indices of tensor A
 * \param idx_map_B indices of tensor B
 */
template<typename dtype>
int dist_tensor<dtype>::check_sum(int const   tid_A, 
                                  int const   tid_B, 
                                  int const * idx_map_A, 
                                  int const * idx_map_B){
  int i, num_tot, len;
  int iA, iB;
  int ndim_A, ndim_B;
  int * len_A, * len_B;
  int * sym_A, * sym_B;
  int * idx_arr;
  
  tensor<dtype> * tsr_A, * tsr_B;

  tsr_A = tensors[tid_A];
  tsr_B = tensors[tid_B];
    

  get_tsr_info(tid_A, &ndim_A, &len_A, &sym_A);
  get_tsr_info(tid_B, &ndim_B, &len_B, &sym_B);
  
  inv_idx(tsr_A->ndim, idx_map_A, tsr_A->edge_map,
          tsr_B->ndim, idx_map_B, tsr_B->edge_map,
          &num_tot, &idx_arr);

  for (i=0; i<num_tot; i++){
    len = -1;
    iA = idx_arr[2*i+0];
    iB = idx_arr[2*i+1];
    if (iA != -1){
      len = len_A[iA];
    }
    if (len != -1 && iB != -1 && len != len_B[iB]){
      if (global_comm.rank == 0){
        printf("i = %d Error in sum call: The %dth edge length (%d) of tensor %d does not",
                i, iA, len, tid_A);
        printf("match the %dth edge length (%d) of tensor %d.\n",
                iB, len_B[iB], tid_B);
      }
      ABORT;
    }
  }
  CTF_free(sym_A);
  CTF_free(sym_B);
  CTF_free(len_A);
  CTF_free(len_B);
  CTF_free(idx_arr);
  return DIST_TENSOR_SUCCESS;
}

template<typename dtype>
void dist_tensor<dtype>::contract_mst(){
  std::list<mem_transfer> tfs = CTF_contract_mst();
  if (tfs.size() > 0 && get_global_comm().rank == 0){
    DPRINTF(1,"CTF Warning: contracting memory stack\n");
  }
  std::list<mem_transfer>::iterator it;
  int i;
  int j = 0;
  for (it=tfs.begin(); it!=tfs.end(); it++){
    j++;
    for (i=0; i<(int)tensors.size(); i++){
      if (tensors[i]->data == (dtype*)it->old_ptr){
        tensors[i]->data = (dtype*)it->new_ptr;
        break;
      }
    }
    if (i == (int)tensors.size()){
      printf("CTF ERROR: pointer %d on mst is not tensor data, aborting\n",j);
      LIBT_ASSERT(0);
    }
    for (i=0; i<(int)tensors.size(); i++){
      if (tensors[i]->data == (dtype*)it->old_ptr){
        tensors[i]->data = (dtype*)it->new_ptr;
      }
    }
  }

}



#include "tensor_object.cxx"
#include "dist_tensor_map.cxx"
#include "dist_tensor_op.cxx"
#include "dist_tensor_inner.cxx"
#include "dist_tensor_fold.cxx"
#include "dist_tensor_model.cxx"


/* Instantiate the ugly templates */
template class dist_tensor<double>;
#if (VERIFY==0)
template class dist_tensor< std::complex<double> >;
#endif
<|MERGE_RESOLUTION|>--- conflicted
+++ resolved
@@ -65,7 +65,6 @@
   commset.clear();
   rank = global_comm.rank;
   FREE_CDT(global_comm);
-  CTF_mem_exit(rank);
   return DIST_TENSOR_SUCCESS;
 }
 
@@ -896,13 +895,7 @@
     all_data_A = all_data_B;
     blk_sz_A = blk_sz_B;
   } else {
-<<<<<<< HEAD
-    LIBT_ASSERT(dt_B->get_global_comm()->np >= dt_A->get_global_comm()->np);
-=======
-    LIBT_ASSERT(permutation_A != NULL);
-    LIBT_ASSERT(permutation_B == NULL);
     LIBT_ASSERT(dt_B->get_global_comm().np >= dt_A->get_global_comm().np);
->>>>>>> edd97bde
     if (ndim_A == 0 || tsr_A->has_zero_edge_len){
       blk_sz_A = 0;
     } else {
@@ -937,27 +930,27 @@
   int is_sub = 0;
   if (dt_sub != NULL) is_sub = 1;
   int tot_sub;
-  MPI_Allreduce(&is_sub, &tot_sub, 1, MPI_INT, MPI_SUM, global_comm->cm);
+  MPI_Allreduce(&is_sub, &tot_sub, 1, MPI_INT, MPI_SUM, global_comm.cm);
   //ensure the number of processes that have a subcomm defined is equal to the size of the subcomm
   //this should in most sane cases ensure that a unique subcomm is involved
-  if (dt_sub != NULL) LIBT_ASSERT(tot_sub == dt_sub->get_global_comm()->np);
+  if (dt_sub != NULL) LIBT_ASSERT(tot_sub == dt_sub->get_global_comm().np);
 
   int sub_root_rank = 0;
   int buf_sz = get_distribution_size(ndim);
   char * buffer;
-  if (dt_sub != NULL && dt_sub->get_global_comm()->rank == 0){
-    MPI_Allreduce(&global_comm->rank, &sub_root_rank, 1, MPI_INT, MPI_SUM, global_comm->cm);
-    LIBT_ASSERT(sub_root_rank == global_comm->rank);
+  if (dt_sub != NULL && dt_sub->get_global_comm().rank == 0){
+    MPI_Allreduce(&global_comm.rank, &sub_root_rank, 1, MPI_INT, MPI_SUM, global_comm.cm);
+    LIBT_ASSERT(sub_root_rank == global_comm.rank);
     distribution dstrib;
     save_mapping(dt_sub->tensors[tid_sub], dstrib, &dt_sub->topovec[dt_sub->tensors[tid_sub]->itopo]);
     int bsz;
     dstrib.serialize(&buffer, &bsz);
     LIBT_ASSERT(bsz == buf_sz);
-    MPI_Bcast(buffer, buf_sz, MPI_CHAR, sub_root_rank, global_comm->cm);
+    MPI_Bcast(buffer, buf_sz, MPI_CHAR, sub_root_rank, global_comm.cm);
   } else {
     buffer = (char*)CTF_alloc(buf_sz);
-    MPI_Allreduce(MPI_IN_PLACE, &sub_root_rank, 1, MPI_INT, MPI_SUM, global_comm->cm);
-    MPI_Bcast(buffer, buf_sz, MPI_CHAR, sub_root_rank, global_comm->cm);
+    MPI_Allreduce(MPI_IN_PLACE, &sub_root_rank, 1, MPI_INT, MPI_SUM, global_comm.cm);
+    MPI_Bcast(buffer, buf_sz, MPI_CHAR, sub_root_rank, global_comm.cm);
   }
   odst.deserialize(buffer);
   CTF_free(buffer);
@@ -966,12 +959,12 @@
   fw_mirror_rank = -1;
   MPI_Request req;
   if (dt_sub != NULL){
-    fw_mirror_rank = dt_sub->get_global_comm()->rank;
-    MPI_Isend(&(global_comm->rank), 1, MPI_INT, dt_sub->get_global_comm()->rank, 13, global_comm->cm, &req);
-  }
-  if (global_comm->rank < tot_sub){
+    fw_mirror_rank = dt_sub->get_global_comm().rank;
+    MPI_Isend(&(global_comm.rank), 1, MPI_INT, dt_sub->get_global_comm().rank, 13, global_comm.cm, &req);
+  }
+  if (global_comm.rank < tot_sub){
     MPI_Status stat;
-    MPI_Recv(&bw_mirror_rank, 1, MPI_INT, MPI_ANY_SOURCE, 13, global_comm->cm, &stat);
+    MPI_Recv(&bw_mirror_rank, 1, MPI_INT, MPI_ANY_SOURCE, 13, global_comm.cm, &stat);
   }
   if (fw_mirror_rank >= 0){
     MPI_Status stat;
@@ -985,8 +978,8 @@
   char * rbuffer;
   if (bw_mirror_rank >= 0){
     rbuffer = (char*)CTF_alloc(buf_sz);
-    MPI_Irecv(rbuffer, buf_sz, MPI_CHAR, bw_mirror_rank, 0, global_comm->cm, &req1);
-    MPI_Irecv(sub_buffer, odst.size*sizeof(dtype), MPI_CHAR, bw_mirror_rank, 1, global_comm->cm, &req2);
+    MPI_Irecv(rbuffer, buf_sz, MPI_CHAR, bw_mirror_rank, 0, global_comm.cm, &req1);
+    MPI_Irecv(sub_buffer, odst.size*sizeof(dtype), MPI_CHAR, bw_mirror_rank, 1, global_comm.cm, &req2);
   } 
   if (fw_mirror_rank >= 0){
     char * sbuffer;
@@ -995,8 +988,8 @@
     int bsz;
     ndstr.serialize(&sbuffer, &bsz);
     LIBT_ASSERT(bsz == buf_sz);
-    MPI_Send(sbuffer, buf_sz, MPI_CHAR, fw_mirror_rank, 0, global_comm->cm);
-    MPI_Send(dt_sub->tensors[tid_sub]->data, odst.size*sizeof(dtype), MPI_CHAR, fw_mirror_rank, 1, global_comm->cm);
+    MPI_Send(sbuffer, buf_sz, MPI_CHAR, fw_mirror_rank, 0, global_comm.cm);
+    MPI_Send(dt_sub->tensors[tid_sub]->data, odst.size*sizeof(dtype), MPI_CHAR, fw_mirror_rank, 1, global_comm.cm);
     CTF_free(sbuffer);
   }
   if (bw_mirror_rank >= 0){
@@ -1049,11 +1042,11 @@
   MPI_Request req;
   if (fw_mirror_rank >= 0){
     LIBT_ASSERT(dt_sub != NULL);
-    MPI_Irecv(dt_sub->tensors[tid_sub]->data, odst.size*sizeof(dtype), MPI_CHAR, fw_mirror_rank, 0, global_comm->cm, &req);
+    MPI_Irecv(dt_sub->tensors[tid_sub]->data, odst.size*sizeof(dtype), MPI_CHAR, fw_mirror_rank, 0, global_comm.cm, &req);
   }
  
   if (bw_mirror_rank >= 0)
-    MPI_Send(sub_buffer, odst.size*sizeof(dtype), MPI_CHAR, bw_mirror_rank, 0, global_comm->cm);
+    MPI_Send(sub_buffer, odst.size*sizeof(dtype), MPI_CHAR, bw_mirror_rank, 0, global_comm.cm);
   if (fw_mirror_rank >= 0){
     MPI_Status stat;
     MPI_Wait(&req, &stat);
@@ -1184,7 +1177,6 @@
     if (cdt->rank != 0 && nrank > ocdt->rank) can_fast_remap = false;
   }
 
-<<<<<<< HEAD
   if (can_fast_remap){
     printf("Performing slice with fast redistribution kernel\n");
     int ntid_B;
@@ -1203,12 +1195,8 @@
                  old_pe_lda, was_cyclic, 
                  old_padding, old_edge_len, global_comm, offsets_A, NULL, offsets_B, NULL); 
   } //else {*/
-  if (dt_B->get_global_comm()->np <
-      dt_A->get_global_comm()->np){
-=======
   if (dt_B->get_global_comm().np <
       dt_A->get_global_comm().np){
->>>>>>> edd97bde
     if (ndim_B == 0 || tsr_B->has_zero_edge_len){
       blk_sz_B = 0;
     } else {
@@ -2116,12 +2104,7 @@
 template<typename dtype>
 int dist_tensor<dtype>::print_map(FILE *    stream,
                                   int const tid,
-<<<<<<< HEAD
-                                  int const all,
-                                  int const is_inner) const{
-=======
                                   int const all) const{
->>>>>>> edd97bde
   tensor<dtype> const * tsr;
   tsr = tensors[tid];
 
