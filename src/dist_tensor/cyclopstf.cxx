/*Copyright (c) 2011, Edgar Solomonik, all rights reserved.*/

#include "dist_tensor_internal.h"
#include "cyclopstf.hpp"
#include "mach.h"
#include "../shared/util.h"
#include "../shared/memcontrol.h"
#include <stdint.h>
#include <limits.h>
<<<<<<< HEAD
#if VERIFY
#include "../unit_test/unit_test.h"
#include "../unit_test/unit_test_ctr.h"
#endif
#include "dt_aux.h"
#include "scala_backend.cxx"
=======
>>>>>>> edd97bde

#ifdef HPM
extern "C" void HPM_Start(char *);  
extern "C" void HPM_Stop(char *);
#endif


/** 
 * \brief destructor
 */
template<typename dtype>
tCTF<dtype>::~tCTF(){
  exit();
}

/** 
 * \brief constructor
 */
template<typename dtype>
tCTF<dtype>::tCTF(){
  initialized = 0;
}

template<typename dtype>
MPI_Comm tCTF<dtype>::get_MPI_Comm(){
  return (dt->get_global_comm()).cm;
}
    
/* return MPI processor rank */
template<typename dtype>
int tCTF<dtype>::get_rank(){
  return (dt->get_global_comm()).rank;
}
/* return number of MPI processes in the defined global context */
template<typename dtype>
int tCTF<dtype>::get_num_pes(){
  return (dt->get_global_comm()).np;
}

/**
 * \brief  initializes library. 
 *      Sets topology to be a mesh of dimension ndim with
 *      edge lengths dim_len. 
 *
 * \param[in] global_context communicator decated to this library instance
 * \param[in] rank this pe rank within the global context
 * \param[in] np number of processors
 * \param[in] mach the type of machine we are running on
 * \param[in] argc number of arguments passed to main
 * \param[in] argv arguments passed to main
 */
template<typename dtype>
int tCTF<dtype>::init(MPI_Comm const  global_context,
                      int const       rank, 
                      int const       np,
                      CTF_MACHINE     mach,
                      int const       argc,
                      const char * const *  argv){
  int ndim, ret;
  int * dim_len;
  get_topo(np, mach, &ndim, &dim_len);
  ret = tCTF<dtype>::init(global_context, rank, np, ndim, dim_len, argc, argv);
  if (np > 1)
    CTF_free(dim_len);
  return ret;
}

/**
 * \brief  initializes library. 
 *      Sets topology to be a mesh of dimension ndim with
 *      edge lengths dim_len. 
 *
 * \param[in] global_context communicator decated to this library instance
 * \param[in] rank this pe rank within the global context
 * \param[in] np number of processors
 * \param[in] ndim is the number of dimensions in the topology
 * \param[in] dim_len is the number of processors along each dimension
 * \param[in] argc number of arguments passed to main
 * \param[in] argv arguments passed to main
 */
template<typename dtype>
int tCTF<dtype>::init(MPI_Comm const  global_context,
                      int const       rank, 
                      int const       np, 
                      int const       ndim, 
                      int const *     dim_len,
                      int const       argc,
                      const char * const *  argv){
  char * mst_size, * stack_size, * mem_size, * ppn;
  
<<<<<<< HEAD
  if (global_context == MPI_COMM_WORLD){
    TAU_FSTART(CTF);
#ifdef HPM
    HPM_Start("CTF");
#endif
    CTF_set_context(global_context);
    CTF_set_main_args(argc, argv);
=======
  CTF_set_context(global_context);
  CTF_set_main_args(argc, argv);
  CTF_mem_create();
>>>>>>> edd97bde

  if (CTF_get_num_instances() == 1){
    TAU_FSTART(CTF);
#ifdef HPM
    HPM_Start("CTF");
#endif
#ifdef USE_OMP
    if (rank == 0)
      VPRINTF(1,"Running with %d threads\n",omp_get_max_threads());
#endif
  
    mst_size = getenv("CTF_MST_SIZE");
    stack_size = getenv("CTF_STACK_SIZE");
    if (mst_size == NULL && stack_size == NULL){
#ifdef USE_MST
      if (rank == 0)
        VPRINTF(1,"Creating stack of size "PRId64"\n",1000*(long_int)1E6);
      CTF_mst_create(1000*(long_int)1E6);
#else
      if (rank == 0){
        VPRINTF(1,"Running without stack, define CTF_STACK_SIZE environment variable to activate stack\n");
      }
#endif
    } else {
      uint64_t imst_size = 0 ;
      if (mst_size != NULL) 
        imst_size = strtoull(mst_size,NULL,0);
      if (stack_size != NULL)
        imst_size = MAX(imst_size,strtoull(stack_size,NULL,0));
      if (rank == 0)
        VPRINTF(1,"Creating stack of size "PRIu64" due to CTF_STACK_SIZE enviroment variable\n",
                  imst_size);
      CTF_mst_create(imst_size);
    }
    mem_size = getenv("CTF_MEMORY_SIZE");
    if (mem_size != NULL){
      uint64_t imem_size = strtoull(mem_size,NULL,0);
      if (rank == 0)
        VPRINTF(1,"Memory size set to "PRIu64" by CTF_MEMORY_SIZE environment variable\n",
                  imem_size);
      CTF_set_mem_size(imem_size);
    }
    ppn = getenv("CTF_PPN");
    if (ppn != NULL){
      if (rank == 0)
        VPRINTF(1,"Assuming %d processes per node due to CTF_PPN environment variable\n",
                  atoi(ppn));
      LIBT_ASSERT(atoi(ppn)>=1);
#ifdef BGQ
      CTF_set_memcap(.75);
#else
      CTF_set_memcap(.75/atof(ppn));
#endif
    }
    if (rank == 0)
<<<<<<< HEAD
      VPRINTF(1,"Assuming %d processes per node due to CTF_PPN environment variable\n",
                atoi(ppn));
    LIBT_ASSERT(atoi(ppn)>=1);
    CTF_set_memcap(.75/atof(ppn));
  }
  }
=======
      VPRINTF(1,"Total amount of memory available to process 0 is " PRIu64 "\n", proc_bytes_available());
  } 
>>>>>>> edd97bde
  initialized = 1;
  CommData_t glb_comm;
  SET_COMM(global_context, rank, np, glb_comm);
  dt = new dist_tensor<dtype>();
  return dt->initialize(glb_comm, ndim, dim_len);
}


/**
 * \brief  defines a tensor and retrieves handle
 *
 * \param[in] ndim number of tensor dimensions
 * \param[in] edge_len global edge lengths of tensor
 * \param[in] sym symmetry relations of tensor
 * \param[out] tensor_id the tensor index (handle)
 * \param[in] name string name for tensor (optionary)
 * \param[in] profile wether to make profile calls for the tensor
 */
template<typename dtype>
int tCTF<dtype>::define_tensor(int const        ndim,             
                               int const *      edge_len, 
                               int const *      sym,
                               int *            tensor_id,
                               char const *     name,
                               int              profile){
  return dt->define_tensor(ndim, edge_len, sym, 
                           tensor_id, 1, name, profile);
}
    
/* \brief clone a tensor object
 * \param[in] tensor_id id of old tensor
 * \param[in] copy_data if 0 then leave tensor blank, if 1 copy data from old
 * \param[out] new_tensor_id id of new tensor
 */
template<typename dtype>
int tCTF<dtype>::clone_tensor(int const tensor_id,
                              int const copy_data,
                              int *     new_tensor_id){
  dt->clone_tensor(tensor_id, copy_data, new_tensor_id);
  return DIST_TENSOR_SUCCESS;
}
   

template<typename dtype>
int tCTF<dtype>::get_name(int const tensor_id, char const ** name){
  return dt->get_name(tensor_id, name);
}
 
template<typename dtype>
int tCTF<dtype>::set_name(int const tensor_id, char const * name){
  return dt->set_name(tensor_id, name);
}

template<typename dtype>
int tCTF<dtype>::profile_on(int const tensor_id){
  return dt->profile_on(tensor_id);
}

template<typename dtype>
int tCTF<dtype>::profile_off(int const tensor_id){
  return dt->profile_off(tensor_id);
}
    
/* \brief get dimension of a tensor 
 * \param[in] tensor_id id of tensor
 * \param[out] ndim dimension of tensor
 */
template<typename dtype>
int tCTF<dtype>::get_dimension(int const tensor_id, int *ndim) const{
  *ndim = dt->get_dim(tensor_id);
  return DIST_TENSOR_SUCCESS;
}
    
/* \brief get lengths of a tensor 
 * \param[in] tensor_id id of tensor
 * \param[out] edge_len edge lengths of tensor
 */
template<typename dtype>
int tCTF<dtype>::get_lengths(int const tensor_id, int **edge_len) const{
  int ndim, * sym;
  dt->get_tsr_info(tensor_id, &ndim, edge_len, &sym);
  CTF_untag_mem(edge_len);
  CTF_free(sym);
  return DIST_TENSOR_SUCCESS;
}
    
/* \brief get symmetry of a tensor 
 * \param[in] tensor_id id of tensor
 * \param[out] sym symmetries of tensor
 */
template<typename dtype>
int tCTF<dtype>::get_symmetry(int const tensor_id, int **sym) const{
  *sym = dt->get_sym(tensor_id);
  CTF_untag_mem(*sym);
  return DIST_TENSOR_SUCCESS;
}
    
/* \brief get raw data pointer WARNING: includes padding 
 * \param[in] tensor_id id of tensor
 * \param[out] data raw local data
 */
template<typename dtype>
int tCTF<dtype>::get_raw_data(int const tensor_id, dtype ** data, long_int * size) {
  *data = dt->get_raw_data(tensor_id, size);
  return DIST_TENSOR_SUCCESS;
}

/**
 * \brief get information about tensor
 * \param[in] tensor_id id of tensor
 * \param[out] ndim dimension of tensor
 * \param[out] edge_len edge lengths of tensor
 * \param[out] sym symmetries of tensor
 */
template<typename dtype>
int tCTF<dtype>::info_tensor(int const  tensor_id,
                             int *      ndim,
                             int **     edge_len,
                             int **     sym) const{
  dt->get_tsr_info(tensor_id, ndim, edge_len, sym);
  CTF_untag_mem(*sym);
  CTF_untag_mem(*edge_len);
  return DIST_TENSOR_SUCCESS;
}

/**
 * \brief  Input tensor data with <key, value> pairs where key is the
 *              global index for the value. 
 * \param[in] tensor_id tensor handle
 * \param[in] num_pair number of pairs to write
 * \param[in] mapped_data pairs to write
 */
template<typename dtype>
int tCTF<dtype>::write_tensor(int const               tensor_id, 
                              long_int const           num_pair,  
                              tkv_pair<dtype> const * mapped_data){
  return dt->write_pairs(tensor_id, num_pair, 1.0, 0.0, const_cast<tkv_pair<dtype>*>(mapped_data), 'w');
}

/** 
 * \brief  Add tensor data new=alpha*new+beta*old
 *         with <key, value> pairs where key is the 
 *         global index for the value. 
 * \param[in] tensor_id tensor handle
 * \param[in] num_pair number of pairs to write
 * \param[in] alpha scaling factor of written value
 * \param[in] beta scaling factor of old value
 * \param[in] mapped_data pairs to write
 */
template<typename dtype>
int tCTF<dtype>::write_tensor(int const               tensor_id, 
                              long_int const          num_pair,  
                              dtype const              alpha,
                              dtype const              beta,
                              tkv_pair<dtype> const * mapped_data){
  return dt->write_pairs(tensor_id, num_pair, alpha, beta, const_cast<tkv_pair<dtype>*>(mapped_data), 'w');
}

/**
 * \brief read tensor data with <key, value> pairs where key is the
 *              global index for the value, which gets filled in. 
 * \param[in] tensor_id tensor handle
 * \param[in] num_pair number of pairs to read
 * \param[in] alpha scaling factor of read value
 * \param[in] beta scaling factor of old value
 * \param[in] mapped_data pairs to write
 */
template<typename dtype>
int tCTF<dtype>::read_tensor(int const                tensor_id, 
                             long_int const           num_pair, 
                             dtype const               alpha, 
                             dtype const               beta, 
                             tkv_pair<dtype> * const  mapped_data){
  return dt->write_pairs(tensor_id, num_pair, alpha, beta, mapped_data, 'r');
}


/**
 * \brief read tensor data with <key, value> pairs where key is the
 *              global index for the value, which gets filled in. 
 * \param[in] tensor_id tensor handle
 * \param[in] num_pair number of pairs to read
 * \param[in,out] mapped_data pairs to read
 */
template<typename dtype>
int tCTF<dtype>::read_tensor(int const                tensor_id, 
                             long_int const           num_pair, 
                             tkv_pair<dtype> * const  mapped_data){
  return read_tensor(tensor_id, num_pair, 1.0, 0.0, mapped_data);
}

template<typename dtype>
int tCTF<dtype>::permute_tensor( int const              tid_A,
                                 int * const *          permutation_A,
                                 dtype const            alpha,
                                 tCTF<dtype> *          tC_A,
                                 int const              tid_B,
                                 int * const *          permutation_B,
                                 dtype const            beta,
                                 tCTF<dtype> *          tC_B){
  return dt->permute_tensor(tid_A, permutation_A, alpha, tC_A->dt, tid_B, permutation_B, beta, tC_B->dt);
}
template<typename dtype>
int tCTF<dtype>::add_to_subworld(int          tid,
                                 int          tid_sub,
                                 tCTF<dtype> *tC_sub,
                                 dtype       alpha,
                                 dtype       beta){
  if (tC_sub == NULL)
    return dt->add_to_subworld(tid, tid_sub, NULL, alpha, beta);
  else
    return dt->add_to_subworld(tid, tid_sub, tC_sub->dt, alpha, beta);
}
    
template<typename dtype>
int tCTF<dtype>::add_from_subworld(int          tid,
                                   int          tid_sub,
                                   tCTF<dtype> *tC_sub,
                                   dtype       alpha,
                                   dtype       beta){
  if (tC_sub == NULL)
    return dt->add_from_subworld(tid, tid_sub, NULL, alpha, beta);
  else
    return dt->add_from_subworld(tid, tid_sub, tC_sub->dt, alpha, beta);

}

template<typename dtype>
int tCTF<dtype>::slice_tensor( int const    tid_A,
                               int const *  offsets_A,
                               int const *  ends_A,
                               dtype const  alpha,
                               int const    tid_B,
                               int const *  offsets_B,
                               int const *  ends_B,
                               dtype const  beta){
  return dt->slice_tensor(tid_A, offsets_A, ends_A, alpha, dt,
                          tid_B, offsets_B, ends_B, beta, dt);
}

template<typename dtype>
int tCTF<dtype>::slice_tensor( int const      tid_A,
                               int const *    offsets_A,
                               int const *    ends_A,
                               dtype const    alpha,
                               tCTF<dtype> *  dt_other_A,
                               int const      tid_B,
                               int const *    offsets_B,
                               int const *    ends_B,
                               dtype const    beta){
  return dt->slice_tensor(tid_A, offsets_A, ends_A, alpha, dt_other_A->dt,
                          tid_B, offsets_B, ends_B, beta, dt);
}

template<typename dtype>
int tCTF<dtype>::slice_tensor( int const      tid_A,
                               int const *    offsets_A,
                               int const *    ends_A,
                               dtype const    alpha,
                               int const      tid_B,
                               int const *    offsets_B,
                               int const *    ends_B,
                               dtype const    beta,
                               tCTF<dtype> *  dt_other_B){
  return dt->slice_tensor(tid_A, offsets_A, ends_A, alpha, dt,
                          tid_B, offsets_B, ends_B, beta, dt_other_B->dt);
}


/**
 * \brief read entire tensor with each processor (in packed layout).
 *         WARNING: will use a lot of memory. 
 * \param[in] tensor_id tensor handle
 * \param[out] num_pair number of values read
 * \param[in,out] preallocated mapped_data values read
 */
template<typename dtype>
int tCTF<dtype>::allread_tensor(int const   tensor_id, 
                                long_int *   num_pair, 
                                dtype *     all_data){
  int ret;
  long_int np;
  ret = dt->allread_tsr(tensor_id, &np, &all_data, 1);
  *num_pair = np;
  return ret;
}

/**
 * \brief read entire tensor with each processor (in packed layout).
 *         WARNING: will use a lot of memory. 
 * \param[in] tensor_id tensor handle
 * \param[out] num_pair number of values read
 * \param[in,out] mapped_data values read
 */
template<typename dtype>
int tCTF<dtype>::allread_tensor(int const   tensor_id, 
                                long_int *   num_pair, 
                                dtype **    all_data){
  int ret;
  long_int np;
  ret = dt->allread_tsr(tensor_id, &np, all_data, 0);
  CTF_untag_mem(*all_data);
  *num_pair = np;
  return ret;
}

/* input tensor local data or set buffer for contract answer. */
/*int tCTF<dtype>::set_local_tensor(int const   tensor_id, 
                         int const      num_val, 
                         dtype *        tsr_data){
  return set_tsr_data(tensor_id, num_val, tsr_data);  
}*/

/**
 * \brief  map input tensor local data to zero
 * \param[in] tensor_id tensor handle
 */
template<typename dtype>
int tCTF<dtype>::set_zero_tensor(int const tensor_id){
  return dt->set_zero_tsr(tensor_id);
}



/**
 * \brief estimate the cost of a contraction C[idx_C] = A[idx_A]*B[idx_B]
 * \param[in] A first operand tensor
 * \param[in] idx_A indices of A in contraction, e.g. "ik" -> A_{ik}
 * \param[in] B second operand tensor
 * \param[in] idx_B indices of B in contraction, e.g. "kj" -> B_{kj}
 * \param[in] beta C scaling factor
 * \param[in] idx_C indices of C (this tensor),  e.g. "ij" -> C_{ij}
 * \return cost as a int64_t type, currently a rought estimate of flops/processor
 */
template<typename dtype>
int64_t tCTF<dtype>::estimate_cost(int          tid_A,
                      int const *  idx_A,
                      int          tid_B,
                      int const *  idx_B,
                      int          tid_C,
                      int const *  idx_C){
  return dt->estimate_cost(tid_A, idx_A, tid_B, idx_B, tid_C, idx_C);
  
}

/**
 * \brief estimate the cost of a sum B[idx_B] = A[idx_A]
 * \param[in] A first operand tensor
 * \param[in] idx_A indices of A in contraction, e.g. "ik" -> A_{ik}
 * \param[in] B second operand tensor
 * \param[in] idx_B indices of B in contraction, e.g. "kj" -> B_{kj}
 * \return cost as a int64_t type, currently a rought estimate of flops/processor
 */
template<typename dtype>
int64_t tCTF<dtype>::estimate_cost(int          tid_A,
                      int const *  idx_A,
                      int          tid_B,
                      int const *  idx_B){
  return dt->estimate_cost(tid_A, idx_A, tid_B, idx_B);
  
}



/**
 * \brief read tensor data pairs local to processor. 
 * \param[in] tensor_id tensor handle
 * \param[out] num_pair number of values read
 * \param[out] mapped_data values read
 */
template<typename dtype>
int tCTF<dtype>::read_local_tensor(int const          tensor_id, 
                                   long_int *          num_pair,  
                                   tkv_pair<dtype> ** mapped_data){
  int ret;
  long_int np;
  ret = dt->read_local_pairs(tensor_id, &np, mapped_data);
  if (np > 0)
    CTF_untag_mem(*mapped_data);
  *num_pair = np;
  return ret;
}

/**
 * \brief contracts tensors alpha*A*B+beta*C -> C,
 *      uses standard symmetric contraction sequential kernel 
 * \param[in] type the contraction type (defines contraction actors)
 * \param[in] alpha scaling factor for A*B
 * \param[in] beta scaling factor for C
 */
template<typename dtype>
int tCTF<dtype>::contract(CTF_ctr_type_t const *  type,
                          dtype const             alpha,
                          dtype const             beta){
  fseq_tsr_ctr<dtype> fs;
  fs.func_ptr=sym_seq_ctr_ref<dtype>;
  return contract(type, fs, alpha, beta);
}


/**
 * \brief contracts tensors alpha*A*B+beta*C -> C. 
        Accepts custom-sized buffer-space (set to NULL for dynamic allocs).
 *      seq_func used to perform sequential block op 
 * \param[in] type the contraction type (defines contraction actors)
 * \param[in] func_ptr sequential block ctr func pointer 
 * \param[in] alpha scaling factor for A*B
 * \param[in] beta scaling factor for C
 */
template<typename dtype>
int tCTF<dtype>::contract(CTF_ctr_type_t const *    type,
                          fseq_tsr_ctr<dtype> const func_ptr, 
                          dtype const               alpha,
                          dtype const               beta){
  int i, ret;
#if DEBUG >= 1
  if (dt->get_global_comm().rank == 0)
    printf("Start head contraction :\n");
  dt->print_ctr(type,alpha,beta);
#endif
  fseq_elm_ctr<dtype> felm;
  felm.func_ptr = NULL;

  if ((*dt->get_tensors())[type->tid_A]->profile &&
      (*dt->get_tensors())[type->tid_B]->profile &&
      (*dt->get_tensors())[type->tid_C]->profile){
    char cname[200];
    cname[0] = '\0';
    if ((*dt->get_tensors())[type->tid_C]->name != NULL)
      sprintf(cname, "%s", (*dt->get_tensors())[type->tid_C]->name);
    else
      sprintf(cname, "%d", type->tid_C);
    sprintf(cname+strlen(cname),"[");
    for (i=0; i<(*dt->get_tensors())[type->tid_C]->ndim; i++){
      if (i>0)
        sprintf(cname+strlen(cname)," %d",type->idx_map_C[i]);
      else 
        sprintf(cname+strlen(cname),"%d",type->idx_map_C[i]);
    }
    sprintf(cname+strlen(cname),"]=");
    if ((*dt->get_tensors())[type->tid_A]->name != NULL)
      sprintf(cname+strlen(cname), "%s", (*dt->get_tensors())[type->tid_A]->name);
    else
      sprintf(cname+strlen(cname), "%d", type->tid_A);
    sprintf(cname+strlen(cname),"[");
    for (i=0; i<(*dt->get_tensors())[type->tid_A]->ndim; i++){
      if (i>0)
        sprintf(cname+strlen(cname)," %d",type->idx_map_A[i]);
      else
        sprintf(cname+strlen(cname),"%d",type->idx_map_A[i]);
    }
    sprintf(cname+strlen(cname),"]*");
    if ((*dt->get_tensors())[type->tid_B]->name != NULL)
      sprintf(cname+strlen(cname), "%s", (*dt->get_tensors())[type->tid_B]->name);
    else
      sprintf(cname+strlen(cname), "%d", type->tid_B);
    sprintf(cname+strlen(cname),"[");
    for (i=0; i<(*dt->get_tensors())[type->tid_B]->ndim; i++){
      if (i>0)
        sprintf(cname+strlen(cname)," %d",type->idx_map_B[i]);
      else 
        sprintf(cname+strlen(cname),"%d",type->idx_map_B[i]);
    }
    sprintf(cname+strlen(cname),"]");

<<<<<<< HEAD
#if VERBOSE >=1
=======
#ifdef VERBOSE
>>>>>>> edd97bde
    double dtt;
    if (dt->get_global_comm().rank == 0){
      dtt = MPI_Wtime();
      VPRINTF(1,"Starting %s\n",cname);
    }
#endif
   
    CTF_Timer tctr(cname);
    tctr.start(); 
    ret = dt->home_contract(type, func_ptr, felm, alpha, beta);
    tctr.stop();
<<<<<<< HEAD
#if VERBOSE >=1
    if (dt->get_global_comm()->rank == 0){
=======
    if (dt->get_global_comm().rank == 0){
>>>>>>> edd97bde
      VPRINTF(1,"Ended %s in %lf seconds\n",cname,MPI_Wtime()-dtt);   }
#endif
  } else 
    ret = dt->home_contract(type, func_ptr, felm, alpha, beta);
  if ((*dt->get_tensors())[type->tid_A]->profile &&
      (*dt->get_tensors())[type->tid_B]->profile &&
      (*dt->get_tensors())[type->tid_C]->profile){
  }
#if DEBUG >= 1
  if (dt->get_global_comm().rank == 0)
    printf("End head contraction :\n");
#endif

  return ret;

}
    
/**
 * \brief contracts tensors alpha*A*B+beta*C -> C. 
        Accepts custom-sized buffer-space (set to NULL for dynamic allocs).
 *      seq_func used to perform elementwise sequential op 
 * \param[in] type the contraction type (defines contraction actors)
 * \param[in] felm sequential elementwise ctr func ptr
 * \param[in] alpha scaling factor for A*B
 * \param[in] beta scaling factor for C
 */
template<typename dtype>
int tCTF<dtype>::contract(CTF_ctr_type_t const *     type,
                          fseq_elm_ctr<dtype> const  felm,
                          dtype const                alpha,
                          dtype const                beta){
#if DEBUG >= 1
  if (dt->get_global_comm().rank == 0)
    printf("Start head custom contraction:\n");
  dt->print_ctr(type,alpha,beta);
#endif
  fseq_tsr_ctr<dtype> fs;
  fs.func_ptr=sym_seq_ctr_ref<dtype>;
  int ret = dt->home_contract(type, fs, felm, alpha, beta);
#if DEBUG >= 1
  if (dt->get_global_comm().rank == 0)
    printf("End head custom contraction.\n");
#endif
  return ret;

}

/**
 * \brief copy tensor from one handle to another
 * \param[in] tid_A tensor handle to copy from
 * \param[in] tid_B tensor handle to copy to
 */
template<typename dtype>
int tCTF<dtype>::copy_tensor(int const tid_A, int const tid_B){
  return dt->cpy_tsr(tid_A, tid_B);
}

/**
 * \brief scales a tensor by alpha
 * \param[in] alpha scaling factor
 * \param[in] tid tensor handle
 */
template<typename dtype>
int tCTF<dtype>::scale_tensor(dtype const alpha, int const tid){
  return dt->scale_tsr(alpha, tid);
}
/**
 * \brief scales a tensor by alpha iterating on idx_map
 * \param[in] alpha scaling factor
 * \param[in] tid tensor handle
 * \param[in] idx_map indexer to the tensor
 */
template<typename dtype>
int tCTF<dtype>::scale_tensor(dtype const               alpha, 
                              int const                 tid, 
                              int const *               idx_map){
  fseq_tsr_scl<dtype> fs;
  fs.func_ptr=sym_seq_scl_ref<dtype>;
  fseq_elm_scl<dtype> felm;
  felm.func_ptr = NULL;
  return dt->scale_tsr(alpha, tid, idx_map, fs, felm);
}

/**
 * \brief scales a tensor by alpha iterating on idx_map
 * \param[in] alpha scaling factor
 * \param[in] tid tensor handle
 * \param[in] idx_map indexer to the tensor
 * \param[in] func_ptr pointer to sequential scale function
 */
template<typename dtype>
int tCTF<dtype>::scale_tensor(dtype const               alpha, 
                              int const                 tid, 
                              int const *               idx_map,
                              fseq_tsr_scl<dtype> const func_ptr){
  fseq_elm_scl<dtype> felm;
  felm.func_ptr = NULL;
  return dt->scale_tsr(alpha, tid, idx_map, func_ptr, felm);
}

/**
 * \brief scales a tensor by alpha iterating on idx_map
 * \param[in] alpha scaling factor
 * \param[in] tid tensor handle
 * \param[in] idx_map indexer to the tensor
 * \param[in] felm pointer to sequential elemtwise scale function
 */
template<typename dtype>
int tCTF<dtype>::scale_tensor(dtype const               alpha, 
                              int const                 tid, 
                              int const *               idx_map,
                              fseq_elm_scl<dtype> const felm){
  fseq_tsr_scl<dtype> fs;
  fs.func_ptr=sym_seq_scl_ref<dtype>;
  return dt->scale_tsr(alpha, tid, idx_map, fs, felm);
}

  /**
   * \brief computes a dot product of two tensors A dot B
   * \param[in] tid_A tensor handle to A
 * \param[in] tid_B tensor handle to B
 * \param[out] product the result of the dot-product
 */
template<typename dtype>
int tCTF<dtype>::dot_tensor(int const tid_A, int const tid_B, dtype *product){
  int stat;
  /* check if the mappings of A and B are the same */
  stat = dt->check_pair_mapping(tid_A, tid_B);
  if (stat == 0){
    /* Align the mappings of A and B */
    stat = dt->map_tensor_pair(tid_A, tid_B);
    if (stat != DIST_TENSOR_SUCCESS)
      return stat;
  }
  /* Compute the dot product of A and B */
  return dt->dot_loc_tsr(tid_A, tid_B, product);
}

/**
 * \brief Performs an elementwise reduction on a tensor 
 * \param[in] tid tensor handle
 * \param[in] CTF::OP reduction operation to apply
 * \param[out] result result of reduction operation
 */
template<typename dtype>
int tCTF<dtype>::reduce_tensor(int const tid, CTF_OP op, dtype * result){
  return dt->red_tsr(tid, op, result);
}

/**
 * \brief Calls a mapping function on each element of the tensor 
 * \param[in] tid tensor handle
 * \param[in] map_func function pointer to apply to each element
 */
template<typename dtype>
int tCTF<dtype>::map_tensor(int const tid, 
                            dtype (*map_func)(int const   ndim, 
                                              int const * indices, 
                                              dtype const elem)){
  return dt->map_tsr(tid, map_func);
}

/**
 * \brief obtains a small number of the biggest elements of the 
 *        tensor in sorted order (e.g. eigenvalues)
 * \param[in] tid index of tensor
 * \param[in] n number of elements to collect
 * \param[in] data output data (should be preallocated to size at least n)
 */
template<typename dtype>
int tCTF<dtype>::get_max_abs(int const  tid,
                             int const  n,
                             dtype *    data){
  return dt->get_max_abs(tid, n, data);
}
    
/**
 * \brief DAXPY: a*idx_map_A(A) + b*idx_map_B(B) -> idx_map_B(B). 
 *               uses standard summation pointer
 * \param[in] type idx_maps and tids of contraction
 * \param[in] alpha scaling factor for A*B
 * \param[in] beta scaling factor for C
 */
template<typename dtype>
int tCTF<dtype>::sum_tensors(CTF_sum_type_t const * type,
                             dtype const            alpha,
                             dtype const            beta){
  
  fseq_tsr_sum<dtype> fs;
  fs.func_ptr=sym_seq_sum_ref<dtype>;
  return sum_tensors(alpha, beta, type->tid_A, type->tid_B, 
                     type->idx_map_A, type->idx_map_B, fs);

}
    
/**
 * \brief DAXPY: a*idx_map_A(A) + b*idx_map_B(B) -> idx_map_B(B). 
 * \param[in] type idx_maps and tids of contraction
 * \param[in] alpha scaling factor for A*B
 * \param[in] beta scaling factor for C
 * \param[in] func_ptr sequential ctr func pointer 
 */
template<typename dtype>
int tCTF<dtype>::sum_tensors(CTF_sum_type_t const *     type,
                             dtype const                alpha,
                             dtype const                beta,
                             fseq_tsr_sum<dtype> const  func_ptr){
  return sum_tensors(alpha, beta, type->tid_A, type->tid_B, 
                     type->idx_map_A, type->idx_map_B, func_ptr);

}

/**
 * \brief DAXPY: a*idx_map_A(A) + b*idx_map_B(B) -> idx_map_B(B). 
 * \param[in] alpha scaling factor for A*B
 * \param[in] beta scaling factor for C
 * \param[in] tid_A tensor handle to A
 * \param[in] tid_B tensor handle to B
 * \param[in] idx_map_A index map of A
 * \param[in] idx_map_B index map of B
 * \param[in] func_ptr sequential ctr func pointer 
 */
template<typename dtype>
int tCTF<dtype>::sum_tensors(dtype const                alpha,
                             dtype const                beta,
                             int const                  tid_A,
                             int const                  tid_B,
                             int const *                idx_map_A,
                             int const *                idx_map_B,
                             fseq_tsr_sum<dtype> const  func_ptr){
  fseq_elm_sum<dtype> felm;
  felm.func_ptr = NULL;
  return dt->home_sum_tsr(alpha, beta, tid_A, tid_B, idx_map_A, idx_map_B, func_ptr, felm);
}

/**
 * \brief DAXPY: a*idx_map_A(A) + b*idx_map_B(B) -> idx_map_B(B). 
 * \param[in] alpha scaling factor for A*B
 * \param[in] beta scaling factor for C
 * \param[in] tid_A tensor handle to A
 * \param[in] tid_B tensor handle to B
 * \param[in] idx_map_A index map of A
 * \param[in] idx_map_B index map of B
 * \param[in] func_ptr sequential ctr func pointer 
 */
template<typename dtype>
int tCTF<dtype>::sum_tensors(dtype const                alpha,
                             dtype const                beta,
                             int const                  tid_A,
                             int const                  tid_B,
                             int const *                idx_map_A,
                             int const *                idx_map_B,
                             fseq_elm_sum<dtype> const  felm){
  fseq_tsr_sum<dtype> fs;
  fs.func_ptr=sym_seq_sum_ref<dtype>;
  return dt->home_sum_tsr(alpha, beta, tid_A, tid_B, idx_map_A, idx_map_B, fs, felm);
}

/**
 * \brief daxpy tensors A and B, B = B+alpha*A
 * \param[in] alpha scaling factor
 * \param[in] tid_A tensor handle of A
 * \param[in] tid_B tensor handle of B
 */
template<typename dtype>
int tCTF<dtype>::sum_tensors(dtype const  alpha,
                             int const    tid_A,
                             int const    tid_B){
  int stat;
  
  /* check if the mappings of A and B are the same */
  stat = dt->check_pair_mapping(tid_A, tid_B);
  if (stat == 0){
    /* Align the mappings of A and B */
    stat = dt->map_tensor_pair(tid_A, tid_B);
    if (stat != DIST_TENSOR_SUCCESS)
      return stat;
  }
  /* Sum tensors */
  return dt->daxpy_local_tensor_pair(alpha, tid_A, tid_B);
}

/**
 * \brief align mapping of tensor A to that of B
 * \param[in] tid_A tensor handle of A
 * \param[in] tid_B tensor handle of B
 */
template<typename dtype>
int tCTF<dtype>::align(int const    tid_A,
                       int const    tid_B){
  int stat;
  
  /* check if the mappings of A and B are the same */
  stat = dt->check_pair_mapping(tid_A, tid_B);
  if (stat == 0){
    /* Align the mappings of A and B */
    stat = dt->map_tensor_pair(tid_B, tid_A);
    if (stat != DIST_TENSOR_SUCCESS)
      return stat;
  }
  return DIST_TENSOR_SUCCESS;
}

template<typename dtype>
int tCTF<dtype>::print_tensor(FILE * stream, int const tid, double cutoff) {
  return dt->print_tsr(stream, tid, cutoff);
}

template<typename dtype>
int tCTF<dtype>::compare_tensor(FILE * stream, int const tid_A, int const tid_B, double cutoff) {
  int stat = align(tid_A, tid_B);
  if (stat != DIST_TENSOR_SUCCESS) return stat;
  return dt->compare_tsr(stream, tid_A, tid_B, cutoff);
}

/* Prints contraction type. */
template<typename dtype>
int tCTF<dtype>::print_ctr(CTF_ctr_type_t const * ctype,
                           dtype const            alpha,
                           dtype const            beta) const {
  return dt->print_ctr(ctype,alpha,beta);
}

/* Prints sum type. */
template<typename dtype>
int tCTF<dtype>::print_sum(CTF_sum_type_t const * stype,
                           dtype const            alpha,
                           dtype const            beta) const {
  return dt->print_sum(stype,alpha,beta);
}


/**
 * \brief removes all tensors, invalidates all handles
 */
template<typename dtype>
int tCTF<dtype>::clean_tensors(){
  unsigned int i;
  std::vector< tensor<dtype>* > * tensors = dt->get_tensors();
  for (i=0; i<tensors->size(); i++){
    dt->del_tsr(i);
//    CTF_free((*tensors)[i]);
  }
  tensors->clear();
  return DIST_TENSOR_SUCCESS;
}

/**
 * \brief removes a tensor, invalidates its handle
 * \param tid tensor handle
 */
template<typename dtype>
int tCTF<dtype>::clean_tensor(int const tid){
  return dt->del_tsr(tid);
}

/**
 * \brief removes all tensors, invalidates all handles, and exits library.
 *              Do not use library instance after executing this.
 */
template<typename dtype>
int tCTF<dtype>::exit(){
  int ret;
  if (initialized){
<<<<<<< HEAD
    if (dt->get_global_comm()->cm == MPI_COMM_WORLD){
=======
    if (CTF_get_num_instances() == 1){
>>>>>>> edd97bde
      TAU_FSTOP(CTF);
#ifdef HPM
      HPM_Stop("CTF");
#endif
    }
    ret = tCTF<dtype>::clean_tensors();
    LIBT_ASSERT(ret == DIST_TENSOR_SUCCESS);
    delete dt;
    initialized = 0;
    return ret;
  } else
    return DIST_TENSOR_SUCCESS;
}

/* \brief ScaLAPACK back-end, see their DOC */
template<typename dtype>
int tCTF<dtype>::pgemm(char const   TRANSA, 
                       char const   TRANSB, 
                       int const    M, 
                       int const    N, 
                       int const    K, 
                       dtype const  ALPHA,
                       dtype *      A, 
                       int const    IA, 
                       int const    JA, 
                       int const *  DESCA, 
                       dtype *      B, 
                       int const    IB, 
                       int const    JB, 
                       int const *  DESCB, 
                       dtype const  BETA,
                       dtype *      C, 
                       int const    IC, 
                       int const    JC, 
                       int const *  DESCC){
  int ret, need_remap, i, j;
#if (!REDIST)
  int redist;
#endif
  int stid_A, stid_B, stid_C;
  int otid_A, otid_B, otid_C;
  long_int old_size_C;
  int * old_phase_C, * old_rank_C, * old_virt_dim_C, * old_pe_lda_C;
  int * old_padding_C, * old_edge_len_C;
  int * need_free;
  int was_cyclic_C;
  tensor<dtype> * tsr_nC, * tsr_oC;
  CTF_ctr_type ct;
  fseq_tsr_ctr<dtype> fs;
  std::vector< tensor<dtype>* > * tensors = dt->get_tensors();
  CTF_alloc_ptr(3*sizeof(int), (void**)&need_free);
  ret = dt->pgemm(TRANSA, TRANSB, M, N, K, ALPHA, A, IA, JA, DESCA,
                  B, IB, JB, DESCB,
                  BETA, C, IC, JC, DESCC, &ct, &fs, need_free);
  if (ret != DIST_TENSOR_SUCCESS)
    return ret;

  otid_A = ct.tid_A;
  otid_B = ct.tid_B;
  otid_C = ct.tid_C;
#if (!REDIST)
  ret = dt->try_topo_morph(otid_A, otid_B, otid_C);
  LIBT_ASSERT(ret == DIST_TENSOR_SUCCESS);
/*  dt->print_map(stdout, otid_A);
  dt->print_map(stdout, otid_B);
  dt->print_map(stdout, otid_C);*/
  redist = dt->check_contraction_mapping(&ct);
  if (redist == 0) {
    printf("REDISTRIBUTING\n");
#endif
    clone_tensor(ct.tid_A, 1, &stid_A);
    clone_tensor(ct.tid_B, 1, &stid_B);
    clone_tensor(ct.tid_C, 1, &stid_C);
    ct.tid_A = stid_A;
    ct.tid_B = stid_B;
    ct.tid_C = stid_C;
#if (!REDIST)
  }
#endif

  ret = this->contract(&ct, fs, ALPHA, BETA);
  if (ret != DIST_TENSOR_SUCCESS)
    return ret;
#if (!REDIST)
  if (redist == 0){
#endif
    tsr_oC = (*tensors)[otid_C];
    tsr_nC = (*tensors)[stid_C];
    need_remap = 0;
    if (tsr_oC->itopo == tsr_nC->itopo){
      if (!comp_dim_map(&tsr_oC->edge_map[0],&tsr_nC->edge_map[0]))
        need_remap = 1;
      if (!comp_dim_map(&tsr_oC->edge_map[1],&tsr_nC->edge_map[1]))
        need_remap = 1;
    } else
      need_remap = 1;
    if (need_remap){
      save_mapping(tsr_nC, &old_phase_C, &old_rank_C, &old_virt_dim_C, 
                   &old_pe_lda_C, &old_size_C, &was_cyclic_C, 
                   &old_padding_C, &old_edge_len_C, 
                   dt->get_topo(tsr_nC->itopo));
      if (need_free[2])
        CTF_free(tsr_oC->data);
      tsr_oC->data = tsr_nC->data;
      remap_tensor(otid_C, tsr_oC, dt->get_topo(tsr_oC->itopo), old_size_C,
                   old_phase_C, old_rank_C, old_virt_dim_C,
                   old_pe_lda_C, was_cyclic_C,
                   old_padding_C, old_edge_len_C, dt->get_global_comm());
    } else{
      if (need_free[2])
              CTF_free(tsr_oC->data);
      tsr_oC->data = tsr_nC->data;
    }
    /* If this process owns any data */
    if (!need_free[2]){
      memcpy(C,tsr_oC->data,tsr_oC->size*sizeof(dtype));
    } else
      CTF_free(tsr_oC->data);
    if (need_free[0])
      dt->del_tsr(otid_A);
    if (need_free[1])
      dt->del_tsr(otid_B);
    dt->del_tsr(stid_A);
    dt->del_tsr(stid_B);
    (*tensors)[stid_A]->is_alloced = 0;
    (*tensors)[stid_B]->is_alloced = 0;
    (*tensors)[stid_C]->is_alloced = 0;
#if (!REDIST)
  }
#endif
  if ((*tensors)[otid_A]->scp_padding[0] != 0 ||
      (*tensors)[otid_A]->scp_padding[1] != 0){
    CTF_free((*tensors)[otid_A]->data);
  }
  if ((*tensors)[otid_B]->scp_padding[0] != 0 ||
      (*tensors)[otid_B]->scp_padding[1] != 0){
    CTF_free((*tensors)[otid_B]->data);
  }
  if ((*tensors)[otid_C]->scp_padding[0] != 0 ||
      (*tensors)[otid_C]->scp_padding[1] != 0){
    int brow, bcol;
    brow = DESCC[4];
    bcol = DESCC[5];
    for (i=0; i<bcol-(*tensors)[otid_C]->scp_padding[1]; i++){
      for (j=0; j<brow-(*tensors)[otid_C]->scp_padding[0]; j++){
        C[i*(brow-(*tensors)[otid_C]->scp_padding[0])+j] 
          = (*tensors)[otid_C]->data[i*brow+j];
      }
    }
    CTF_free((*tensors)[otid_C]->data);
  }
  (*tensors)[otid_A]->is_data_aliased = 1;
  (*tensors)[otid_B]->is_data_aliased = 1;
  (*tensors)[otid_C]->is_data_aliased = 1;
  dt->del_tsr(otid_A);
  dt->del_tsr(otid_B);
  dt->del_tsr(otid_C);
  CTF_free(ct.idx_map_A);
  CTF_free(ct.idx_map_B);
  CTF_free(ct.idx_map_C);
  CTF_free(need_free);
  return DIST_TENSOR_SUCCESS;
}


/**
 * \brief define matrix from ScaLAPACK descriptor
 *
 * \param[in] DESCA ScaLAPACK descriptor for a matrix
 * \param[in] data pointer to actual data
 * \param[out] tid tensor handle
 */
template<typename dtype>
int tCTF<dtype>::def_scala_mat(int const * DESCA,
                               dtype const * data,
                               int * tid){
  int ret, stid;
  ret = dt->load_matrix((dtype*)data, DESCA, &stid, NULL);
  if (ret != DIST_TENSOR_SUCCESS) return ret;
  clone_tensor(stid, 1, tid);
  std::vector< tensor<dtype>* > * tensors = dt->get_tensors();
  tensor<dtype> * stsr = (*tensors)[stid];
  tensor<dtype> * tsr = (*tensors)[*tid];
  CTF_free(stsr->data);
  stsr->is_data_aliased = 1;
  tsr->is_matrix = 1;
  tsr->slay = stid;
  return DIST_TENSOR_SUCCESS;
}

/**
 * \brief reads a ScaLAPACK matrix to the original data pointer
 *
 * \param[in] tid tensor handle
 * \param[in,out] data pointer to buffer data
 */
template<typename dtype>
int tCTF<dtype>::read_scala_mat(int const tid,
                                dtype * data){
  int * old_phase, * old_rank, * old_virt_dim, * old_pe_lda;
  int * old_padding, * old_edge_len;
  int was_cyclic;
  long_int old_size;
  std::vector< tensor<dtype>* > * tensors = dt->get_tensors();
  tensor<dtype> * tsr = (*tensors)[tid];
  tensor<dtype> * stsr = (*tensors)[tsr->slay];
  dt->unmap_inner(tsr);
  save_mapping(tsr, &old_phase, &old_rank, &old_virt_dim, 
               &old_pe_lda, &old_size, &was_cyclic, 
               &old_padding, &old_edge_len, 
               dt->get_topo(tsr->itopo));
  LIBT_ASSERT(tsr->is_matrix);
  CTF_alloc_ptr(sizeof(dtype)*tsr->size, (void**)&stsr->data);
  memcpy(stsr->data, tsr->data, sizeof(dtype)*tsr->size);
  remap_tensor(tsr->slay, stsr, dt->get_topo(stsr->itopo), old_size,
               old_phase, old_rank, old_virt_dim,
               old_pe_lda, was_cyclic,
               old_padding, old_edge_len, dt->get_global_comm());
  if (data!=NULL)
    memcpy(data, stsr->data, stsr->size*sizeof(dtype));  
  CTF_free(stsr->data);
  return DIST_TENSOR_SUCCESS;
}
/**
 * \brief CTF interface for pgemm
 */
template<typename dtype>
int tCTF<dtype>::pgemm(char const   TRANSA, 
                       char const   TRANSB, 
                       dtype const  ALPHA,
                       int const    tid_A,
                       int const    tid_B,
                       dtype const  BETA,
                       int const    tid_C){
  int herm_A, herm_B, ret;
  CTF_ctr_type ct;
  fseq_tsr_ctr<dtype> fs;
  ct.tid_A = tid_A;
  ct.tid_B = tid_B;
  ct.tid_C = tid_C;

  ct.idx_map_A = (int*)CTF_alloc(sizeof(int)*2);
  ct.idx_map_B = (int*)CTF_alloc(sizeof(int)*2);
  ct.idx_map_C = (int*)CTF_alloc(sizeof(int)*2);
  ct.idx_map_C[0] = 1;
  ct.idx_map_C[1] = 2;
  herm_A = 0;
  herm_B = 0;
  if (TRANSA == 'N' || TRANSA == 'n'){
    ct.idx_map_A[0] = 1;
    ct.idx_map_A[1] = 0;
  } else {
    LIBT_ASSERT(TRANSA == 'T' || TRANSA == 't' || TRANSA == 'c' || TRANSA == 'C');
    if (TRANSA == 'c' || TRANSA == 'C')
      herm_A = 1;
    ct.idx_map_A[0] = 0;
    ct.idx_map_A[1] = 1;
  }
  if (TRANSB == 'N' || TRANSB == 'n'){
    ct.idx_map_B[0] = 0;
    ct.idx_map_B[1] = 2;
  } else {
    LIBT_ASSERT(TRANSB == 'T' || TRANSB == 't' || TRANSB == 'c' || TRANSB == 'C');
    if (TRANSB == 'c' || TRANSB == 'C')
      herm_B = 1;
    ct.idx_map_B[0] = 2;
    ct.idx_map_B[1] = 0;
  }
  if (herm_A && herm_B)
    fs.func_ptr = &gemm_ctr<dtype,1,1>;
  else if (herm_A)
    fs.func_ptr = &gemm_ctr<dtype,1,0>;
  else if (herm_B)
    fs.func_ptr = &gemm_ctr<dtype,0,1>;
  else
    fs.func_ptr = &gemm_ctr<dtype,0,0>;
  ret = this->contract(&ct, fs, ALPHA, BETA);
  CTF_free(ct.idx_map_A);
  CTF_free(ct.idx_map_B);
  CTF_free(ct.idx_map_C);
  return ret;
};
  
/* Instantiate the ugly templates */
template class tCTF<double>;
#if (VERIFY==0)
template class tCTF< std::complex<double> >;
#endif

<|MERGE_RESOLUTION|>--- conflicted
+++ resolved
@@ -7,15 +7,8 @@
 #include "../shared/memcontrol.h"
 #include <stdint.h>
 #include <limits.h>
-<<<<<<< HEAD
-#if VERIFY
-#include "../unit_test/unit_test.h"
-#include "../unit_test/unit_test_ctr.h"
-#endif
 #include "dt_aux.h"
 #include "scala_backend.cxx"
-=======
->>>>>>> edd97bde
 
 #ifdef HPM
 extern "C" void HPM_Start(char *);  
@@ -106,25 +99,15 @@
                       const char * const *  argv){
   char * mst_size, * stack_size, * mem_size, * ppn;
   
-<<<<<<< HEAD
-  if (global_context == MPI_COMM_WORLD){
-    TAU_FSTART(CTF);
-#ifdef HPM
-    HPM_Start("CTF");
-#endif
-    CTF_set_context(global_context);
-    CTF_set_main_args(argc, argv);
-=======
-  CTF_set_context(global_context);
-  CTF_set_main_args(argc, argv);
   CTF_mem_create();
->>>>>>> edd97bde
-
   if (CTF_get_num_instances() == 1){
     TAU_FSTART(CTF);
 #ifdef HPM
     HPM_Start("CTF");
 #endif
+    CTF_set_context(global_context);
+    CTF_set_main_args(argc, argv);
+
 #ifdef USE_OMP
     if (rank == 0)
       VPRINTF(1,"Running with %d threads\n",omp_get_max_threads());
@@ -174,17 +157,8 @@
 #endif
     }
     if (rank == 0)
-<<<<<<< HEAD
-      VPRINTF(1,"Assuming %d processes per node due to CTF_PPN environment variable\n",
-                atoi(ppn));
-    LIBT_ASSERT(atoi(ppn)>=1);
-    CTF_set_memcap(.75/atof(ppn));
-  }
-  }
-=======
       VPRINTF(1,"Total amount of memory available to process 0 is " PRIu64 "\n", proc_bytes_available());
   } 
->>>>>>> edd97bde
   initialized = 1;
   CommData_t glb_comm;
   SET_COMM(global_context, rank, np, glb_comm);
@@ -650,11 +624,7 @@
     }
     sprintf(cname+strlen(cname),"]");
 
-<<<<<<< HEAD
-#if VERBOSE >=1
-=======
 #ifdef VERBOSE
->>>>>>> edd97bde
     double dtt;
     if (dt->get_global_comm().rank == 0){
       dtt = MPI_Wtime();
@@ -666,23 +636,16 @@
     tctr.start(); 
     ret = dt->home_contract(type, func_ptr, felm, alpha, beta);
     tctr.stop();
-<<<<<<< HEAD
 #if VERBOSE >=1
-    if (dt->get_global_comm()->rank == 0){
-=======
     if (dt->get_global_comm().rank == 0){
->>>>>>> edd97bde
-      VPRINTF(1,"Ended %s in %lf seconds\n",cname,MPI_Wtime()-dtt);   }
+      VPRINTF(1,"Ended %s in %lf seconds\n",cname,MPI_Wtime()-dtt);   
+    }
 #endif
   } else 
     ret = dt->home_contract(type, func_ptr, felm, alpha, beta);
-  if ((*dt->get_tensors())[type->tid_A]->profile &&
-      (*dt->get_tensors())[type->tid_B]->profile &&
-      (*dt->get_tensors())[type->tid_C]->profile){
-  }
 #if DEBUG >= 1
   if (dt->get_global_comm().rank == 0)
-    printf("End head contraction :\n");
+    printf("End head contraction.\n");
 #endif
 
   return ret;
@@ -1036,20 +999,18 @@
 int tCTF<dtype>::exit(){
   int ret;
   if (initialized){
-<<<<<<< HEAD
-    if (dt->get_global_comm()->cm == MPI_COMM_WORLD){
-=======
-    if (CTF_get_num_instances() == 1){
->>>>>>> edd97bde
-      TAU_FSTOP(CTF);
-#ifdef HPM
-      HPM_Stop("CTF");
-#endif
-    }
+    int rank = dt->get_global_comm().rank;
     ret = tCTF<dtype>::clean_tensors();
     LIBT_ASSERT(ret == DIST_TENSOR_SUCCESS);
     delete dt;
     initialized = 0;
+    CTF_mem_exit(rank);
+    if (CTF_get_num_instances() == 0){
+      TAU_FSTOP(CTF);
+#ifdef HPM
+      HPM_Stop("CTF");
+#endif
+    }
     return ret;
   } else
     return DIST_TENSOR_SUCCESS;
