--- conflicted
+++ resolved
@@ -85,10 +85,12 @@
   return 0;
 }
 
+
+/*
 #define DECLARE_GEMM_CTR(type, herm_A, herm_B)          \
 template                                                \
 int gemm_ctr< type , herm_A, herm_B>                    \
-                    (type const alpha,          \
+                    (type const alpha,                  \
                      type const *       A,              \
                      int const          ndim_A,         \
                      int const *        edge_len_A,     \
@@ -117,29 +119,7 @@
 DECLARE_GEMM_CTR(std::complex<double>, 0, 1);
 DECLARE_GEMM_CTR(std::complex<double>, 1, 0);
 DECLARE_GEMM_CTR(std::complex<double>, 1, 1);
-
-/*template 
-int gemm_ctr< std::complex<double> >(std::complex<double>  const        alpha,
-                                     std::complex<double>  const *      A,
-                                     int const                          ndim_A,
-                                     int const *                        edge_len_A,
-                                     int const *                        lda_A,
-                                     int const *                        sym_A,
-                                     int const *                        idx_map_A,
-                                     std::complex<double> const *       B,
-                                     int const                          ndim_B,
-                                     int const *                        edge_len_B,
-                                     int const *                        lda_B,
-                                     int const *                        sym_B,
-                                     int const *                        idx_map_B,
-                                     std::complex<double>  const        beta,
-                                     std::complex<double> *             C,
-                                     int const                          ndim_C,
-                                     int const *                        edge_len_C,
-                                     int const *                        lda_C,
-                                     int const *                        sym_C,
-                                     int const *                        idx_map_C);*/
-
+*/
 
 template<typename dtype>
 int dist_tensor<dtype>::load_matrix
@@ -215,11 +195,6 @@
   tsr->is_alloced = 1;
   tsr->is_cyclic = 0;
   tsr->is_folded = 0;
-<<<<<<< HEAD
-  tsr->is_inner_mapped = 0;
-=======
-  tsr->is_padded = 1;
->>>>>>> edd97bde
   tsr->is_scp_padded = 1;
   tsr->padding = (int*)CTF_alloc(sizeof(int)*2);
   tsr->padding[0] = 0;
