--- conflicted
+++ resolved
@@ -2486,22 +2486,12 @@
   int * old_sub_edge_len, * new_sub_edge_len;
   
 
-<<<<<<< HEAD
-  dtype * swp_ptr;
-=======
-  dtype * tsr_cyclic_data;
->>>>>>> edd97bde
   dtype * tsr_data = *ptr_tsr_data;
   dtype * tsr_cyclic_data = *ptr_tsr_cyclic_data;
   if (ndim == 0){
     CTF_alloc_ptr(sizeof(dtype), (void**)&tsr_cyclic_data);
-<<<<<<< HEAD
-    if (ord_glb_comm->rank == 0){
+    if (ord_glb_comm.rank == 0){
       tsr_cyclic_data[0] = beta*tsr_cyclic_data[0] + alpha*tsr_data[0];
-=======
-    if (ord_glb_comm.rank == 0){
-      tsr_cyclic_data[0] = tsr_data[0];
->>>>>>> edd97bde
     } else {
       tsr_cyclic_data[0] = get_zero<dtype>();
     }
@@ -2510,20 +2500,6 @@
   }
   
   LIBT_ASSERT(!reuse_buffers || beta == 0.0);
-
-<<<<<<< HEAD
-=======
-  if (ndim == 0){
-    CTF_alloc_ptr(sizeof(dtype), (void**)&tsr_cyclic_data);
-    if (ord_glb_comm.rank == 0){
-      tsr_cyclic_data[0] = tsr_data[0];
-    } else {
-      tsr_cyclic_data[0] = get_zero<dtype>();
-    }
-    *ptr_tsr_cyclic_data = tsr_cyclic_data;
-    return DIST_TENSOR_SUCCESS;
-  }
->>>>>>> edd97bde
 
   TAU_FSTART(cyclic_reshuffle);
     np = ord_glb_comm.np;
@@ -2646,33 +2622,15 @@
   swp_nval = new_nvirt*sy_packed_size(ndim, new_sub_edge_len, sym);
   vbs_new = swp_nval/new_nvirt;
 
-<<<<<<< HEAD
   if (reuse_buffers){
     CTF_mst_alloc_ptr(MAX(nval,swp_nval)*sizeof(dtype), (void**)&tsr_cyclic_data);
 
-    if (ord_glb_comm != NULL){
-      DPRINTF(4,"[%d] send = %d, had= "PRId64" recv = %d, should get = "PRId64"\n", 
-              ord_glb_comm->rank, send_displs[ord_glb_comm->np-1] + send_counts[ord_glb_comm->np-1], nval,
-              recv_displs[ord_glb_comm->np-1] + recv_counts[ord_glb_comm->np-1], swp_nval);
-    }
     TAU_FSTART(pack_virt_buf);
     if (idx_lyr == 0){
       if (was_cyclic&&is_cyclic) {
         dtype **new_data; CTF_alloc_ptr(sizeof(dtype*)*np*new_nvirt, (void**)&new_data);
         for (int p = 0,b = 0;p < np;p++){
           for (int v = 0;v < new_nvirt;v++,b++)
-=======
-  DPRINTF(4,"[%d] send = %d, had= "PRId64" recv = %d, should get = "PRId64"\n", 
-          ord_glb_comm.rank, send_displs[ord_glb_comm.np-1] + send_counts[ord_glb_comm.np-1], nval,
-          recv_displs[ord_glb_comm.np-1] + recv_counts[ord_glb_comm.np-1], swp_nval);
-  TAU_FSTART(pack_virt_buf);
-  if (idx_lyr == 0){
-    if (was_cyclic&&is_cyclic) {
-      dtype **new_data; CTF_alloc_ptr(sizeof(dtype*)*np*new_nvirt, (void**)&new_data);
-      for (int p = 0,b = 0;p < np;p++)
-      {
-        for (int v = 0;v < new_nvirt;v++,b++)
->>>>>>> edd97bde
             new_data[b] = tsr_cyclic_data+send_displs[p]+svirt_displs[b];
         }
 
@@ -2744,31 +2702,23 @@
     }
 
     /* Communicate data */
-    if (ord_glb_comm != NULL){
-      TAU_FSTART(ALL_TO_ALL_V);
-      /* FIXME: not general to all types */
-      if (sizeof(dtype) == 4)
-        ALL_TO_ALLV(tsr_cyclic_data, send_counts, send_displs, MPI_FLOAT,
-                    tsr_data, recv_counts, recv_displs, MPI_FLOAT, ord_glb_comm);
-      if (sizeof(dtype) == 8)
-        ALL_TO_ALLV(tsr_cyclic_data, send_counts, send_displs, COMM_DOUBLE_T,
-                    tsr_data, recv_counts, recv_displs, COMM_DOUBLE_T, ord_glb_comm);
-      if (sizeof(dtype) == 16)
-        ALL_TO_ALLV(tsr_cyclic_data, send_counts, send_displs, MPI::DOUBLE_COMPLEX,
-                    tsr_data, recv_counts, recv_displs, MPI::DOUBLE_COMPLEX, ord_glb_comm);
-      TAU_FSTOP(ALL_TO_ALL_V);
-    } else {
-  //    memcpy(tsr_data, tsr_cyclic_data, swp_nval*sizeof(dtype));
-      swp_ptr = tsr_cyclic_data;
-      tsr_cyclic_data = tsr_data;
-      tsr_data = swp_ptr;
-    }
+    TAU_FSTART(ALL_TO_ALL_V);
+    /* FIXME: not general to all types */
+    if (sizeof(dtype) == 4)
+      ALL_TO_ALLV(tsr_cyclic_data, send_counts, send_displs, MPI_FLOAT,
+                  tsr_data, recv_counts, recv_displs, MPI_FLOAT, ord_glb_comm);
+    if (sizeof(dtype) == 8)
+      ALL_TO_ALLV(tsr_cyclic_data, send_counts, send_displs, COMM_DOUBLE_T,
+                  tsr_data, recv_counts, recv_displs, COMM_DOUBLE_T, ord_glb_comm);
+    if (sizeof(dtype) == 16)
+      ALL_TO_ALLV(tsr_cyclic_data, send_counts, send_displs, MPI::DOUBLE_COMPLEX,
+                  tsr_data, recv_counts, recv_displs, MPI::DOUBLE_COMPLEX, ord_glb_comm);
+    TAU_FSTOP(ALL_TO_ALL_V);
 
     std::fill(tsr_cyclic_data, tsr_cyclic_data+swp_nval, get_zero<dtype>());
     TAU_FSTART(unpack_virt_buf);
     /* Deserialize data into correctly ordered virtual sub blocks */
-    if (ord_glb_comm == NULL ||
-        recv_displs[ord_glb_comm->np-1] + recv_counts[ord_glb_comm->np-1] > 0){
+    if (recv_displs[ord_glb_comm.np-1] + recv_counts[ord_glb_comm.np-1] > 0){
 
       if (was_cyclic&&is_cyclic)
       {
@@ -2884,9 +2834,7 @@
 
     TAU_FSTOP(pack_virt_buf);
 
-<<<<<<< HEAD
     /* Communicate data */
-    LIBT_ASSERT(ord_glb_comm != NULL);
     if (sizeof(dtype) == 4)
       ALL_TO_ALLV(send_buffer, send_counts, send_displs, MPI_FLOAT,
                   recv_buffer, recv_counts, recv_displs, MPI_FLOAT, ord_glb_comm);
@@ -2900,28 +2848,7 @@
 
     TAU_FSTART(unpack_virt_buf);
     /* Deserialize data into correctly ordered virtual sub blocks */
-    if (recv_displs[ord_glb_comm->np-1] + recv_counts[ord_glb_comm->np-1] > 0){
-=======
-  /* Communicate data */
-  TAU_FSTART(ALL_TO_ALL_V);
-  /* FIXME: not general to all types */
-  if (sizeof(dtype) == 4)
-    ALL_TO_ALLV(tsr_cyclic_data, send_counts, send_displs, MPI_FLOAT,
-                tsr_data, recv_counts, recv_displs, MPI_FLOAT, ord_glb_comm);
-  if (sizeof(dtype) == 8)
-    ALL_TO_ALLV(tsr_cyclic_data, send_counts, send_displs, COMM_DOUBLE_T,
-                tsr_data, recv_counts, recv_displs, COMM_DOUBLE_T, ord_glb_comm);
-  if (sizeof(dtype) == 16)
-    ALL_TO_ALLV(tsr_cyclic_data, send_counts, send_displs, MPI::DOUBLE_COMPLEX,
-                tsr_data, recv_counts, recv_displs, MPI::DOUBLE_COMPLEX, ord_glb_comm);
-  TAU_FSTOP(ALL_TO_ALL_V);
-
-  std::fill(tsr_cyclic_data, tsr_cyclic_data+swp_nval, get_zero<dtype>());
-  TAU_FSTART(unpack_virt_buf);
-  /* Deserialize data into correctly ordered virtual sub blocks */
-  if (recv_displs[ord_glb_comm.np-1] + recv_counts[ord_glb_comm.np-1] > 0){
->>>>>>> edd97bde
-
+    if (recv_displs[ord_glb_comm.np-1] + recv_counts[ord_glb_comm.np-1] > 0){
       dtype **new_data; CTF_alloc_ptr(sizeof(dtype*)*np*new_nvirt, (void**)&new_data);
       for (int p = 0,b = 0;p < np;p++){
         for (int v = 0;v < new_nvirt;v++,b++)
