--- conflicted
+++ resolved
@@ -9,33 +9,6 @@
  */
 template<typename dtype>
 void dist_tensor<dtype>::unmap_inner(tensor<dtype> * tsr){
-<<<<<<< HEAD
-  if (tsr->is_inner_mapped){
-    int * old_phase, * old_rank, * old_virt_dim, * old_pe_lda;
-    int * old_padding, * old_edge_len;
-    int was_cyclic;
-    long_int old_size;
-    tensor<dtype> * itsr = tensors[tsr->rec_tid];
-    save_mapping(itsr, &old_phase, &old_rank, &old_virt_dim, &old_pe_lda, 
-                 &old_size, &was_cyclic, &old_padding, 
-                 &old_edge_len, &inner_topovec[itsr->itopo], 1);  
-    clear_mapping(itsr);
-    set_padding(itsr,1);
-    remap_inr_tsr(tsr, itsr, old_size, old_phase, old_rank, old_virt_dim,
-                  old_pe_lda, was_cyclic, old_padding,
-                  old_edge_len, NULL);
-    CTF_free(old_phase);
-    CTF_free(old_rank);
-    CTF_free(old_virt_dim);
-    CTF_free(old_pe_lda);
-    CTF_free(old_padding);
-    CTF_free(old_edge_len);
-    del_tsr(tsr->rec_tid);
-    tsr->is_inner_mapped = 0;
-    set_padding(tsr);
-  }
-=======
->>>>>>> edd97bde
   if (tsr->is_folded){
     unfold_tsr(tsr);
     set_padding(tsr);
@@ -229,719 +202,5 @@
   *new_ordering_C = ordering_C;
 }
 
-<<<<<<< HEAD
-/**
- * \brief creates mapping from upper-level blocking to inner block
- *
- * \param[in] ndim dimension of tensor
- * \param[in] new_nvirt number of blocks
- * \param[in] phase number of blocks along each dimension
- * \param[in] ordering reordering of indices in tensor
- * \param[out] inner_map mapping that does as specified in brief
- */
-inline
-void create_inner_map(int const ndim,
-                      int const new_nvirt,
-                      int const * phase,
-                      int const * ordering,
-                      int       ** inner_map){
-  int i, offset_map, idx_map;
-  int * idx, * oidx, * lda, * map;
-
-  CTF_alloc_ptr(sizeof(int)*ndim, (void**)&lda);
-  CTF_alloc_ptr(sizeof(int)*ndim, (void**)&idx);
-  CTF_alloc_ptr(sizeof(int)*ndim, (void**)&oidx);
-  CTF_alloc_ptr(sizeof(int)*new_nvirt, (void**)&map);
-
-  if (ndim > 0)
-    lda[0] = 1;
-  for (i=1; i<ndim; i++){
-    lda[i] = lda[i-1]*phase[i-1];
-  }
-
-  memset(idx, 0, sizeof(int)*ndim);
-  memset(oidx, 0, sizeof(int)*ndim);
-  idx_map = 0, offset_map =0;
-  for (;;){
-    map[offset_map] = idx_map;
-    for (i=0; i<ndim; i++){
-      idx_map -= idx[i]*lda[i];
-      idx[i] = (idx[i]+1)%phase[i];
-      idx_map += idx[i]*lda[i];
-      if (idx[i] != 0) break;
-    }
-    for (i=0; i<ndim; i++){
-      offset_map -= oidx[i]*lda[ordering[i]];
-      oidx[i] = (oidx[i]+1)%phase[ordering[i]];
-      offset_map += oidx[i]*lda[ordering[i]];
-      if (oidx[i] != 0) break;
-    }
-    if (i==ndim) break;
-  }
-  *inner_map = map;
-  CTF_free(lda);
-  CTF_free(idx);
-  CTF_free(oidx);
-}
-
-/**
- * \brief permutes the data of a tensor to its new inner layout
- * \param[in,out] otsr outer tensor 
- * \param[in,out] itsr inner tensor 
- * \param[in] old_size size of tensor before redistribution
- * \param[in] old_phase old distribution phase
- * \param[in] old_rank old distribution rank
- * \param[in] old_virt_dim old distribution virtualization
- * \param[in] old_pe_lda old distribution processor ldas
- * \param[in] was_cyclic whether the tensor was mapping cyclically
- * \param[in] old_padding what the padding was
- * \param[in] old_edge_len what the padded edge lengths were
- * \param[in] ordering index reordering 
- */
-template<typename dtype>
-int dist_tensor<dtype>::
-    remap_inr_tsr( tensor<dtype> *      otsr,
-                   tensor<dtype> *      itsr,
-                   long_int const       old_size,
-                   int const *          old_phase,
-                   int const *          old_rank,
-                   int const *          old_virt_dim,
-                   int const *          old_pe_lda,
-                   int const            was_cyclic,
-                   int const *          old_padding,
-                   int const *          old_edge_len,
-                   int const *          ordering){
-  int j, old_nvirt, new_nvirt, outer_nvirt;
-  int * new_phase, * new_rank, * new_pe_lda;
-  int * new_inner_ordering = NULL;
-  dtype * shuffled_data, * start_vdata, * end_vdata;
-
-  CTF_alloc_ptr(sizeof(int)*itsr->ndim,      (void**)&new_rank);
-  CTF_alloc_ptr(sizeof(int)*itsr->ndim,      (void**)&new_pe_lda);
-  CTF_alloc_ptr(sizeof(dtype)*old_size,      (void**)&start_vdata);
-
-  new_phase = calc_phase<dtype>(itsr);
-  
-  old_nvirt = 1, new_nvirt = 1; 
-  for (j=0; j<itsr->ndim; j++){
-    new_rank[j] = 0;
-    new_pe_lda[j] = 0;
-    new_nvirt = new_nvirt*new_phase[j];
-    old_nvirt = old_nvirt*old_phase[j];
-  }
-  outer_nvirt = (int)calc_nvirt(otsr);
-
-  if (ordering != NULL)
-    create_inner_map(itsr->ndim, new_nvirt, new_phase, 
-                     ordering, &new_inner_ordering);
-
-  CTF_alloc_ptr(sizeof(dtype)*outer_nvirt*itsr->size, 
-                   (void**)&shuffled_data);
-
-  for (j=0; j<outer_nvirt; j++){
-    memcpy(start_vdata, otsr->data+j*old_size, old_size*sizeof(dtype)); 
-    if (otsr->is_inner_mapped)
-      inner_transpose(itsr->ndim, old_nvirt, otsr->inner_ordering,
-                      old_size/old_nvirt, 1, start_vdata);
-    cyclic_reshuffle(itsr->ndim,
-                     old_size,
-                     old_edge_len,
-                     itsr->sym,
-                     old_phase,
-                     old_rank,
-                     new_pe_lda,
-                     old_padding,
-                     NULL,
-                     NULL,
-                     itsr->edge_len,
-                     new_phase,
-                     new_rank,
-                     new_pe_lda,
-                     itsr->padding,
-                     NULL,
-                     NULL,
-                     old_phase,
-                     new_phase,
-                     &start_vdata,
-                     &end_vdata,
-                     NULL,
-                     1,
-                     1,
-                     1,
-                     get_one<dtype>(),
-                     get_zero<dtype>());
-    if (new_nvirt > 1 && ordering != NULL)
-      inner_transpose(itsr->ndim, new_nvirt, new_inner_ordering,
-                      itsr->size/new_nvirt, 0, end_vdata);
-    memcpy(shuffled_data+j*itsr->size, end_vdata, itsr->size*sizeof(dtype)); 
-    CTF_free(end_vdata);
-  }
-
-  CTF_free((void*)new_phase);
-  CTF_free((void*)new_rank);
-  CTF_free((void*)new_pe_lda);
-  CTF_free((void*)otsr->data);
-  CTF_free((void*)start_vdata);
-    
-  if (otsr->is_inner_mapped)
-    CTF_free(otsr->inner_ordering);
-  if (ordering != NULL){
-    otsr->is_inner_mapped = 1;
-    otsr->inner_ordering = new_inner_ordering;
-  } else
-    otsr->is_inner_mapped = 0;
-  otsr->size = outer_nvirt*itsr->size;
-  otsr->data = shuffled_data;
-
-  return DIST_TENSOR_SUCCESS;
-}
-
-
-/**
- * \brief defines inner topology, mappings to which will produce a 
- *        block-cylic layout
- *
- * \param inner_sz total volume of inner block
- */
-template<typename dtype>
-int dist_tensor<dtype>::init_inner_topology(int const inner_sz){
-  int ndim;
-  int * dim_len;
-  int i;
-  int * srt_dim_len;
-  inner_size = inner_sz;
-  
-  factorize(inner_size, &ndim, &dim_len);
-
-  CTF_alloc_ptr(ndim*sizeof(int), (void**)&srt_dim_len);
-  memcpy(srt_dim_len, dim_len, ndim*sizeof(int));
-
-  /* setup dimensional communicators */
-  CommData_t ** inner_comm = (CommData_t**)CTF_alloc(ndim*sizeof(CommData_t*));
-
-  std::sort(srt_dim_len, srt_dim_len + ndim);
-
-  for (i=0; i<ndim; i++){
-    inner_comm[i] = (CommData_t*)CTF_alloc(sizeof(CommData_t));
-    inner_comm[i]->np = srt_dim_len[ndim-i-1];
-    inner_comm[i]->rank = 0;
-  }
-  set_inner_comm(inner_comm, ndim);
-  CTF_free(srt_dim_len);
-  return DIST_TENSOR_SUCCESS;
-}
-
-/**
- * \brief sets the physical torus topology
- * \param[in] cdt grid communicator
- * \param[in] ndim number of dimensions
- */
-template<typename dtype>
-void dist_tensor<dtype>::set_inner_comm(CommData_t ** cdt, int const ndim){ 
-  topology new_topo;
-
-
-  new_topo.ndim = ndim;
-  new_topo.dim_comm = cdt; 
- 
-  /* do not duplicate topologies */ 
-  if (find_topology(&new_topo, inner_topovec) != -1){
-    CTF_free(cdt);
-    return;
-  }
-  inner_topovec.push_back(new_topo);
- 
-  if (ndim > 1) 
-    fold_torus(&new_topo, NULL, this);
-}
-
-/**
- * \brief map tensors so that they can be contracted on
- *
- * \param type specification of contraction
- * \param[out] inner_params n,m,k for sequential kernel
- */
-template<typename dtype>
-int dist_tensor<dtype>::map_inner(CTF_ctr_type_t const * type,
-                                  iparam * inner_params){
-  int num_tot, i, ret, j, need_remap, d;
-//  uint64_t nvirt, tnvirt, bnvirt;
-  uint64_t min_size, size;
-  int btopo, gtopo;
-  int was_cyclic_A, was_cyclic_B, was_cyclic_C;
-  long_int old_size_A, old_size_B, old_size_C;
-  int * idx_arr, * idx_ctr, * idx_no_ctr, * idx_extra;
-  int * old_phase_A, * old_rank_A, * old_virt_dim_A, * old_pe_lda_A;
-  int * old_padding_A, * old_edge_len_A;
-  int * old_phase_B, * old_rank_B, * old_virt_dim_B, * old_pe_lda_B;
-  int * old_padding_B, * old_edge_len_B;
-  int * old_phase_C, * old_rank_C, * old_virt_dim_C, * old_pe_lda_C;
-  int * old_padding_C, * old_edge_len_C;
-  int * ordering_A, * ordering_B, * ordering_C;
-  
-  mapping * old_map_A, * old_map_B, * old_map_C;
-  int old_topo_A, old_topo_B, old_topo_C;
-  int tid_A, tid_B, tid_C;
-  tensor<dtype> * otsr_A, * otsr_B, * otsr_C;
-  tensor<dtype> * tsr_A, * tsr_B, * tsr_C;
-  CTF_ctr_type_t inner_type = *type;
-
-  otsr_A = tensors[type->tid_A];
-  otsr_B = tensors[type->tid_B];
-  otsr_C = tensors[type->tid_C];
-  if (otsr_A->is_inner_mapped)
-    tid_A = otsr_A->rec_tid;
-  else {
-    int * sub_edge_len;
-    calc_sub_edge_len(otsr_A, &sub_edge_len);
-    define_tensor(otsr_A->ndim, sub_edge_len, otsr_A->sym, &tid_A, 0);
-    otsr_A->rec_tid = tid_A;
-    CTF_free(sub_edge_len);
-  }
-  if (otsr_B->is_inner_mapped)
-    tid_B = otsr_B->rec_tid;
-  else {
-    int * sub_edge_len;
-    calc_sub_edge_len(otsr_B, &sub_edge_len);
-    define_tensor(otsr_B->ndim, sub_edge_len, otsr_B->sym, &tid_B, 0);
-    otsr_B->rec_tid = tid_B;
-    CTF_free(sub_edge_len);
-  }
-  if (otsr_C->is_inner_mapped)
-    tid_C = otsr_C->rec_tid;
-  else {
-    int * sub_edge_len;
-    calc_sub_edge_len(otsr_C, &sub_edge_len);
-    define_tensor(otsr_C->ndim, sub_edge_len, otsr_C->sym, &tid_C, 0);
-    otsr_C->rec_tid = tid_C;
-    CTF_free(sub_edge_len);
-  }
-  tsr_A = tensors[tid_A];
-  tsr_B = tensors[tid_B];
-  tsr_C = tensors[tid_C];
-
-  inner_type.tid_A = tid_A;
-  inner_type.tid_B = tid_B;
-  inner_type.tid_C = tid_C;
-
-  inv_idx(tsr_A->ndim, type->idx_map_A, tsr_A->edge_map,
-          tsr_B->ndim, type->idx_map_B, tsr_B->edge_map,
-          tsr_C->ndim, type->idx_map_C, tsr_C->edge_map,
-          &num_tot, &idx_arr);
-  CTF_free(idx_arr);
-  CTF_alloc_ptr(sizeof(int)*num_tot,         (void**)&idx_no_ctr);
-  CTF_alloc_ptr(sizeof(int)*num_tot,         (void**)&idx_extra);
-  CTF_alloc_ptr(sizeof(int)*num_tot,         (void**)&idx_ctr);
-  CTF_alloc_ptr(sizeof(mapping)*tsr_A->ndim, (void**)&old_map_A);
-  CTF_alloc_ptr(sizeof(mapping)*tsr_B->ndim, (void**)&old_map_B);
-  CTF_alloc_ptr(sizeof(mapping)*tsr_C->ndim, (void**)&old_map_C);
-
-  for (i=0; i<tsr_A->ndim; i++){
-    old_map_A[i].type           = NOT_MAPPED;
-    old_map_A[i].has_child      = 0;
-    old_map_A[i].np             = 1;
-  }
-  for (i=0; i<tsr_B->ndim; i++){
-    old_map_B[i].type           = NOT_MAPPED;
-    old_map_B[i].has_child      = 0;
-    old_map_B[i].np             = 1;
-  }
-  for (i=0; i<tsr_C->ndim; i++){
-    old_map_C[i].type           = NOT_MAPPED;
-    old_map_C[i].has_child      = 0;
-    old_map_C[i].np             = 1;
-  }
-  copy_mapping(tsr_A->ndim, tsr_A->edge_map, old_map_A);
-  copy_mapping(tsr_B->ndim, tsr_B->edge_map, old_map_B);
-  copy_mapping(tsr_C->ndim, tsr_C->edge_map, old_map_C);
-  old_topo_A = tsr_A->itopo;
-  old_topo_B = tsr_B->itopo;
-  old_topo_C = tsr_C->itopo;
-
-#if DEBUG >= 1
-  if (global_comm->rank == 0)
-    printf("Initial inner mappings:\n");
-  print_map(stdout, tid_A, 1, 1);
-  print_map(stdout, tid_B, 1, 1);
-  print_map(stdout, tid_C, 1, 1);
-#endif
-  clear_mapping(tsr_A);
-  clear_mapping(tsr_B);
-  clear_mapping(tsr_C);
-  set_padding(tsr_A,1);
-  set_padding(tsr_B,1);
-  set_padding(tsr_C,1);
-  /* Save the current mappings of A, B, C */
-  save_mapping(tsr_A, &old_phase_A, &old_rank_A, &old_virt_dim_A, &old_pe_lda_A, 
-               &old_size_A, &was_cyclic_A, &old_padding_A, 
-               &old_edge_len_A, &inner_topovec[tsr_A->itopo], 1);
-  save_mapping(tsr_B, &old_phase_B, &old_rank_B, &old_virt_dim_B, &old_pe_lda_B, 
-               &old_size_B, &was_cyclic_B, &old_padding_B, 
-               &old_edge_len_B, &inner_topovec[tsr_B->itopo], 1);
-  save_mapping(tsr_C, &old_phase_C, &old_rank_C, &old_virt_dim_C, &old_pe_lda_C, 
-               &old_size_C, &was_cyclic_C, &old_padding_C, 
-               &old_edge_len_C, &inner_topovec[tsr_C->itopo], 1);
-
-  btopo = -1;
-  //bnvirt = UINT64_MAX;
-  min_size = UINT64_MAX;
-  for (j=0; j<6; j++){
-    /* Attempt to map to all possible permutations of processor topology */
-    for (i=global_comm->rank; i<(int)inner_topovec.size(); i+=global_comm->np){
-      clear_mapping(tsr_A);
-      clear_mapping(tsr_B);
-      clear_mapping(tsr_C);
-      set_padding(tsr_A,1);
-      set_padding(tsr_B,1);
-      set_padding(tsr_C,1);
-
-      ret = map_to_inr_topo(tid_A, tid_B, tid_C, type->idx_map_A,
-                            type->idx_map_B, type->idx_map_C, i, j,
-                            idx_ctr, idx_extra, idx_no_ctr);
-
-      if (ret == DIST_TENSOR_ERROR) return DIST_TENSOR_ERROR;
-      if (ret == DIST_TENSOR_NEGATIVE) continue;
-      tsr_A->is_mapped = 1;
-      tsr_B->is_mapped = 1;
-      tsr_C->is_mapped = 1;
-
-      if (check_contraction_mapping(&inner_type, 1) == 0) continue;
-      
-      set_padding(tsr_A,1);
-      set_padding(tsr_B,1);
-      set_padding(tsr_C,1);
-      size = tsr_A->size + tsr_B->size + tsr_C->size;
-      if ((btopo == -1 || size < min_size) && size < 
-          (uint64_t)(old_size_A+old_size_B+old_size_C)*MAX_GROWTH){
-        min_size = size;
-        btopo = 6*i+j;
-      }
-
-      /*nvirt = (uint64_t)calc_nvirt(tsr_A);
-      tnvirt = nvirt*(uint64_t)calc_nvirt(tsr_B);
-      if (tnvirt < nvirt) nvirt = UINT64_MAX;
-      else {
-        nvirt = tnvirt;
-        tnvirt = nvirt*(uint64_t)calc_nvirt(tsr_C);
-        if (tnvirt < nvirt) nvirt = UINT64_MAX;
-        else nvirt = tnvirt;
-      }
-      if (btopo == -1 || nvirt < bnvirt ) {
-        bnvirt = nvirt;
-        btopo = 6*i+j;      
-      }*/
-    }
-  }
-  gtopo = get_best_topo(min_size, btopo, global_comm);
-  if (gtopo == INT_MAX || gtopo == -1){
-//#if DEBUG >=1
-    if (global_comm->rank == 0)
-      DPRINTF(1,"Could not map inner contraction\n");
-//#endif
-    if (otsr_A->is_inner_mapped)
-      del_tsr(otsr_A->rec_tid);
-    if (otsr_B->is_inner_mapped)
-      del_tsr(otsr_B->rec_tid);
-    if (otsr_C->is_inner_mapped)
-      del_tsr(otsr_C->rec_tid);
-    otsr_A->is_inner_mapped = 0;
-    otsr_B->is_inner_mapped = 0;
-    otsr_C->is_inner_mapped = 0;
-    set_padding(otsr_A);
-    set_padding(otsr_B);
-    set_padding(otsr_C);
-    return DIST_TENSOR_NEGATIVE;
-  }
-  
-  clear_mapping(tsr_A);
-  clear_mapping(tsr_B);
-  clear_mapping(tsr_C);
-
-  tsr_A->itopo = gtopo/6;
-  tsr_B->itopo = gtopo/6;
-  tsr_C->itopo = gtopo/6;
-  
-  ret = map_to_inr_topo(tid_A, tid_B, tid_C, type->idx_map_A,
-                        type->idx_map_B, type->idx_map_C, gtopo/6, gtopo%6, 
-                        idx_ctr, idx_extra, idx_no_ctr);
-  tsr_A->is_mapped = 1;
-  tsr_B->is_mapped = 1;
-  tsr_C->is_mapped = 1;
-
-
-  if (ret == DIST_TENSOR_NEGATIVE || ret == DIST_TENSOR_ERROR) {
-    return DIST_TENSOR_ERROR;
-  }
- 
-  LIBT_ASSERT(check_contraction_mapping(&inner_type, 1));
-
-  set_padding(tsr_A,1);
-  set_padding(tsr_B,1);
-  set_padding(tsr_C,1);
-
-  otsr_A->size = tsr_A->size;
-  otsr_B->size = tsr_B->size;
-  otsr_C->size = tsr_C->size;
-
-#if DEBUG >= 1
-  if (global_comm->rank == 0)
-    printf("New inner mappings:\n");
-  print_map(stdout, tid_A, 1, 1);
-  print_map(stdout, tid_B, 1, 1);
-  print_map(stdout, tid_C, 1, 1);
-#endif
-
-  get_new_ordering(&inner_type, &ordering_A, &ordering_B, &ordering_C);
-#if DEBUG>=1
-  if (global_comm->rank == 0){
-    for (i=0; i<tsr_A->ndim; i++){
-      printf("ordering_A[%d] = %d\n", i, ordering_A[i]);
-    }
-    for (i=0; i<tsr_B->ndim; i++){
-      printf("ordering_B[%d] = %d\n", i, ordering_B[i]);
-    }
-    for (i=0; i<tsr_C->ndim; i++){
-      printf("ordering_C[%d] = %d\n", i, ordering_C[i]);
-    }
-  }
-#endif
-
-  calc_nmk(&inner_type, ordering_A, ordering_B, 
-           tsr_A, tsr_B, tsr_C, inner_params);
-
-  /* redistribute tensor data */
-  need_remap = 0;
-  if (tsr_A->itopo == old_topo_A){
-    for (d=0; d<tsr_A->ndim; d++){
-      if (!comp_dim_map(&tsr_A->edge_map[d],&old_map_A[d]))
-              need_remap = 1;
-    }
-  } else
-    need_remap = 1;
-  if (need_remap)
-    remap_inr_tsr(otsr_A, tsr_A, 
-                  old_size_A, old_phase_A, old_rank_A, old_virt_dim_A, 
-                  old_pe_lda_A, was_cyclic_A, 
-                  old_padding_A, old_edge_len_A, ordering_A);
-  need_remap = 0;
-  if (tsr_B->itopo == old_topo_B){
-    for (d=0; d<tsr_B->ndim; d++){
-      if (!comp_dim_map(&tsr_B->edge_map[d],&old_map_B[d]))
-              need_remap = 1;
-    }
-  } else
-    need_remap = 1;
-  if (need_remap)
-    remap_inr_tsr(otsr_B, tsr_B, 
-                  old_size_B, old_phase_B, old_rank_B, old_virt_dim_B, 
-                  old_pe_lda_B, was_cyclic_B, 
-                  old_padding_B, old_edge_len_B, ordering_B);
-  need_remap = 0;
-  if (tsr_C->itopo == old_topo_C){
-    for (d=0; d<tsr_C->ndim; d++){
-      if (!comp_dim_map(&tsr_C->edge_map[d],&old_map_C[d]))
-              need_remap = 1;
-    }
-  } else
-    need_remap = 1;
-  if (need_remap)
-    remap_inr_tsr(otsr_C, tsr_C, 
-                  old_size_C, old_phase_C, old_rank_C, old_virt_dim_C, 
-                  old_pe_lda_C, was_cyclic_C, 
-                  old_padding_C, old_edge_len_C, ordering_C);
-  
-
-  CTF_free( old_phase_A );          CTF_free( old_rank_A );
-  CTF_free( old_virt_dim_A );       CTF_free( old_pe_lda_A );
-  CTF_free( old_padding_A );        CTF_free( old_edge_len_A );
-  CTF_free( old_phase_B );          CTF_free( old_rank_B );
-  CTF_free( old_virt_dim_B );       CTF_free( old_pe_lda_B );
-  CTF_free( old_padding_B );        CTF_free( old_edge_len_B );
-  CTF_free( old_phase_C );          CTF_free( old_rank_C );
-  CTF_free( old_virt_dim_C );       CTF_free( old_pe_lda_C );
-  CTF_free( old_padding_C );        CTF_free( old_edge_len_C );
-  
-  CTF_free((void*)idx_no_ctr);
-  CTF_free((void*)idx_ctr);
-  CTF_free((void*)idx_extra);
-  CTF_free(old_map_A);
-  CTF_free(old_map_B);
-  CTF_free(old_map_C);
-  CTF_free(ordering_A);
-  CTF_free(ordering_B);
-  CTF_free(ordering_C);
-
-  return DIST_TENSOR_SUCCESS;
-}
-
-
-/**
- * \brief maps tensors to topology 
- *        with certain tensor ordering e.g. BCA
- *
- * \param tid_A id of tensor A
- * \param tid_B id of tensor B
- * \param tid_C id of tensor C
- * \param idx_map_A contraction index mapping of A
- * \param idx_map_B contraction index mapping of B
- * \param idx_map_C contraction index mapping of C
- * \param itopo topology index
- * \param order order of tensors (BCA, ACB, ABC, etc.)
- * \param idx_ctr buffer for contraction index storage
- * \param idx_extra buffer for extra index storage
- * \param idx_no_ctr buffer for non-contracted index storage
- */
-template<typename dtype>
-int dist_tensor<dtype>::
-    map_to_inr_topo(int const           tid_A,
-                    int const           tid_B,
-                    int const           tid_C,
-                    int const *         idx_map_A,
-                    int const *         idx_map_B,
-                    int const *         idx_map_C,
-                    int const           itopo,
-                    int const           order,
-                    int *               idx_ctr,
-                    int *               idx_extra,
-                    int *               idx_no_ctr){
-  int tA, tB, tC, num_tot, num_ctr, num_no_ctr, num_extra, i, ret, j;
-  int * idx_arr;
-  int const * map_A, * map_B, * map_C;
-  tensor<dtype> * tsr_A, * tsr_B, * tsr_C;
-  switch (order){
-    case 0:
-      tA = tid_A;
-      tB = tid_B;
-      tC = tid_C;
-      map_A = idx_map_A;
-      map_B = idx_map_B;
-      map_C = idx_map_C;
-      break;
-    case 1:
-      tA = tid_A;
-      tB = tid_C;
-      tC = tid_B;
-      map_A = idx_map_A;
-      map_B = idx_map_C;
-      map_C = idx_map_B;
-      break;
-    case 2:
-      tA = tid_B;
-      tB = tid_A;
-      tC = tid_C;
-      map_A = idx_map_B;
-      map_B = idx_map_A;
-      map_C = idx_map_C;
-      break;
-    case 3:
-      tA = tid_B;
-      tB = tid_C;
-      tC = tid_A;
-      map_A = idx_map_B;
-      map_B = idx_map_C;
-      map_C = idx_map_A;
-      break;
-    case 4:
-      tA = tid_C;
-      tB = tid_A;
-      tC = tid_B;
-      map_A = idx_map_C;
-      map_B = idx_map_A;
-      map_C = idx_map_B;
-      break;
-    case 5:
-      tA = tid_C;
-      tB = tid_B;
-      tC = tid_A;
-      map_A = idx_map_C;
-      map_B = idx_map_B;
-      map_C = idx_map_A;
-      break;
-    default:
-      return DIST_TENSOR_ERROR;
-      break;
-  }
-  
-  tsr_A = tensors[tA];
-  tsr_B = tensors[tB];
-  tsr_C = tensors[tC];
-
-  inv_idx(tsr_A->ndim, map_A, tsr_A->edge_map,
-          tsr_B->ndim, map_B, tsr_B->edge_map,
-          tsr_C->ndim, map_C, tsr_C->edge_map,
-          &num_tot, &idx_arr);
-  num_ctr = 0, num_no_ctr = 0, num_extra = 0;
-  for (i=0; i<num_tot; i++){
-    if (idx_arr[3*i] != -1 && idx_arr[3*i+1] != -1 && idx_arr[3*i+2] != -1){
-      idx_no_ctr[num_no_ctr] = i;
-      num_no_ctr++;
-      return DIST_TENSOR_NEGATIVE;
-    } else if (idx_arr[3*i] != -1 && idx_arr[3*i+1] != -1){
-      idx_ctr[num_ctr] = i;
-      num_ctr++;
-    } else if (idx_arr[3*i+2] != -1 &&  
-                            ((idx_arr[3*i+0] != -1) || (idx_arr[3*i+1] != -1))){
-      idx_no_ctr[num_no_ctr] = i;
-      num_no_ctr++;
-    } else {
-      idx_extra[num_extra] = i;
-      num_extra++;
-      return DIST_TENSOR_NEGATIVE;
-    }
-  }
-  tsr_A->itopo = itopo;
-  tsr_B->itopo = itopo;
-  tsr_C->itopo = itopo;
- 
-  /* No weird crap like that for inner mappings */
-  if (num_no_ctr == 0 || num_ctr == 0) return DIST_TENSOR_NEGATIVE;
- 
-  /* Map the contraction indices of A and B */
-  ret = map_ctr_indices(idx_arr, idx_ctr, num_tot, num_ctr, 
-                        tA, tB, &inner_topovec[itopo]);
-  /* We can only do an inner mapping if there are no self 
-      or extra indices */
-  for (i=0; i<tsr_A->ndim; i++){
-    for (j=0; j<tsr_A->ndim; j++){
-      if (i!=j && map_A[i] == map_A[j]){
-        CTF_free(idx_arr);
-        return DIST_TENSOR_NEGATIVE;
-      }
-    }
-  }
-  for (i=0; i<tsr_B->ndim; i++){
-    for (j=0; j<tsr_B->ndim; j++){
-      if (i!=j && map_B[i] == map_B[j]){
-        CTF_free(idx_arr);
-        return DIST_TENSOR_NEGATIVE;
-      }
-    }
-  }
-  for (i=0; i<tsr_C->ndim; i++){
-    for (j=0; j<tsr_C->ndim; j++){
-      if (i!=j && map_C[i] == map_C[j]){
-        CTF_free(idx_arr);
-        return DIST_TENSOR_NEGATIVE;
-      }
-    }
-  }
-  /* Map C or equivalently, the non-contraction indices of A and B */
-  ret = map_no_ctr_indices(idx_arr, idx_no_ctr, num_tot, num_no_ctr, 
-                           tA, tB, tC, &inner_topovec[itopo]);
-  CTF_free(idx_arr);
-  if (ret == DIST_TENSOR_NEGATIVE) return DIST_TENSOR_NEGATIVE;
-  if (ret == DIST_TENSOR_ERROR) {
-    return DIST_TENSOR_ERROR;
-  }
-  ret = map_symtsr(tsr_A->ndim, tsr_A->sym_table, tsr_A->edge_map);
-  ret = map_symtsr(tsr_B->ndim, tsr_B->sym_table, tsr_B->edge_map);
-  ret = map_symtsr(tsr_C->ndim, tsr_C->sym_table, tsr_C->edge_map);
-  if (ret!=DIST_TENSOR_SUCCESS) return ret;
-  
-  return DIST_TENSOR_SUCCESS;
-
-}
-=======
->>>>>>> edd97bde
-
-
+
+
