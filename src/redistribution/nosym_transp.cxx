#include <ccomplex>

//#define HPTT_ //TODO

#ifdef HPTT_
#include <hptc/hptc.h>
#endif

#include "nosym_transp.h"
#include "../shared/util.h"
#include "../tensor/untyped_tensor.h"


namespace CTF_int {

  //static double init_ct_ps[] = {COST_LATENCY, 1.5*COST_MEMBW};
  LinModel<2> long_contig_transp_mdl(long_contig_transp_mdl_init,"long_contig_transp_mdl");
  LinModel<2> shrt_contig_transp_mdl(shrt_contig_transp_mdl_init,"shrt_contig_transp_mdl");
  LinModel<2> non_contig_transp_mdl(non_contig_transp_mdl_init,"non_contig_transp_mdl");


//#define OPT_NOSYM_TR
//#define CL_BLOCK

#ifdef OPT_NOSYM_TR
#ifndef CL_BLOCK

  /**
   * \brief transposes a non-symmetric tensor
   *
   * \param[in] idim 'current' (nested) last index (dimension-1) of tensor
   * \param[in] data buffer with starting data
   * \param[in,out] swap_data buffer to fill with transposed data
   * \param[in] lda array of strides for indices of starting data
   * \param[in] new_lda array of strides for indices of transposed data
   * \param[in] sr algstrct defining element size
   */

  template <int idim>
  void nosym_transpose_tmp(int const *      edge_len,
                           char const *     data,
                           char *           swap_data,
                           int64_t const *  lda,
                           int64_t const *  new_lda,
                           int64_t          off_old,
                           int64_t          off_new,
                           algstrct const * sr){
    for (int i=0; i<edge_len[idim]; i++){
      nosym_transpose_tmp<idim-1>(edge_len, data, swap_data, lda, new_lda, off_old+i*lda[idim], off_new+i*new_lda[idim], sr);
    }
  }

  template <> 
  inline void nosym_transpose_tmp<0>(int const *      edge_len,
                                     char const *     data,
                                     char *           swap_data,
                                     int64_t const *  lda,
                                     int64_t const *  new_lda,
                                     int64_t          off_old,
                                     int64_t          off_new,
                                     algstrct const * sr){
    sr->copy(edge_len[0], data+sr->el_size*off_old, lda[0], swap_data+sr->el_size*off_new, new_lda[0]);
  }

  template
  void nosym_transpose_tmp<8>(int const *      edge_len,
                              char const *     data,
                              char *           swap_data,
                              int64_t const *  lda,
                              int64_t const *  new_lda,
                              int64_t          off_old,
                              int64_t          off_new,
                              algstrct const * sr);


#else
  #define CACHELINE 8
  template <typename dtyp, bool dir>
  void nosym_transpose_inr(int const *             edge_len,
                           dtyp const * __restrict data,
                           dtyp * __restrict       swap_data,
                           int                     idim_new_lda1,
                           int64_t const *         lda,
                           int64_t const *         new_lda,
                           int64_t                 off_old,
                           int64_t                 off_new,
                           int                     i_new_lda1){
    //int new_lda1_n = MIN(edge_len[idim_new_lda1]-i_new_lda1,CACHELINE);
    if (edge_len[idim_new_lda1] - i_new_lda1 >= CACHELINE){
      #pragma ivdep
      for (int i=0; i<edge_len[0]-CACHELINE+1; i+=CACHELINE){
        #pragma unroll
        #pragma vector always nontemporal
        for (int j=0; j<CACHELINE; j++){
          #pragma unroll
          #pragma vector always nontemporal
          for (int k=0; k<CACHELINE; k++){
            if (dir){
              swap_data[off_new+(i+k)*new_lda[0]+j] = data[off_old+j*lda[idim_new_lda1]+i+k];
            } else {
              swap_data[off_old+j*lda[idim_new_lda1]+i+k] = data[off_new+(i+k)*new_lda[0]+j];
            }
          }
        }
      }
      {
        int m=edge_len[0]%CACHELINE;
        int i=edge_len[0]-m;
        #pragma unroll
        #pragma vector always nontemporal
        for (int j=0; j<CACHELINE; j++){
          #pragma unroll
          #pragma vector always nontemporal
          for (int k=0; k<m; k++){
            if (dir){
              swap_data[off_new+(i+k)*new_lda[0]+j] = data[off_old+j*lda[idim_new_lda1]+i+k];
            } else {
              swap_data[off_old+j*lda[idim_new_lda1]+i+k] = data[off_new+(i+k)*new_lda[0]+j];
            }
          }
        }
      }
    } else {
      int n = edge_len[idim_new_lda1] - i_new_lda1; 
      #pragma ivdep
      for (int i=0; i<edge_len[0]-CACHELINE+1; i+=CACHELINE){
        #pragma unroll
        #pragma vector always nontemporal
        for (int j=0; j<n; j++){
          #pragma unroll
          #pragma vector always nontemporal
          for (int k=0; k<CACHELINE; k++){
            if (dir){
              swap_data[off_new+(i+k)*new_lda[0]+j] = data[off_old+j*lda[idim_new_lda1]+i+k];
            } else {
              swap_data[off_old+j*lda[idim_new_lda1]+i+k] = data[off_new+(i+k)*new_lda[0]+j];
            }
          }
        }
      }
      {
        int m=edge_len[0]%CACHELINE;
        int i=edge_len[0]-m;
        #pragma unroll
        #pragma vector always nontemporal
        for (int j=0; j<n; j++){
          #pragma unroll
          #pragma vector always nontemporal
          for (int k=0; k<m; k++){
            if (dir){
              swap_data[off_new+(i+k)*new_lda[0]+j] = data[off_old+j*lda[idim_new_lda1]+i+k];
            } else {
              swap_data[off_old+j*lda[idim_new_lda1]+i+k] = data[off_new+(i+k)*new_lda[0]+j];
            }
          }
        }
      }
    }
  }

  template 
  void nosym_transpose_inr<double,true>
                          (int const *               edge_len,
                           double const * __restrict data,
                           double * __restrict       swap_data,
                           int                       idim_new_lda1,
                           int64_t const *           lda,
                           int64_t const *           new_lda,
                           int64_t                   off_old,
                           int64_t                   off_new,
                           int                       i_new_lda1);

  template 
  void nosym_transpose_inr<double,false>
                          (int const *               edge_len,
                           double const * __restrict data,
                           double * __restrict       swap_data,
                           int                       idim_new_lda1,
                           int64_t const *           lda,
                           int64_t const *           new_lda,
                           int64_t                   off_old,
                           int64_t                   off_new,
                           int                       i_new_lda1);

  template <int idim>
  void nosym_transpose_opt(int const *      edge_len,
                           char const *     data,
                           char *           swap_data,
                           int              dir,
                           int              idim_new_lda1,
                           int64_t const *  lda,
                           int64_t const *  new_lda,
                           int64_t          off_old,
                           int64_t          off_new,
                           int              i_new_lda1,
                           algstrct const * sr){
    if (idim == idim_new_lda1){
      for (int i=0; i<edge_len[idim]; i+=CACHELINE){
        nosym_transpose_opt<idim-1>(edge_len, data, swap_data, dir, idim_new_lda1, lda, new_lda, off_old+i*lda[idim], off_new+i, i, sr);
      }
    } else {
      for (int i=0; i<edge_len[idim]; i++){
        nosym_transpose_opt<idim-1>(edge_len, data, swap_data, dir, idim_new_lda1, lda, new_lda, off_old+i*lda[idim], off_new+i*new_lda[idim], i_new_lda1, sr);
      }
    }
  }




  template <> 
  inline void nosym_transpose_opt<0>(int const *      edge_len,
                                     char const *     data,
                                     char *           swap_data,
                                     int              dir,
                                     int              idim_new_lda1,
                                     int64_t const *  lda,
                                     int64_t const *  new_lda,
                                     int64_t          off_old,
                                     int64_t          off_new,
                                     int              i_new_lda1,
                                     algstrct const * sr){
 
    ASSERT(lda[0] == 1);
    if (idim_new_lda1 == 0){
      if (dir)
        memcpy(swap_data+sr->el_size*off_new, data+sr->el_size*off_old, sr->el_size*edge_len[0]);
      else
        memcpy(swap_data+sr->el_size*off_old, data+sr->el_size*off_new, sr->el_size*edge_len[0]);
      return;
    }

    if (sr->el_size == 8){
      if (dir){
        return nosym_transpose_inr<double,true>
                          (edge_len,
                           (double const*)data,
                           (double*)swap_data,
                           idim_new_lda1,
                           lda,
                           new_lda,
                           off_old,
                           off_new,
                           i_new_lda1);
      } else {
        return nosym_transpose_inr<double,false>
                          (edge_len,
                           (double const*)data,
                           (double*)swap_data,
                           idim_new_lda1,
                           lda,
                           new_lda,
                           off_old,
                           off_new,
                           i_new_lda1);
      }
    }
    {
      //FIXME: prealloc?
      char buf[sr->el_size*CACHELINE*CACHELINE];
  
      int new_lda1_n = MIN(edge_len[idim_new_lda1]-i_new_lda1,CACHELINE);
      if (dir) {
        for (int i=0; i<edge_len[0]-CACHELINE+1; i+=CACHELINE){
          for (int j=0; j<new_lda1_n; j++){
            //printf("reading CLINE data from %ld stride 1 to %d stride %d\n",off_old+j*lda[idim_new_lda1]+i, j, new_lda1_n);
            sr->copy(CACHELINE, data+sr->el_size*(off_old+j*lda[idim_new_lda1]+i), 1, buf+sr->el_size*j, new_lda1_n);
          }
          for (int j=0; j<CACHELINE; j++){
            //printf("writing %d data from %l stride 1 to %ld stride 1\n",new_lda1_n,j*new_lda1_n,off_new+(i+j)*new_lda[0], j, new_lda1_n);
            sr->copy(new_lda1_n, buf+sr->el_size*j*new_lda1_n, 1, swap_data+sr->el_size*(off_new+(i+j)*new_lda[0]), 1);
          }
        }
        int lda1_n = edge_len[0]%CACHELINE;
        for (int j=0; j<new_lda1_n; j++){
          sr->copy(lda1_n, data+sr->el_size*(off_old+j*lda[idim_new_lda1]+edge_len[0]-lda1_n), 1, buf+sr->el_size*j, new_lda1_n);
        }
        for (int j=0; j<lda1_n; j++){
          sr->copy(new_lda1_n, buf+sr->el_size*j*new_lda1_n, 1, swap_data+sr->el_size*(off_new+(edge_len[0]-lda1_n+j)*new_lda[0]), 1);
        }
      } else {
        for (int i=0; i<edge_len[0]-CACHELINE+1; i+=CACHELINE){
          for (int j=0; j<CACHELINE; j++){
            //printf("reading %d data[%d] to buf[%d]\n",new_lda1_n,off_new+(i+j)*new_lda[0], j);
            sr->copy(new_lda1_n, data+sr->el_size*(off_new+(i+j)*new_lda[0]), 1, buf+sr->el_size*j, CACHELINE);
          }
          for (int j=0; j<new_lda1_n; j++){
            //printf("writing %d buf[%d] to swap[%d]\n",CACHELINE,j*CACHELINE,off_old+j*lda[idim_new_lda1]+i);
            sr->copy(CACHELINE, buf+sr->el_size*j*CACHELINE, 1, swap_data+sr->el_size*(off_old+j*lda[idim_new_lda1]+i), 1);
          }
        }
        int lda1_n = edge_len[0]%CACHELINE;
        for (int j=0; j<lda1_n; j++){
          sr->copy(new_lda1_n, data+sr->el_size*(off_new+(edge_len[0]-lda1_n+j)*new_lda[0]), 1, buf+sr->el_size*j, lda1_n);
        }
        for (int j=0; j<new_lda1_n; j++){
          sr->copy(lda1_n, buf+sr->el_size*j*lda1_n, 1, swap_data+sr->el_size*(off_old+j*lda[idim_new_lda1]+edge_len[0]-lda1_n), 1);
        }
  
      }
    }
  }


  template
  void nosym_transpose_opt<8>(int const *      edge_len,
                              char const *     data,
                              char *           swap_data,
                              int              dir,
                              int              idim_new_lda1,
                              int64_t const *  lda,
                              int64_t const *  new_lda,
                              int64_t          off_old,
                              int64_t          off_new,
                              int              i_new_lda1,
                              algstrct const * sr);

#endif
#endif

  bool hptt_is_applicable(int order, int const * new_order, int elementSize) {
     bool is_diff = false;
     for (int i=0; i<order; i++){
        if (new_order[i] != i) is_diff = true;
     }

     return is_diff && (elementSize == sizeof(float) || elementSize == sizeof(double) || elementSize == sizeof(double _Complex));
  }

void transpose_ref( std::vector<uint32_t> &size, std::vector<uint32_t> &perm, int dim, const double* A, double alpha, double * B, double beta)
{
   // compute stride for all dimensions w.r.t. A
   uint32_t strideA[dim];
   strideA[0] = 1;
   for(int i=1; i < dim; ++i)
      strideA[i] = strideA[i-1] * size[i-1];

   // combine all non-stride-one dimensions of B into a single dimension for
   // maximum parallelism
   uint32_t sizeOuter = 1;
   for(uint32_t i=0; i < dim; ++i)
      if( i != perm[0] )
         sizeOuter *= size[i]; 

   uint32_t sizeInner = size[perm[0]];

   // This implementation traverses the output tensor in a linear fashion

#pragma omp parallel for
   for(uint32_t j=0; j < sizeOuter; ++j)
   {
      uint32_t offsetA = 0;
      uint32_t j_tmp = j;
      for(int i=1; i < dim; ++i)
      {
         int current_index = j_tmp % size[perm[i]];
         j_tmp /= size[perm[i]];
         offsetA += current_index * strideA[perm[i]];
      }

      const double* __restrict__ A_ = A + offsetA;
      double* __restrict__ B_ = B + j*sizeInner;

      uint32_t strideAinner = strideA[perm[0]];

<<<<<<< HEAD
      if( std::fabs(beta) < 1e-16 )
         for(uint32_t i=0; i < sizeInner; ++i)
            B_[i] = alpha * A_[i * strideAinner];
      else
         for(uint32_t i=0; i < sizeInner; ++i)
            B_[i] = alpha * A_[i * strideAinner] + beta * B_[i];
=======
      for(uint32_t i=0; i < sizeInner; ++i)
         B_[i] = A_[i * strideAinner];
>>>>>>> 2b9c13fc
   }
}
int equal_(const double*A, const double*B, int total_size){
  int error = 0;
   const double*Atmp= A;
   const double*Btmp= B;
   for(int i=0;i < total_size ; ++i){
      if(  Btmp[i] != Btmp[i]  || isinf(Btmp[i]) ){
         error += 1; //test for NaN or Inf
         printf("B is nan or inf\n");
         continue;
      }
      if( Atmp[i] != Atmp[i] ||  isinf(Atmp[i])  ){
         error += 1; //test for NaN or Inf
         printf("A is nan or inf\n");
         continue;
      }
      double Aabs = (Atmp[i] < 0) ? -Atmp[i] : Atmp[i];
      double Babs = (Btmp[i] < 0) ? -Btmp[i] : Btmp[i];
      double max = (Aabs < Babs) ? Babs : Aabs;
      double diff = (Aabs - Babs);
      diff = (diff < 0) ? -diff : diff;
      if(diff > 0){
         double relError = (diff / max);
         if(relError > 4e-5){
            printf("%.3e  %.3e %.3e\n",relError, Atmp[i], Btmp[i]);
            error += 1;
         }
      }
   }
   return (error == 0) ? 1 : 0;
}

  void nosym_transpose_hptt(int         order,
                       int const *      edge_len,
                       int              dir,
                       tensor *         &A)
  {
     if( dir != 1)
        printf("ERROR: dir == 1 not yet supported.\n"); //TODO
#ifdef USE_OMP
    int numThreads = MIN(24,omp_get_max_threads());
#else
    int numThreads = 1;
#endif

    printf("HPTT called %d\n", numThreads);
    // allocate auxiliary buffer
    void* tmp_buffer = nullptr;
    CTF_int::alloc_ptr(A->size * A->sr->el_size, (void**)&tmp_buffer);

    // prepare perm and size for HPTT
    std::vector<uint32_t> perm;
    for(int i=0;i < order; ++i){
       perm.push_back(A->inner_ordering[i]);
       printf("%d: %d\n",i, A->inner_ordering[i]);
    }
    std::vector<uint32_t> size;
    int64_t total = 1;
    for(int i=0;i < order; ++i)
    {
       size.push_back(edge_len[i]);
       total *= edge_len[i];
       printf("%d: %d\n",i, edge_len[i]);
    }

    int nvirt_A = A->calc_nvirt();
    int64_t chunk_size = A->size/nvirt_A;
    const int elementSize = A->sr->el_size;
<<<<<<< HEAD
//    for (int i=0; i<nvirt_A; i++){
//       transpose_ref( size, perm, order, ((double*)A->data)+i * chunk_size, 1.0, ((double*)tmp_buffer)+i * chunk_size, 0.0);
//       nosym_transpose(order, A->inner_ordering, edge_len, (char*)((double*)A->data)+i * chunk_size, 1, A->sr);
//    }
//    if( !equal_((double*)A->data, (double*)tmp_buffer, A->size) )
//       printf("NOT EQUAL\n");
//    memcpy ((void*)A->data, (void*)tmp_buffer, A->size * A->sr->el_size);
//    CTF_int::cdealloc(tmp_buffer);
//    return;
=======
    for (int i=0; i<nvirt_A; i++){
       transpose_ref( size, perm, order, ((double*)A->data)+i * chunk_size, 1.0, ((double*)tmp_buffer)+i * chunk_size, 0.0);
       nosym_transpose(order, A->inner_ordering, edge_len, (char*)(((double*)A->data)+i * chunk_size), dir, A->sr);
    }
    if( !equal_((double*)A->data, (double*)tmp_buffer, A->size) )
       printf("NOT EQUAL dir = %d\n",dir);
    else
       printf("EQUAL dir = %d\n",dir);
    memcpy ((void*)A->data, (void*)tmp_buffer, A->size * A->sr->el_size);
    CTF_int::cdealloc(tmp_buffer);
    return;
>>>>>>> 2b9c13fc

    if( elementSize == sizeof(float) )
    {
       double timeout = 0; // in seconds for auto-tuning
       for (int i=0; i<nvirt_A; i++){
#ifdef HPTT_
          hptc::DeducedFloatType<float> alpha = 1.0;
          hptc::DeducedFloatType<float> beta = 0.0;
          auto plan = hptc::create_trans_plan<float>(((float*)A->data)+i * chunk_size, ((float*)tmp_buffer)+i * chunk_size,
                size, perm, alpha, beta, numThreads, timeout);
          if (nullptr != plan){
             plan->exec(); //TODO reuse plan
             delete plan;
          } else
             fprintf(stderr, "ERROR in HPTT: plan == NULL\n");
#endif
       }
    } else if( elementSize  == sizeof(double) ) {
       double timeout = 0; // in seconds for auto-tuning
       for (int i=0; i<nvirt_A; i++){
#ifdef HPTT_
          hptc::DeducedFloatType<double> alpha = 1.0;
          hptc::DeducedFloatType<double> beta = 0.0;
          auto plan = hptc::create_trans_plan<double>(((double*)A->data)+i * chunk_size, ((double*)tmp_buffer)+i * chunk_size,
                size, perm, alpha, beta, numThreads, timeout);
          if (nullptr != plan){
             plan->exec();
             delete plan;
          } else
             fprintf(stderr, "ERROR in HPTT: plan == NULL\n");
#else
          transpose_ref( size, perm, order, ((double*)A->data)+i * chunk_size, 1.0, ((double*)tmp_buffer)+i * chunk_size, 0.0);
#endif
       }
    } else if( elementSize == sizeof(double _Complex) ) {
       double timeout = 0; // in seconds for auto-tuning
       for (int i=0; i<nvirt_A; i++){
#ifdef HPTT_
          hptc::DeducedFloatType<double _Complex> alpha = 1.0;
          hptc::DeducedFloatType<double _Complex> beta = 0.0;
          auto plan = hptc::create_trans_plan<double _Complex>(((double _Complex*)A->data)+i * chunk_size, ((double _Complex*)tmp_buffer)+i * chunk_size,
                size, perm, alpha, beta, numThreads, timeout);
          if (nullptr != plan){
             plan->exec();
             delete plan;
          } else
             fprintf(stderr, "ERROR in HPTT: plan == NULL\n");
#endif
       }
    } else {
       fprintf(stderr, "ERROR in HPTT wrapper: element size not supported\n");
    }

    // copy data
//    float* A_data = (float*) A->data;
//    float* tmp_data = (float*) tmp_buffer;
//    int64_t total_size_elem = A->size * (A->sr->el_size/sizeof(float));
//#pragma vector nontemporal
//    for(int64_t i=0; i < total_size_elem; ++i)
//       A_data[i] = tmp_data[i];
//    CTF_int::cdealloc(tmp_buffer);

    //swap pointers
    CTF_int::cdealloc(A->data);
    A->data = (char*)tmp_buffer;
  }



  void nosym_transpose(int              order,
                       int const *      new_order,
                       int const *      edge_len,
                       char *           data,
                       int              dir,
                       algstrct const * sr){
    printf("non-HPTT called\n");
    int64_t * chunk_size;
    char ** tswap_data;



    bool is_diff = false;
    for (int i=0; i<order; i++){
      if (new_order[i] != i) is_diff = true;
    }
    if (!is_diff) return;

    TAU_FSTART(nosym_transpose);
    if (order == 0){
      TAU_FSTOP(nosym_transpose);
      return;
    }
    double st_time = MPI_Wtime();
  #ifdef USE_OMP
    int max_ntd = MIN(16,omp_get_max_threads());
    CTF_int::alloc_ptr(max_ntd*sizeof(char*),   (void**)&tswap_data);
    CTF_int::alloc_ptr(max_ntd*sizeof(int64_t), (void**)&chunk_size);
    std::fill(chunk_size, chunk_size+max_ntd, 0);
  #else
    int max_ntd=1;
    CTF_int::alloc_ptr(sizeof(char*),   (void**)&tswap_data);
    CTF_int::alloc_ptr(sizeof(int64_t), (void**)&chunk_size);
    /*printf("transposing");
    for (int id=0; id<order; id++){
      printf(" new_order[%d]=%d",id,new_order[id]);
    }
    printf("\n");*/
  #endif
    nosym_transpose(order, new_order, edge_len, data, dir, max_ntd, tswap_data, chunk_size, sr);
  #ifdef USE_OMP
    #pragma omp parallel num_threads(max_ntd)
  #endif
    {
      int tid;
  #ifdef USE_OMP
      tid = omp_get_thread_num();
  #else
      tid = 0;
  #endif
      int64_t thread_chunk_size = chunk_size[tid];
      int i;
      char * swap_data = tswap_data[tid];
      int64_t toff = 0;
      for (i=0; i<tid; i++) toff += chunk_size[i];
      if (thread_chunk_size > 0){
        memcpy(data+sr->el_size*(toff),swap_data,sr->el_size*thread_chunk_size);
      }
    }
    for (int i=0; i<max_ntd; i++) {
      int64_t thread_chunk_size = chunk_size[i];
      if (thread_chunk_size > 0)
        CTF_int::cdealloc(tswap_data[i]);
    }

    CTF_int::cdealloc(tswap_data);
    CTF_int::cdealloc(chunk_size);
    int64_t contig0 = 1;
    for (int i=0; i<order; i++){
      if (new_order[i] == i) contig0 *= edge_len[i];
      else break;
    } 

    int64_t tot_sz = 1;
    for (int i=0; i<order; i++){
      tot_sz *= edge_len[i];
    }
 
    double exe_time = MPI_Wtime() - st_time;
    double tps[] = {exe_time, 1.0, (double)tot_sz};
    if (contig0 < 4){
      non_contig_transp_mdl.observe(tps);
    } else if (contig0 <= 64){
      shrt_contig_transp_mdl.observe(tps);
    } else {
      long_contig_transp_mdl.observe(tps);
    }

    TAU_FSTOP(nosym_transpose);
  }

  void nosym_transpose(int              order,
                       int const *      new_order,
                       int const *      edge_len,
                       char const *     data,
                       int              dir,
                       int              max_ntd,
                       char **          tswap_data,
                       int64_t *        chunk_size,
                       algstrct const * sr){
    int64_t local_size;
    int64_t j, last_dim;
    int64_t * lda, * new_lda;

    TAU_FSTART(nosym_transpose_thr);
    CTF_int::alloc_ptr(order*sizeof(int64_t), (void**)&lda);
    CTF_int::alloc_ptr(order*sizeof(int64_t), (void**)&new_lda);
    if (dir){
      last_dim = new_order[order-1];
    } else {
      last_dim = order - 1;
    }
  //  last_dim = order-1;

    lda[0] = 1;
    for (j=1; j<order; j++){
      lda[j] = lda[j-1]*edge_len[j-1];
    }

    local_size = lda[order-1]*edge_len[order-1];
    new_lda[new_order[0]] = 1;
    for (j=1; j<order; j++){
      new_lda[new_order[j]] = new_lda[new_order[j-1]]*edge_len[new_order[j-1]];
    }
    ASSERT(local_size == new_lda[new_order[order-1]]*edge_len[new_order[order-1]]);
#ifdef OPT_NOSYM_TR 
    if (order <= 8){
      int idim_new_lda1 = new_order[0];
      CTF_int::alloc_ptr(local_size*sr->el_size, (void**)&tswap_data[0]);
      chunk_size[0] = local_size;
#ifdef CL_BLOCK 
#define CASE_NTO(i) \
        case i: \
          nosym_transpose_opt<i-1>(edge_len,data,tswap_data[0],dir,idim_new_lda1,lda,new_lda,0,0,0,sr); \
        break;
#else 
#define CASE_NTO(i) \
        case i: \
          if (dir) nosym_transpose_tmp<i-1>(edge_len,data,tswap_data[0],lda,new_lda,0,0,sr); \
          else nosym_transpose_tmp<i-1>(edge_len,data,tswap_data[0],new_lda,lda,0,0,sr); \
        break;
#endif
      switch (order){
        CASE_NTO(1);
        CASE_NTO(2);
        CASE_NTO(3);
        CASE_NTO(4);
        CASE_NTO(5);
        CASE_NTO(6);
        CASE_NTO(7);
        CASE_NTO(8);
        default:
          ASSERT(0);
          break;
      }
      /*for (int64_t ii=0; ii<local_size; ii++){
        printf(" [%ld] ",ii);
        sr->print(tswap_data[0]+ii*sr->el_size);
      }
      printf("\n");*/
      CTF_int::cdealloc(lda);
      CTF_int::cdealloc(new_lda);
      TAU_FSTOP(nosym_transpose_thr);
      return;
    }
#endif

  #ifdef USE_OMP
    #pragma omp parallel num_threads(max_ntd)
  #endif
    {
      int64_t i, off_old, off_new, tid, ntd, last_max, toff_new, toff_old;
      int64_t tidx_off;
      int64_t thread_chunk_size;
      int64_t * idx;
      char * swap_data;
      CTF_int::alloc_ptr(order*sizeof(int64_t), (void**)&idx);
      memset(idx, 0, order*sizeof(int64_t));

  #ifdef USE_OMP
      tid = omp_get_thread_num();
      ntd = omp_get_num_threads();
  #else
      tid = 0;
      ntd = 1;
      thread_chunk_size = local_size;
  #endif
      last_max = 1;
      tidx_off = 0;
      off_old = 0;
      off_new = 0;
      toff_old = 0;
      toff_new = 0;
      if (order != 1){
        tidx_off = (edge_len[last_dim]/ntd)*tid;
        idx[last_dim] = tidx_off;
        last_max = (edge_len[last_dim]/ntd)*(tid+1);
        if (tid == ntd-1) last_max = edge_len[last_dim];
        off_old = idx[last_dim]*lda[last_dim];
        off_new = idx[last_dim]*new_lda[last_dim];
        toff_old = off_old;
        toff_new = off_new;
      //  print64_tf("%d %d %d %d %d\n", tid, ntd, idx[last_dim], last_max, edge_len[last_dim]);
        thread_chunk_size = (local_size*(last_max-tidx_off))/edge_len[last_dim];
      } else {
        thread_chunk_size = local_size;
        last_dim = 1;
      } 
      chunk_size[tid] = 0;
      if (last_max != 0 && tidx_off != last_max && (order != 1 || tid == 0)){
        chunk_size[tid] = thread_chunk_size;
        if (thread_chunk_size <= 0) 
          printf("ERRORR thread_chunk_size = %ld, tid = %ld, local_size = %ld\n", thread_chunk_size, tid, local_size);
        CTF_int::alloc_ptr(thread_chunk_size*sr->el_size, (void**)&tswap_data[tid]);
        swap_data = tswap_data[tid];
        for (;;){
          if (last_dim != 0){
            if (dir) {
              sr->copy(edge_len[0], data+sr->el_size*(off_old), lda[0], swap_data+sr->el_size*(off_new-toff_new), new_lda[0]);
            } else
              sr->copy(edge_len[0], data+sr->el_size*(off_new), new_lda[0], swap_data+sr->el_size*(off_old-toff_old), lda[0]);

            idx[0] = 0;
          } else {
            if (dir)
              sr->copy(last_max-tidx_off, data+sr->el_size*(off_old), lda[0], swap_data+sr->el_size*(off_new-toff_new), new_lda[0]);
            else
              sr->copy(last_max-tidx_off, data+sr->el_size*(off_new), new_lda[0], swap_data+sr->el_size*(off_old-toff_old), lda[0]);
/*            printf("Wrote following values from");
            for (int asi=0; asi<lda[0]; asi++){
              printf("\n %ld to %ld\n",(off_new)+asi,(off_old-toff_old)+asi*lda[0]);
              sr->print(data+sr->el_size*(off_new+asi*lda[0]));
            }
            printf("\n");*/
            idx[0] = tidx_off;
          } 

          for (i=1; i<order; i++){
            off_old -= idx[i]*lda[i];
            off_new -= idx[i]*new_lda[i];
            if (i == last_dim){
              idx[i] = (idx[i] == last_max-1 ? tidx_off : idx[i]+1);
              off_old += idx[i]*lda[i];
              off_new += idx[i]*new_lda[i];
              if (idx[i] != tidx_off) break;
            } else {
              idx[i] = (idx[i] == edge_len[i]-1 ? 0 : idx[i]+1);
              off_old += idx[i]*lda[i];
              off_new += idx[i]*new_lda[i];
              if (idx[i] != 0) break;
            }
          }
          if (i==order) break;
        }
      }
      CTF_int::cdealloc(idx);
    }
    CTF_int::cdealloc(lda);
    CTF_int::cdealloc(new_lda);
    TAU_FSTOP(nosym_transpose_thr);
  }
  double est_time_transp(int              order,
                         int const *      new_order,
                         int const *      edge_len,
                         int              dir,
                         algstrct const * sr){
    if (order == 0) return 0.0;
    int64_t contig0 = 1;
    for (int i=0; i<order; i++){
      if (new_order[i] == i) contig0 *= edge_len[i];
      else break;
    } 

    int64_t tot_sz = 1;
    for (int i=0; i<order; i++){
      tot_sz *= edge_len[i];
    }
    
    //if nothing transpose then transpose gratis
    if (contig0==tot_sz) return 0.0;

    //if the number of elements copied in the innermost loop is small, add overhead to bandwidth cost of transpose, otherwise say its linear
    //this model ignores cache-line size
    double ps[] = {1.0, (double)tot_sz};
    if (contig0 < 4){
      return non_contig_transp_mdl.est_time(ps);
    } else if (contig0 <= 64){
      return shrt_contig_transp_mdl.est_time(ps);
    } else {
      return long_contig_transp_mdl.est_time(ps);
    }
  }

}<|MERGE_RESOLUTION|>--- conflicted
+++ resolved
@@ -363,17 +363,12 @@
 
       uint32_t strideAinner = strideA[perm[0]];
 
-<<<<<<< HEAD
       if( std::fabs(beta) < 1e-16 )
          for(uint32_t i=0; i < sizeInner; ++i)
             B_[i] = alpha * A_[i * strideAinner];
       else
          for(uint32_t i=0; i < sizeInner; ++i)
             B_[i] = alpha * A_[i * strideAinner] + beta * B_[i];
-=======
-      for(uint32_t i=0; i < sizeInner; ++i)
-         B_[i] = A_[i * strideAinner];
->>>>>>> 2b9c13fc
    }
 }
 int equal_(const double*A, const double*B, int total_size){
@@ -429,7 +424,7 @@
     std::vector<uint32_t> perm;
     for(int i=0;i < order; ++i){
        perm.push_back(A->inner_ordering[i]);
-       printf("%d: %d\n",i, A->inner_ordering[i]);
+//       printf("%d: %d\n",i, A->inner_ordering[i]);
     }
     std::vector<uint32_t> size;
     int64_t total = 1;
@@ -437,13 +432,12 @@
     {
        size.push_back(edge_len[i]);
        total *= edge_len[i];
-       printf("%d: %d\n",i, edge_len[i]);
+//       printf("%d: %d\n",i, edge_len[i]);
     }
 
     int nvirt_A = A->calc_nvirt();
     int64_t chunk_size = A->size/nvirt_A;
     const int elementSize = A->sr->el_size;
-<<<<<<< HEAD
 //    for (int i=0; i<nvirt_A; i++){
 //       transpose_ref( size, perm, order, ((double*)A->data)+i * chunk_size, 1.0, ((double*)tmp_buffer)+i * chunk_size, 0.0);
 //       nosym_transpose(order, A->inner_ordering, edge_len, (char*)((double*)A->data)+i * chunk_size, 1, A->sr);
@@ -453,19 +447,6 @@
 //    memcpy ((void*)A->data, (void*)tmp_buffer, A->size * A->sr->el_size);
 //    CTF_int::cdealloc(tmp_buffer);
 //    return;
-=======
-    for (int i=0; i<nvirt_A; i++){
-       transpose_ref( size, perm, order, ((double*)A->data)+i * chunk_size, 1.0, ((double*)tmp_buffer)+i * chunk_size, 0.0);
-       nosym_transpose(order, A->inner_ordering, edge_len, (char*)(((double*)A->data)+i * chunk_size), dir, A->sr);
-    }
-    if( !equal_((double*)A->data, (double*)tmp_buffer, A->size) )
-       printf("NOT EQUAL dir = %d\n",dir);
-    else
-       printf("EQUAL dir = %d\n",dir);
-    memcpy ((void*)A->data, (void*)tmp_buffer, A->size * A->sr->el_size);
-    CTF_int::cdealloc(tmp_buffer);
-    return;
->>>>>>> 2b9c13fc
 
     if( elementSize == sizeof(float) )
     {
