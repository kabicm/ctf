--- conflicted
+++ resolved
@@ -1187,15 +1187,8 @@
       //CTF_int::cdealloc(len);
     ret = CTF_int::tensor::info(&A, &order, &len, &sym);
     if (ret != CTF_int::SUCCESS){ printf("CTF ERROR: failed to execute function\n"); IASSERT(0); return; }
-<<<<<<< HEAD
-
     ret = CTF_int::tensor::define(sr, order, len, sym, &tid, 1, name, name != NULL);
     if (ret != CTF_int::SUCCESS){ printf("CTF ERROR: failed to execute function\n"); IASSERT(0); return; }
-
-=======
-    ret = CTF_int::tensor::define(sr, order, len, sym, &tid, 1, name, name != NULL);
-    if (ret != CTF_int::SUCCESS){ printf("CTF ERROR: failed to execute function\n"); IASSERT(0); return; }
->>>>>>> 973e8e52
     //printf("Set tensor %d to be the same as %d\n", tid, A.tid);
     ret = CTF_int::tensor::copy(A.tid, tid);
     if (ret != CTF_int::SUCCESS){ printf("CTF ERROR: failed to execute function\n"); IASSERT(0); return; }*/
