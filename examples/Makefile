--- conflicted
+++ resolved
@@ -1,30 +1,9 @@
 include ../config.mk
-
-<<<<<<< HEAD
-=======
-examples: dft dft_3D gemm gemm_4D scalar trace diag_sym fast_diagram \
-          fast_3mm sym3 fast_sym fast_sym_4D ccsdt_t3_to_t2 weight_4D \
-          test_suite strassen slice_gemm ccsd readwrite_test subworld_gemm \
-          permute_multiworld sparse_permuted_slice ccsdt_map_test bench_contraction \
-          multi_tsr_sym diag_ctr readall_test qinformatics fast_tensor_ctr \
-          fast_sy_as_as_tensor_ctr fast_as_as_sy_tensor_ctr
-
-fast_sy_as_as_tensor_ctr: ${bindir}/fast_sy_as_as_tensor_ctr
-${bindir}/fast_sy_as_as_tensor_ctr: fast_sy_as_as_tensor_ctr.o ${libdir}/libctf.a
-
-fast_as_as_sy_tensor_ctr: ${bindir}/fast_as_as_sy_tensor_ctr
-${bindir}/fast_as_as_sy_tensor_ctr: fast_as_as_sy_tensor_ctr.o ${libdir}/libctf.a
-
-fast_tensor_ctr: ${bindir}/fast_tensor_ctr
-${bindir}/fast_tensor_ctr: fast_tensor_ctr.o ${libdir}/libctf.a
-
-qinformatics: ${bindir}/qinformatics
-${bindir}/qinformatics: qinformatics.o ${libdir}/libctf.a
->>>>>>> 5ff079a3
 
 EXAMPLES = dft dft_3D gemm gemm_4D scalar trace weight_4D subworld_gemm \
            permute_multiworld strassen slice_gemm ccsd sparse_permuted_slice \
-           apsp
+           apsp qinformatics fast_tensor_ctr fast_sy_as_as_tensor_ctr fast_as_as_sy_tensor_ctr
+
 
 .PHONY: $(EXAMPLES)
 $(EXAMPLES): %:  ../bin/%
