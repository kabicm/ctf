#!/usr/bin/env python

import unittest
import numpy
import ctf


def allclose(a, b):
    return abs(ctf.to_nparray(a) - ctf.to_nparray(b)).sum() < 1e-14

class KnowValues(unittest.TestCase):
    def test_abs(self):
        a0 = numpy.arange(2., 5.)
        a1 = ctf.from_nparray(a0)
        self.assertTrue(ctf.all(ctf.abs(a1) == ctf.abs(a0)))
        self.assertTrue(ctf.all(ctf.abs(a1) == numpy.abs(a0)))

        try:
            a1 = a1 + 1j
            self.assertAlmostEqual(ctf.abs(a1).sum(), numpy.abs(a1.to_nparray()).sum(), 14)
        except AttributeError:
            pass

    def test_eq(self):
        a0 = numpy.arange(6).reshape(2,3)
        a1 = ctf.array(a0)
        a2 = ctf.array(a0)
        self.assertTrue(ctf.all(a1==a2))
        self.assertTrue(ctf.all(a0==a1))
        a1[:] = 0
        self.assertTrue(ctf.all(a1==0))

    def test_conj(self):
        a0 = ctf.zeros((2,3))
        self.assertTrue(numpy.conj(a0).dtype == numpy.double)
        self.assertTrue(a0.conj().dtype == numpy.double)
        a1 = a0.conj()
        a1[:] = 1
        self.assertTrue(ctf.all(a0 == 1))

        a0 = ctf.zeros((2,3), dtype='D')
        self.assertTrue(numpy.conj(a0).dtype == numpy.complex)
        self.assertTrue(a0.conj().dtype == numpy.complex)
        a1 = a0.conj()
        a1[:] = 1j
        self.assertTrue(ctf.all(a0 == 0))


    def test__mul__(self):
        a0 = numpy.arange(24.).reshape(4,3,2) + .4
        a1 = ctf.astensor(a0)
        self.assertTrue(allclose(a1*.5, a0*.5))
        a2 = ctf.astensor(a0*.2+1j)
        self.assertTrue(allclose(a1*a2, a0*(a0*.2+1j)))
        self.assertTrue(allclose(a1*a0, a0*a0))
        a2 = numpy.arange(6.).reshape(3,2)
        self.assertTrue(allclose(a1*a2, a0*a2))
        a0 = ctf.astensor(numpy.arange(4.))
        a1 = ctf.astensor(numpy.arange(3.))
        self.assertTrue((a0.reshape(4,1)*a1).shape == (4,3))
        self.assertTrue((a1*a0.reshape(4,1)).shape == (4,3))
        self.assertTrue((a1.reshape(1,3)*a0.reshape(4,1)).shape == (4,3))
        self.assertTrue((a1.reshape(1,1,3)*a0.reshape(4,1)).shape == (1,4,3))
        self.assertTrue((a1.reshape(1,1,3)*a0.reshape(4,1,1)).shape == (4,1,3))

    def test__add__(self):
        a0 = numpy.arange(24.).reshape(4,3,2) + .4
        a1 = ctf.astensor(a0)
        self.assertTrue(allclose(a1+.5, a0+.5))
        a2 = ctf.astensor(a0*.2+1j)
        self.assertTrue(allclose(a1+a2, a0+(a0*.2+1j)))
        self.assertTrue(allclose(a1+a0, a0+a0))
        a2 = numpy.arange(6.).reshape(3,2)
        self.assertTrue(allclose(a1+a2, a0+a2))
        a0 = ctf.astensor(numpy.arange(4.))
        a1 = ctf.astensor(numpy.arange(3.))
        self.assertTrue((a0.reshape(4,1)+a1).shape == (4,3))
        self.assertTrue((a1+a0.reshape(4,1)).shape == (4,3))
        self.assertTrue((a1.reshape(1,3)+a0.reshape(4,1)).shape == (4,3))
        self.assertTrue((a0.reshape(4,1)+a1.reshape(1,3)).shape == (4,3))
        self.assertTrue((a1.reshape(1,1,3)+a0.reshape(4,1)).shape == (1,4,3))
        self.assertTrue((a1.reshape(1,1,3)+a0.reshape(4,1,1)).shape == (4,1,3))

    def test__sub__(self):
        a0 = numpy.arange(24.).reshape(4,3,2) + .4
        a1 = ctf.astensor(a0)
        self.assertTrue(allclose(a1-.5, a0-.5))
        a2 = ctf.astensor(a0*.2+1j)
        self.assertTrue(allclose(a1-a2, a0-(a0*.2+1j)))
        self.assertTrue(allclose(a1-a0, a0-a0))

    def test__div__(self):
        a0 = numpy.arange(24.).reshape(4,3,2) + .4
        a1 = ctf.astensor(a0)
        self.assertTrue(allclose(a1/.5, a0/.5))
        a2 = ctf.astensor(a0*.2+1j)
        self.assertTrue(allclose(a1/a2, a0/(a0*.2+1j)))
        self.assertTrue(allclose(a1/a0, a0/a0))

    def test_power(self):
        a0 = numpy.arange(24.).reshape(4,3,2) + .4
        a1 = ctf.astensor(a0)
        self.assertTrue(allclose(ctf.power(a1, .5), a0**.5))
        a2 = ctf.astensor(a0*.2+1j)
        self.assertTrue(allclose(ctf.power(a1, a2), a0**(a0*.2+1j)))
        self.assertTrue(allclose(ctf.power(a1, a0), a0**a0))

    def test__pow__(self):
        a0 = numpy.arange(24.).reshape(4,3,2) + .4
        a1 = ctf.astensor(a0)
        self.assertTrue(allclose(a1**.5, a0**.5))
        a2 = ctf.astensor(a0*.2+1j)
        self.assertTrue(allclose(a1**a2, a0**(a0*.2+1j)))
        self.assertTrue(allclose(a1**a0, a0**a0))

<<<<<<< HEAD
=======
    def test__rmul__(self):
        a0 = numpy.arange(24.).reshape(4,3,2) + .4
        a1 = ctf.astensor(a0)
        self.assertTrue(allclose(.5*a1, a0*.5))
        a2 = ctf.astensor(a0*.2+1j)
        self.assertTrue(allclose(a0*a2, a0*(a0*.2+1j)))
        a2 = numpy.arange(6.).reshape(3,2)
        self.assertTrue(allclose(a0*ctf.astensor(a2), a0*a2))
        a0 = numpy.arange(3.)
        a1 = ctf.astensor(numpy.arange(4.))
        self.assertTrue((a0.reshape(3,1)*a1).shape == (3,4))
        self.assertTrue((a0*a1.reshape(4,1)).shape == (4,3))
        self.assertTrue((a0.reshape(1,3)*a1.reshape(4,1)).shape == (4,3))
        self.assertTrue((a0.reshape(1,1,3)*a1.reshape(4,1)).shape == (1,4,3))
        self.assertTrue((a0.reshape(1,1,3)*a1.reshape(4,1,1)).shape == (4,1,3))

    def test__radd__(self):
        a0 = numpy.arange(24.).reshape(4,3,2) + .4
        a1 = ctf.astensor(a0)
        self.assertTrue(allclose(.5+a1, a0+.5))
        a2 = ctf.astensor(a0*.2+1j)
        self.assertTrue(allclose(a0+a2, a0+(a0*.2+1j)))
        a2 = numpy.arange(6.).reshape(3,2)
        self.assertTrue(allclose(a0+ctf.astensor(a2), a0+a2))
        a0 = numpy.arange(3.)
        a1 = ctf.astensor(numpy.arange(4.))
        self.assertTrue((a0.reshape(3,1)+a1).shape == (3,4))
        self.assertTrue((a0+a1.reshape(4,1)).shape == (4,3))
        self.assertTrue((a0.reshape(1,3)+a1.reshape(4,1)).shape == (4,3))
        self.assertTrue((a0.reshape(1,1,3)+a1.reshape(4,1)).shape == (1,4,3))
        self.assertTrue((a0.reshape(1,1,3)+a1.reshape(4,1,1)).shape == (4,1,3))

    def test__rsub__(self):
        a0 = numpy.arange(24.).reshape(4,3,2) + .4
        a1 = ctf.astensor(a0)
        self.assertTrue(allclose(.5-a1, .5-a0))

    def test__rdiv__(self):
        a0 = numpy.arange(24.).reshape(4,3,2) + .4
        a1 = ctf.astensor(a0)
        self.assertTrue(allclose(.5/a1, .5/a0))

    def test__rpow__(self):
        a0 = numpy.arange(24.).reshape(4,3,2) + .4
        a1 = ctf.astensor(a0)
        self.assertTrue(allclose(.5**a1, .5**a0))
        self.assertTrue(allclose(a0**a1, a0**a0))

>>>>>>> 25ad7eef
    def test__imul__(self):
        a0 = numpy.arange(24.).reshape(4,3,2) + .4
        a1 = ctf.astensor(a0).copy()
        a1 *= .5
        self.assertTrue(allclose(a1, a0*.5))

        a0 = numpy.arange(24.).reshape(4,3,2) + .4
        a1 = ctf.astensor(a0).copy()
        with self.assertRaises(TypeError):
            a1 *= a0*.2+1j

        a0 = numpy.arange(24.).reshape(4,3,2) + .4
        a1 = ctf.astensor(a0).copy()
        a2 = numpy.arange(6.).reshape(3,2)
        a1 *= a2
        self.assertTrue(allclose(a1, a0*a2))

        a0 = numpy.arange(24.).reshape(4,3,2) + .4
        a1 = ctf.astensor(a0).copy()
        a2 = numpy.arange(2.)
        a1 *= a2
        self.assertTrue(allclose(a1, a0*a2))

    def test__iadd__(self):
        a0 = numpy.arange(24.).reshape(4,3,2) + .4
        a1 = ctf.astensor(a0).copy()
        a1 += .5
        self.assertTrue(allclose(a1, a0+.5))

        a0 = numpy.arange(24.).reshape(4,3,2) + .4
        a1 = ctf.astensor(a0).copy()
        with self.assertRaises(TypeError):
            a1 += a0*.2+1j

        a0 = numpy.arange(24.).reshape(4,3,2) + .4
        a1 = ctf.astensor(a0).copy()
        a2 = numpy.arange(6.).reshape(3,2)
        a1 += a2
        self.assertTrue(allclose(a1, a0+a2))

        a0 = numpy.arange(24.).reshape(4,3,2) + .4
        a1 = ctf.astensor(a0).copy()
        a2 = numpy.arange(2.)
        a1 += a2
        self.assertTrue(allclose(a1, a0+a2))

    def test__isub__(self):
        a0 = numpy.arange(24.).reshape(4,3,2) + .4
        a1 = ctf.astensor(a0).copy()
        a1 -= .5
        self.assertTrue(allclose(a1, a0-.5))

    def test__idiv__(self):
        a0 = numpy.arange(24.).reshape(4,3,2) + .4
        a1 = ctf.astensor(a0).copy()
        a1 /= .5
        self.assertTrue(allclose(a1, a0/.5))

    def test__ipow__(self):
        a0 = numpy.arange(24.).reshape(4,3,2) + .4
        a1 = ctf.astensor(a0).copy()
        a1 **= .5
        self.assertTrue(allclose(a1, a0**.5))

    def test_set_item(self):
        a0 = numpy.arange(24.).reshape(4,3,2) + 400.
        b0 = numpy.arange(6.).reshape(3,2)
        a1 = ctf.astensor(a0).copy()
        b1 = ctf.astensor(b0).copy()
        a0[:] = b0
        a1[:] = b1
        self.assertTrue(allclose(a1, a0))

        a0 = numpy.arange(24.).reshape(4,3,2) + 400.
        b0 = numpy.arange(6.).reshape(3,2)
        a1 = ctf.astensor(a0).copy()
        b1 = ctf.astensor(b0).copy()
        a0[1:,1] = b0
        a1[1:,1] = b1
        self.assertTrue(allclose(a1, a0))

        a0 = numpy.arange(24.).reshape(4,3,2) + 400.
        b0 = numpy.arange(6.).reshape(3,2)
        a1 = ctf.astensor(a0).copy()
        b1 = ctf.astensor(b0).copy()
        a0[2:,:,1] = b0[:,1]
        a1[2:,:,1] = b1[:,1]
        self.assertTrue(allclose(a1, a0))


if __name__ == "__main__":
    print("Tests for ufunc")
    unittest.main()
<|MERGE_RESOLUTION|>--- conflicted
+++ resolved
@@ -93,6 +93,7 @@
         a0 = numpy.arange(24.).reshape(4,3,2) + .4
         a1 = ctf.astensor(a0)
         self.assertTrue(allclose(a1/.5, a0/.5))
+        print(a1/.5, a0/.5)
         a2 = ctf.astensor(a0*.2+1j)
         self.assertTrue(allclose(a1/a2, a0/(a0*.2+1j)))
         self.assertTrue(allclose(a1/a0, a0/a0))
@@ -113,57 +114,6 @@
         self.assertTrue(allclose(a1**a2, a0**(a0*.2+1j)))
         self.assertTrue(allclose(a1**a0, a0**a0))
 
-<<<<<<< HEAD
-=======
-    def test__rmul__(self):
-        a0 = numpy.arange(24.).reshape(4,3,2) + .4
-        a1 = ctf.astensor(a0)
-        self.assertTrue(allclose(.5*a1, a0*.5))
-        a2 = ctf.astensor(a0*.2+1j)
-        self.assertTrue(allclose(a0*a2, a0*(a0*.2+1j)))
-        a2 = numpy.arange(6.).reshape(3,2)
-        self.assertTrue(allclose(a0*ctf.astensor(a2), a0*a2))
-        a0 = numpy.arange(3.)
-        a1 = ctf.astensor(numpy.arange(4.))
-        self.assertTrue((a0.reshape(3,1)*a1).shape == (3,4))
-        self.assertTrue((a0*a1.reshape(4,1)).shape == (4,3))
-        self.assertTrue((a0.reshape(1,3)*a1.reshape(4,1)).shape == (4,3))
-        self.assertTrue((a0.reshape(1,1,3)*a1.reshape(4,1)).shape == (1,4,3))
-        self.assertTrue((a0.reshape(1,1,3)*a1.reshape(4,1,1)).shape == (4,1,3))
-
-    def test__radd__(self):
-        a0 = numpy.arange(24.).reshape(4,3,2) + .4
-        a1 = ctf.astensor(a0)
-        self.assertTrue(allclose(.5+a1, a0+.5))
-        a2 = ctf.astensor(a0*.2+1j)
-        self.assertTrue(allclose(a0+a2, a0+(a0*.2+1j)))
-        a2 = numpy.arange(6.).reshape(3,2)
-        self.assertTrue(allclose(a0+ctf.astensor(a2), a0+a2))
-        a0 = numpy.arange(3.)
-        a1 = ctf.astensor(numpy.arange(4.))
-        self.assertTrue((a0.reshape(3,1)+a1).shape == (3,4))
-        self.assertTrue((a0+a1.reshape(4,1)).shape == (4,3))
-        self.assertTrue((a0.reshape(1,3)+a1.reshape(4,1)).shape == (4,3))
-        self.assertTrue((a0.reshape(1,1,3)+a1.reshape(4,1)).shape == (1,4,3))
-        self.assertTrue((a0.reshape(1,1,3)+a1.reshape(4,1,1)).shape == (4,1,3))
-
-    def test__rsub__(self):
-        a0 = numpy.arange(24.).reshape(4,3,2) + .4
-        a1 = ctf.astensor(a0)
-        self.assertTrue(allclose(.5-a1, .5-a0))
-
-    def test__rdiv__(self):
-        a0 = numpy.arange(24.).reshape(4,3,2) + .4
-        a1 = ctf.astensor(a0)
-        self.assertTrue(allclose(.5/a1, .5/a0))
-
-    def test__rpow__(self):
-        a0 = numpy.arange(24.).reshape(4,3,2) + .4
-        a1 = ctf.astensor(a0)
-        self.assertTrue(allclose(.5**a1, .5**a0))
-        self.assertTrue(allclose(a0**a1, a0**a0))
-
->>>>>>> 25ad7eef
     def test__imul__(self):
         a0 = numpy.arange(24.).reshape(4,3,2) + .4
         a1 = ctf.astensor(a0).copy()
