/*Copyright (c) 2011, Edgar Solomonik, all rights reserved.*/
#ifndef __CTF_HPP__
#define __CTF_HPP__

#include "mpi.h"
#include <stdio.h>
#include <stdint.h>
#include <vector>
#include <map>
<<<<<<< HEAD
#include "../src/dist_tensor/cyclopstf.hpp"

/**
 * labels corresponding to symmetry of each tensor dimension CTF_SYM
 * NS = 0 - nonsymmetric
 * SY = 1 - symmetric
 * AS = 2 - antisymmetric
 * SH = 3 - symmetric hollow
 */

typedef long_int int64_t;

template<typename dtype> class tCTF_fscl;
template<typename dtype> class tCTF_fsum;
template<typename dtype> class tCTF_fctr;
template<typename dtype> class tCTF_Idx_Tensor;
template<typename dtype> class tCTF_Sparse_Tensor;
template<typename dtype> class tCTF_Term;
template<typename dtype> class tCTF_Sum_Term;
template<typename dtype> class tCTF_Contract_Term;

/**
 * \defgroup CTF CTF: main C++ interface
 * @{
 */


/**
 * \brief reduction types for tensor data (enum actually defined in ../src/dist_tensor/cyclopstf.hpp)
 */
//enum CTF_OP { CTF_OP_SUM, CTF_OP_SUMABS, CTF_OP_SQNRM2,
//              CTF_OP_MAX, CTF_OP_MIN, CTF_OP_MAXABS, CTF_OP_MINABS };

/**
 * \brief an instance of the tCTF library (world) on a MPI communicator
 */
template<typename dtype>
class tCTF_World {
  public:
    MPI_Comm comm;
    tCTF<dtype> * ctf;

  public:
    /**
     * \brief creates tCTF library on comm_ that can output profile data 
     *        into a file with a name based on the main args
     * \param[in] comm_ MPI communicator associated with this CTF instance
     * \param[in] argc number of main arguments 
     * \param[in] argv main arguments 
     */
    tCTF_World(int argc, char * const * argv);

    /**
     * \brief creates tCTF library on comm_ that can output profile data 
     *        into a file with a name based on the main args
     * \param[in] comm_ MPI communicator associated with this CTF instance
     * \param[in] argc number of main arguments 
     * \param[in] argv main arguments 
     */
    tCTF_World(MPI_Comm       comm_ = MPI_COMM_WORLD,
               int            argc = 0,
               char * const * argv = NULL);

    /**
     * \brief creates tCTF library on comm_
     * \param[in] ndim number of torus network dimensions
     * \param[in] lens lengths of torus network dimensions
     * \param[in] comm MPI global context for this CTF World
     * \param[in] argc number of main arguments 
     * \param[in] argv main arguments 
     */
    tCTF_World(int            ndim, 
               int const *    lens, 
               MPI_Comm       comm_ = MPI_COMM_WORLD,
               int            argc = 0,
               char * const * argv = NULL);

    /**
     * \brief frees tCTF library
     */
    ~tCTF_World();
};



/**
 * \brief an instance of a tensor within a tCTF world
 */
template<typename dtype>
class tCTF_Tensor {
  public:
    int tid, ndim;
    int * sym, * len;
    char * idx_map;
    char const * name;
    tCTF_World<dtype> * world;

  public:
    /**
     * \breif default constructor
     */
    tCTF_Tensor();

    /**
     * \brief copies a tensor (setting data to zero or copying A)
     * \param[in] A tensor to copy
     * \param[in] copy whether to copy the data of A into the new tensor
     */
    tCTF_Tensor(tCTF_Tensor const &   A,
                bool                  copy = true);

    /**
     * \brief copies a tensor filled with zeros
     * \param[in] ndim number of dimensions of tensor
     * \param[in] len edge lengths of tensor
     * \param[in] sym symmetries of tensor (e.g. symmetric matrix -> sym={SY, NS})
     * \param[in] world_ a world for the tensor to live in
     * \param[in] name an optionary name for the tensor
     * \param[in] profile set to 1 to profile contractions involving this tensor
     */
    tCTF_Tensor(int                  ndim_,
                int const *          len_,
                int const *          sym_,
                tCTF_World<dtype> &  world_,
#if DEBUG < 3
                char const *  name_ = NULL,
                int           profile_ = 0
#else
                char const *  name_ = "X",
                int           profile_ = 1
#endif
                 );
    
    /**
     * \brief creates a zeroed out copy (data not copied) of a tensor in a different world
     * \param[in] A tensor whose characteristics to copy
     * \param[in] world_ a world for the tensor we are creating to live in, can be different from A
     */
    tCTF_Tensor(tCTF_Tensor const & A,
                tCTF_World<dtype> & world_);

    /**
     * \brief gives the values associated with any set of indices
     * The sparse data is defined in coordinate format. The tensor index (i,j,k,l) of a tensor with edge lengths
     * {m,n,p,q} is associated with the global index g via the formula g=i+j*m+k*m*n+l*m*n*p. The row index is first
     * and the column index is second for matrices, which means they are column major. 
     * \param[in] npair number of values to fetch
     * \param[in] global_idx index within global tensor of each value to fetch
     * \param[in,out] data a prealloced pointer to the data with the specified indices
     */
    void read(long_int          npair, 
              long_int const *  global_idx, 
              dtype *           data) const;
    
    /**
     * \brief gives the values associated with any set of indices
     * \param[in] npair number of values to fetch
     * \param[in,out] pairs a prealloced pointer to key-value pairs
     */
    void read(long_int          npair,
              tkv_pair<dtype> * pairs) const;
    
    /**
     * \brief sparse read: A[global_idx[i]] = alpha*A[global_idx[i]]+beta*data[i]
     * \param[in] npair number of values to read into tensor
     * \param[in] alpha scaling factor on read data
     * \param[in] beta scaling factor on value in initial values vector
     * \param[in] global_idx global index within tensor of value to add
     * \param[in] data values to add to the tensor
     */
    void read(long_int         npair, 
              dtype            alpha, 
              dtype            beta,
              long_int const * global_idx,
              dtype *          data) const;

    /**
     * \brief sparse read: pairs[i].d = alpha*A[pairs[i].k]+beta*pairs[i].d
     * \param[in] npair number of values to read into tensor
     * \param[in] alpha scaling factor on read data
     * \param[in] beta scaling factor on value in initial pairs vector
     * \param[in] pairs key-value pairs to add to the tensor
     */
    void read(long_int          npair,
              dtype             alpha,
              dtype             beta,
              tkv_pair<dtype> * pairs) const;
   

    /**
     * \brief writes in values associated with any set of indices
     *  The sparse data is defined in coordinate format. The tensor index (i,j,k,l) of a tensor with edge lengths
     *  {m,n,p,q} is associated with the global index g via the formula g=i+j*m+k*m*n+l*m*n*p. The row index is first
     *  and the column index is second for matrices, which means they are column major. 
     *  if the tensor is symmetric, each key-value pair will be written to all symmetrically-equivalent locations
     * \param[in] npair number of values to write into tensor
     * \param[in] global_idx global index within tensor of value to write
     * \param[in] data values to  write to the indices
     */
    void write(long_int         npair, 
               long_int const * global_idx, 
               dtype const    * data);

    /**
     * \brief writes in values associated with any set of indices
     * \param[in] npair number of values to write into tensor
     * \param[in] pairs key-value pairs to write to the tensor
     */
    void write(long_int                 npair,
               tkv_pair<dtype> const *  pairs);
    
    /**
     * \brief sparse add: A[global_idx[i]] = beta*A[global_idx[i]]+alpha*data[i]
     *  if the tensor is symmetric, each key-value pair will be added to all symmetrically-equivalent locations
     * \param[in] npair number of values to write into tensor
     * \param[in] alpha scaling factor on value to add
     * \param[in] beta scaling factor on original data
     * \param[in] global_idx global index within tensor of value to add
     * \param[in] data values to add to the tensor
     */
    void write(long_int         npair, 
               dtype            alpha, 
               dtype            beta,
               long_int const * global_idx,
               dtype const *    data);

    /**
     * \brief sparse add: A[pairs[i].k] = alpha*A[pairs[i].k]+beta*pairs[i].d
     *  if the tensor is symmetric, each key-value pair will be added to all symmetrically-equivalent locations
     * \param[in] npair number of values to write into tensor
     * \param[in] alpha scaling factor on value to add
     * \param[in] beta scaling factor on original data
     * \param[in] pairs key-value pairs to add to the tensor
     */
    void write(long_int                npair,
               dtype                   alpha,
               dtype                   beta,
               tkv_pair<dtype> const * pairs);
   
    /**
     * \brief contracts C[idx_C] = beta*C[idx_C] + alpha*A[idx_A]*B[idx_B]
     *        if fseq defined computes fseq(alpha,A[idx_A],B[idx_B],beta*C[idx_C])
     * \param[in] alpha A*B scaling factor
     * \param[in] A first operand tensor
     * \param[in] idx_A indices of A in contraction, e.g. "ik" -> A_{ik}
     * \param[in] B second operand tensor
     * \param[in] idx_B indices of B in contraction, e.g. "kj" -> B_{kj}
     * \param[in] beta C scaling factor
     * \param[in] idx_C indices of C (this tensor),  e.g. "ij" -> C_{ij}
     * \param[in] fseq sequential operation to execute, default is multiply-add
     */
    void contract(dtype                    alpha, 
                  const tCTF_Tensor&       A, 
                  char const *             idx_A,
                  const tCTF_Tensor&       B, 
                  char const *             idx_B,
                  dtype                    beta,
                  char const *             idx_C,
                  tCTF_fctr<dtype>         fseq = tCTF_fctr<dtype>());

    /**
     * \brief estimate the cost of a contraction C[idx_C] = A[idx_A]*B[idx_B]
     * \param[in] A first operand tensor
     * \param[in] idx_A indices of A in contraction, e.g. "ik" -> A_{ik}
     * \param[in] B second operand tensor
     * \param[in] idx_B indices of B in contraction, e.g. "kj" -> B_{kj}
     * \param[in] idx_C indices of C (this tensor),  e.g. "ij" -> C_{ij}
     * \return cost as a int64_t type, currently a rought estimate of flops/processor
     */
    int64_t estimate_cost(const tCTF_Tensor & A,
                          char const *        idx_A,
                          const tCTF_Tensor & B,
                          char const *        idx_B,
                          char const *        idx_C);
    
    /**
     * \brief estimate the cost of a sum B[idx_B] = A[idx_A]
     * \param[in] A first operand tensor
     * \param[in] idx_A indices of A in contraction, e.g. "ik" -> A_{ik}
     * \param[in] idx_B indices of B in contraction, e.g. "kj" -> B_{kj}
     * \return cost as a int64_t type, currently a rought estimate of flops/processor
     */
    int64_t estimate_cost(const tCTF_Tensor & A,
                          char const *        idx_A,
                          char const *        idx_B);


    
    /**
     * \brief sums B[idx_B] = beta*B[idx_B] + alpha*A[idx_A]
     *        if fseq defined computes fseq(alpha,A[idx_A],beta*B[idx_B])
     * \param[in] alpha A scaling factor
     * \param[in] A first operand tensor
     * \param[in] idx_A indices of A in sum, e.g. "ij" -> A_{ij}
     * \param[in] beta B scaling factor
     * \param[in] idx_B indices of B (this tensor), e.g. "ij" -> B_{ij}
     * \param[in] fseq sequential operation to execute, default is multiply-add
     */
    void sum(dtype                   alpha, 
             const tCTF_Tensor&      A, 
             char const *            idx_A,
             dtype                   beta,
             char const *            idx_B,
             tCTF_fsum<dtype>        fseq = tCTF_fsum<dtype>());
    
    /**
     * \brief scales A[idx_A] = alpha*A[idx_A]
     *        if fseq defined computes fseq(alpha,A[idx_A])
     * \param[in] alpha A scaling factor
     * \param[in] idx_A indices of A (this tensor), e.g. "ij" -> A_{ij}
     * \param[in] fseq sequential operation to execute, default is multiply-add
     */
    void scale(dtype                   alpha, 
               char const *            idx_A,
               tCTF_fscl<dtype>        fseq = tCTF_fscl<dtype>());

    /**
     * \brief cuts out a slice (block) of this tensor A[offsets,ends)
     * \param[in] offsets bottom left corner of block
     * \param[in] ends top right corner of block
     * \return new tensor corresponding to requested slice
     */
    tCTF_Tensor slice(int const * offsets,
                      int const * ends) const;
    
    tCTF_Tensor slice(long_int corner_off,
                      long_int corner_end) const;
    
    /**
     * \brief cuts out a slice (block) of this tensor A[offsets,ends)
     * \param[in] offsets bottom left corner of block
     * \param[in] ends top right corner of block
     * \return new tensor corresponding to requested slice which lives on
     *          oworld
     */
    tCTF_Tensor slice(int const *         offsets,
                      int const *         ends,
                      tCTF_World<dtype> * oworld) const;

    tCTF_Tensor slice(long_int            corner_off,
                      long_int            corner_end,
                      tCTF_World<dtype> * oworld) const;
    
    
    /**
     * \brief cuts out a slice (block) of this tensor = B
     *   B[offsets,ends)=beta*B[offsets,ends) + alpha*A[offsets_A,ends_A)
     * \param[in] offsets bottom left corner of block
     * \param[in] ends top right corner of block
     * \param[in] alpha scaling factor of this tensor
     * \param[in] offsets bottom left corner of block of A
     * \param[in] ends top right corner of block of A
     * \param[in] alpha scaling factor of tensor A
     */
    void slice(int const *    offsets,
               int const *    ends,
               dtype          beta,
               tCTF_Tensor const & A,
               int const *    offsets_A,
               int const *    ends_A,
               dtype          alpha) const;
    
    void slice(long_int       corner_off,
               long_int       corner_end,
               dtype          beta,
               tCTF_Tensor const & A,
               long_int       corner_off_A,
               long_int       corner_end_A,
               dtype          alpha) const;

    /**
     * \brief Apply permutation to matrix, potentially extracting a slice
     *              B[i,j,...] 
     *                = beta*B[...] + alpha*A[perms_A[0][i],perms_A[1][j],...]
     *
     * \param[in] beta scaling factor for values of tensor B (this)
     * \param[in] A specification of operand tensor A must live on 
                    the same CTF_World or a subset of the CTF_World on which B lives
     * \param[in] perms_A specifies permutations for tensor A, e.g. A[perms_A[0][i],perms_A[1][j]]
     *                    if a subarray NULL, no permutation applied to this index,
     *                    if an entry is -1, the corresponding entries of the tensor are skipped 
                            (A must then be smaller than B)
     * \param[in] alpha scaling factor for A tensor
     */
    void permute(dtype          beta,
                 tCTF_Tensor &  A,
                 int * const *  perms_A,
                 dtype          alpha);

    /**
     * \brief Apply permutation to matrix, potentially extracting a slice
     *              B[perms_B[0][i],perms_B[0][j],...] 
     *                = beta*B[...] + alpha*A[i,j,...]
     *
     * \param[in] perms_B specifies permutations for tensor B, e.g. B[perms_B[0][i],perms_B[1][j]]
     *                    if a subarray NULL, no permutation applied to this index,
     *                    if an entry is -1, the corresponding entries of the tensor are skipped 
     *                       (A must then be smaller than B)
     * \param[in] beta scaling factor for values of tensor B (this)
     * \param[in] A specification of operand tensor A must live on 
                    the same CTF_World or a superset of the CTF_World on which B lives
     * \param[in] alpha scaling factor for A tensor
     */
    void permute(int * const *  perms_B,
                 dtype          beta,
                 tCTF_Tensor &  A,
                 dtype          alpha);
    
   /**
     * \brief accumulates this tensor to a tensor object defined on a different world
     * \param[in] tsr a tensor object of the same characteristic as this tensor, 
     *             but on a different CTF_world/MPI_comm
     * \param[in] alpha scaling factor for this tensor (default 1.0)
     * \param[in] beta scaling factor for tensor tsr (default 1.0)
     */
    void add_to_subworld(tCTF_Tensor<dtype> * tsr,
                         dtype alpha,
                         dtype beta) const;
    void add_to_subworld(tCTF_Tensor<dtype> * tsr) const;
    
   /**
     * \brief accumulates this tensor from a tensor object defined on a different world
     * \param[in] tsr a tensor object of the same characteristic as this tensor, 
     *             but on a different CTF_world/MPI_comm
     * \param[in] alpha scaling factor for tensor tsr (default 1.0)
     * \param[in] beta scaling factor for this tensor (default 1.0)
     */
    void add_from_subworld(tCTF_Tensor<dtype> * tsr,
                           dtype alpha,
                           dtype beta) const;
    void add_from_subworld(tCTF_Tensor<dtype> * tsr) const;
    

    /**
     * \brief aligns data mapping with tensor A
     * \param[in] A align with this tensor
     */
    void align(tCTF_Tensor const & A);

    /**
     * \brief performs a reduction on the tensor
     * \param[in] op reduction operation (see top of this cyclopstf.hpp for choices)
     */    
    dtype reduce(CTF_OP op);
    
    /**
     * \brief computes the entrywise 1-norm of the tensor
     */    
    dtype norm1(){ return reduce(CTF_OP_NORM1); };

    /**
     * \brief computes the frobenius norm of the tensor
     */    
    dtype norm2(){ return reduce(CTF_OP_NORM2); };

    /**
     * \brief finds the max absolute value element of the tensor
     */    
    dtype norm_infty(){ return reduce(CTF_OP_MAXABS); };

    /**
     * \brief gives the raw current local data with padding included
     * \param[out] size of local data chunk
     * \return pointer to local data
     */
    dtype * get_raw_data(long_int * size);

    /**
     * \brief gives a read-only copy of the raw current local data with padding included
     * \param[out] size of local data chunk
     * \return pointer to read-only copy of local data
     */
    const dtype * raw_data(long_int * size) const;

    /**
     * \brief gives the global indices and values associated with the local data
     * \param[out] npair number of local values
     * \param[out] global_idx index within global tensor of each data value
     * \param[out] data pointer to local values in the order of the indices
     */
    void read_local(long_int *   npair, 
                    long_int **  global_idx, 
                    dtype **     data) const;

    /**
     * \brief gives the global indices and values associated with the local data
     * \param[out] npair number of local values
     * \param[out] pairs pointer to local key-value pairs
     */
    void read_local(long_int *         npair,
                    tkv_pair<dtype> ** pairs) const;

    /**
     * \brief collects the entire tensor data on each process (not memory scalable)
     * \param[out] npair number of values in the tensor
     * \param[out] data pointer to the data of the entire tensor
     */
    void read_all(long_int * npair, 
                  dtype **   data) const;
    
    /**
     * \brief collects the entire tensor data on each process (not memory scalable)
     * \param[in,out] preallocated data pointer to the data of the entire tensor
     */
    long_int read_all(dtype * data) const;

    /**
     * \brief obtains a small number of the biggest elements of the 
     *        tensor in sorted order (e.g. eigenvalues)
     * \param[in] n number of elements to collect
     * \param[in] data output data (should be preallocated to size at least n)
     *
     * WARNING: currently functional only for dtype=double
     */
    void get_max_abs(int        n,
                     dtype *    data);

    /**
     * \brief turns on profiling for tensor
     */
    void profile_on();
    
    /**
     * \brief turns off profiling for tensor
     */
    void profile_off();

    /**
     * \brief sets tensor name
     * \param[in] name new for tensor
     */
    void set_name(char const * name);

    /**
     * \brief sets all values in the tensor to val
     */
    tCTF_Tensor& operator=(dtype val);
    
    /**
     * \brief sets the tensor
     */
    void operator=(tCTF_Tensor<dtype> A);
    
    /**
     * \brief associated an index map with the tensor for future operation
     * \param[in] idx_map_ index assignment for this tensor
     */
    tCTF_Idx_Tensor<dtype> operator[](char const * idx_map_);
    
    /**
     * \brief gives handle to sparse index subset of tensors
     * \param[in] indices, vector of indices to sparse tensor
     */
    tCTF_Sparse_Tensor<dtype> operator[](std::vector<long_int> indices);
    
    /**
     * \brief prints tensor data to file using process 0
     * \param[in] fp file to print to e.g. stdout
     * \param[in] cutoff do not print values of absolute value smaller than this
     */
    void print(FILE * fp = stdout, double cutoff = -1.0) const;

    /**
     * \brief prints two sets of tensor data side-by-side to file using process 0
     * \param[in] fp file to print to e.g. stdout
     * \param[in] A tensor to compare against
     * \param[in] cutoff do not print values of absolute value smaller than this
     */
    void compare(const tCTF_Tensor<dtype>& A, FILE * fp = stdout, double cutoff = -1.0) const;

    /**
     * \brief frees tCTF tensor
     */
    ~tCTF_Tensor();
};

/**
 * \brief comparison function for sets of tensor pointers
 * This ensures the set iteration order is consistent across nodes
 */
template<typename dtype>
struct tensor_tid_less {
  bool operator()(tCTF_Tensor<dtype>* A, tCTF_Tensor<dtype>* B) {
    if (A == NULL && B != NULL) {
      return true;
    } else if (A == NULL || B == NULL) {
      return false;
    }
    return A->tid < B->tid;
  }
};

/**
 * \brief Matrix class which encapsulates a 2D tensor 
 */
template<typename dtype> 
class tCTF_Matrix : public tCTF_Tensor<dtype> {
  public:
    int nrow, ncol, sym;

    /**
     * \brief constructor for a matrix
     * \param[in] nrow number of matrix rows
     * \param[in] ncol number of matrix columns
     * \param[in] sym symmetry of matrix
     * \param[in] world CTF world where the tensor will live
     * \param[in] name_ an optionary name for the tensor
     * \param[in] profile_ set to 1 to profile contractions involving this tensor
     */ 
    tCTF_Matrix(int                 nrow_, 
                int                 ncol_, 
                int                 sym_,
                tCTF_World<dtype> & world,
                char const *        name_ = NULL,
                int                 profile_ = 0);

};

/**
 * \brief Vector class which encapsulates a 1D tensor 
 */
template<typename dtype> 
class tCTF_Vector : public tCTF_Tensor<dtype> {
  public:
    int len;

    /**
     * \brief constructor for a vector
     * \param[in] len_ dimension of vector
     * \param[in] world CTF world where the tensor will live
     * \param[in] name_ an optionary name for the tensor
     * \param[in] profile_ set to 1 to profile contractions involving this tensor
     */ 
    tCTF_Vector(int                 len_,
                tCTF_World<dtype> & world,
                char const *        name_ = NULL,
                int                 profile_ = 0);
};

/**
 * \brief Scalar class which encapsulates a 0D tensor 
 */
template<typename dtype> 
class tCTF_Scalar : public tCTF_Tensor<dtype> {
  public:

    /**
     * \brief constructor for a scalar
     * \param[in] world CTF world where the tensor will live
     */ 
    tCTF_Scalar(tCTF_World<dtype> & world);
    
    /**
     * \brief constructor for a scalar with predefined value
     * \param[in] val scalar value
     * \param[in] world CTF world where the tensor will live
     */ 
    tCTF_Scalar(dtype               val,
                tCTF_World<dtype> & world);

    /**
     * \brief returns scalar value
     */
    dtype get_val();
    
    /**
     * \brief sets scalar value
     */
    void set_val(dtype val);

    /**
     * \brief casts into a dtype value
     */
    operator dtype() { return get_val(); }
};

/**
 * \brief a tensor with an index map associated with it (necessary for overloaded operators)
 */
template<typename dtype>
class tCTF_Idx_Tensor : public tCTF_Term<dtype> {
  public:
    tCTF_Tensor<dtype> * parent;
    char * idx_map;
    int is_intm;

  public:

  
    // dervied clone calls copy constructor
    tCTF_Term<dtype> * clone(std::map<tCTF_Tensor<dtype>*, tCTF_Tensor<dtype>*>* remap = NULL) const;

    /**
     * \brief constructor takes in a parent tensor and its indices 
     * \param[in] parent_ the parent tensor
     * \param[in] idx_map_ the indices assigned ot this tensor
     * \param[in] copy if set to 1, create copy of parent
     */
    tCTF_Idx_Tensor(tCTF_Tensor<dtype>* parent_, 
                    const char *        idx_map_,
                    int                 copy = 0);
    
    /**
     * \brief copy constructor
     * \param[in] B tensor to copy
     * \param[in] copy if 1 then copy the parent tensor of B into a new tensor
     */
    tCTF_Idx_Tensor(tCTF_Idx_Tensor<dtype> const & B,
                    int copy = 0,
                    std::map<tCTF_Tensor<dtype>*, tCTF_Tensor<dtype>*>* remap = NULL);

    tCTF_Idx_Tensor();
    
    tCTF_Idx_Tensor(dtype val);
    
    ~tCTF_Idx_Tensor();
    
    /**
     * \brief evalues the expression to produce an intermediate with 
     *        all expression indices remaining
     * \param[in,out] output tensor to write results into and its indices
     */
    tCTF_Idx_Tensor<dtype> execute() const;
    
    /**
     * \brief evalues the expression, which just scales by default
     * \param[in,out] output tensor to write results into and its indices
     */
    void execute(tCTF_Idx_Tensor<dtype> output) const;
    
    /**
     * \brief estimates the cost of a contraction
     * \param[in] output tensor to write results into and its indices
     */
    long_int estimate_cost(tCTF_Idx_Tensor<dtype> output) const;
    
    /**
     * \brief estimates the cost the expression to produce an intermediate with 
     *        all expression indices remaining
     * \param[in,out] output tensor to write results into and its indices
     */
    tCTF_Idx_Tensor<dtype> estimate_cost(long_int & cost) const;
    
    /**
    * \brief appends the tensors this depends on to the input set
    */
    void get_inputs(std::set<tCTF_Tensor<dtype>*, tensor_tid_less<dtype> >* inputs_set) const;

    /**
     * \brief A = B, compute any operations on operand B and set
     * \param[in] B tensor on the right hand side
     */
    void operator=(tCTF_Term<dtype> const & B);
    void operator=(tCTF_Idx_Tensor<dtype> const & B);

    /**
     * \brief A += B, compute any operations on operand B and add
     * \param[in] B tensor on the right hand side
     */
    void operator+=(tCTF_Term<dtype> const & B);
    
    /**
     * \brief A += B, compute any operations on operand B and add
     * \param[in] B tensor on the right hand side
     */
    void operator-=(tCTF_Term<dtype> const & B);
    
    /**
     * \brief A -> A*B contract two tensors
     * \param[in] B tensor on the right hand side
     */
    void operator*=(tCTF_Term<dtype> const & B);

    /**
     * \brief TODO A -> A * B^-1
     * \param[in] B
     */
    //void operator/(tCTF_IdxTensor& tsr);
    
    /**
     * \brief execute ips into output with scale beta
     */    
    //void run(tCTF_Idx_Tensor<dtype>* output, dtype  beta);

    /*operator tCTF_Term<dtype>* (){
      tCTF_Idx_Tensor * tsr = new tCTF_Idx_Tensor(*this);
      return tsr;
    }*/
    /**
     * \brief figures out what world this term lives on
     */
    tCTF_World<dtype> * where_am_i() const;
};


/**
 * \brief element-wise function for scaling the elements of a tensor via the scale() function
 */
template<typename dtype>
class tCTF_fscl {
  public:
    /**
     * \brief function signature for element-wise scale operation
     * \param[in] alpha scaling value, defined in scale call 
     *            but subject to internal change due to symmetry
     * \param[in,out] a element from tensor A
     **/
    void  (*func_ptr)(dtype   alpha, 
                      dtype & a);
  public:
    tCTF_fscl() { func_ptr = NULL; }
};
/**
 * \brief Interface for custom element-wise function for tensor summation to be used with sum() call on tensors
 */
template<typename dtype>
class tCTF_fsum {
  public:
    /**
     * \brief function signature for element-wise summation operation
     * \param[in] alpha scaling value, defined in summation call 
     *            but subject to internal change due to symmetry
     * \param[in] a element from summand tensor A
     * \param[in,out] b element from summand tensor B
     **/
    void  (*func_ptr)(dtype   alpha, 
                      dtype   a,
                      dtype  &b);
  public:
    tCTF_fsum() { func_ptr = NULL; }
};

/**
 * \brief Interface for custom element-wise function for tensor contraction to be used with contract() call on tensors
 */
template<typename dtype>
class tCTF_fctr {
  public:
    /**
     * \brief function signature for element-wise contraction operation
     * \param[in] alpha scaling value, defined in contraction call 
     *            but subject to internal change due to symmetry
     * \param[in] a element from contraction tensor A
     * \param[in] b element from contraction tensor B
     * \param[in,out] c element from contraction tensor C
     **/
    void  (*func_ptr)(dtype  alpha, 
                      dtype  a, 
                      dtype  b,
                      dtype &c);
  public:
    tCTF_fctr() { func_ptr = NULL; }
};


/**
 * \brief a sparse subset of a tensor 
 */
template<typename dtype>
class tCTF_Sparse_Tensor {
  public:
    tCTF_Tensor<dtype> * parent;
    std::vector<long_int> indices;
    dtype scale;

    /** 
      * \brief base constructor 
      */
    tCTF_Sparse_Tensor();
    
    /**
     * \brief initialize a tensor which corresponds to a set of indices 
     * \param[in] indices a vector of global indices to tensor values
     * \param[in] parent dense distributed tensor to which this sparse tensor belongs to
     */
    tCTF_Sparse_Tensor(std::vector<long_int> indices,
                       tCTF_Tensor<dtype> * parent);

    /**
     * \brief initialize a tensor which corresponds to a set of indices 
     * \param[in] number of values this sparse tensor will have locally
     * \param[in] indices an array of global indices to tensor values
     * \param[in] parent dense distributed tensor to which this sparse tensor belongs to
     */
    tCTF_Sparse_Tensor(long_int              n,
                       long_int *            indices,
                       tCTF_Tensor<dtype> * parent);

    /**
     * \brief set the sparse set of indices on the parent tensor to values
     *        forall(j) i = indices[j]; parent[i] = beta*parent[i] + alpha*values[j];
     * \param[in] alpha scaling factor on values array 
     * \param[in] values data, should be of same size as the number of indices (n)
     * \param[in] beta scaling factor to apply to previously existing data
     */
    void write(dtype              alpha, 
               dtype *            values,
               dtype              beta); 

    // C++ overload special-cases of above method
    void operator=(std::vector<dtype> values); 
    void operator+=(std::vector<dtype> values); 
    void operator-=(std::vector<dtype> values); 
    void operator=(dtype * values); 
    void operator+=(dtype * values); 
    void operator-=(dtype * values); 

    /**
     * \brief read the sparse set of indices on the parent tensor to values
     *        forall(j) i = indices[j]; values[j] = alpha*parent[i] + beta*values[j];
     * \param[in] alpha scaling factor on parent array 
     * \param[in] values data, should be preallocated to the same size as the number of indices (n)
     * \param[in] beta scaling factor to apply to previously existing data in values
     */
    void read(dtype              alpha, 
              dtype *            values,
              dtype              beta); 

    // C++ overload special-cases of above method
    operator std::vector<dtype>();
    operator dtype*();
};



/* these typedefs yield a non-tempalated interface for double and complex<double> */
// \brief a world for double precision tensor types 
typedef tCTF<double>                        CTF;
typedef tCTF_Idx_Tensor<double>             CTF_Idx_Tensor;
typedef tCTF_Tensor<double>                 CTF_Tensor;
typedef tCTF_Sparse_Tensor<double>          CTF_Sparse_Tensor;
typedef tCTF_Matrix<double>                 CTF_Matrix;
typedef tCTF_Vector<double>                 CTF_Vector;
typedef tCTF_Scalar<double>                 CTF_Scalar;
typedef tCTF_World<double>                  CTF_World;
typedef tCTF_fscl<double>                   CTF_fscl;
typedef tCTF_fsum<double>                   CTF_fsum;
typedef tCTF_fctr<double>                   CTF_fctr;
#ifdef CTF_COMPLEX
// \brief a world for complex double precision tensor types 
typedef tCTF< std::complex<double> >        cCTF;
typedef tCTF_Idx_Tensor< std::complex<double> > cCTF_Idx_Tensor;
typedef tCTF_Tensor< std::complex<double> > cCTF_Tensor;
typedef tCTF_Sparse_Tensor< std::complex<double> > cCTF_Sparse_Tensor;
typedef tCTF_Matrix< std::complex<double> > cCTF_Matrix;
typedef tCTF_Vector< std::complex<double> > cCTF_Vector;
typedef tCTF_Scalar< std::complex<double> > cCTF_Scalar;
typedef tCTF_World< std::complex<double> >  cCTF_World;
typedef tCTF_fscl< std::complex<double> >   cCTF_fscl;
typedef tCTF_fsum< std::complex<double> >   cCTF_fsum;
typedef tCTF_fctr< std::complex<double> >   cCTF_fctr;
#endif

/**
 * @}
 */

/**
 * \defgroup expression Tensor expression compiler
 * @{
 */


/**
 * \brief a term is an abstract object representing some expression of tensors
 */
template<typename dtype>
class tCTF_Term {
  public:
    dtype scale;
   
    tCTF_Term();
    virtual ~tCTF_Term(){};

    /**
     * \brief base classes must implement this copy function to retrieve pointer
     */ 
    virtual tCTF_Term * clone(std::map<tCTF_Tensor<dtype>*, tCTF_Tensor<dtype>*>* remap = NULL) const = 0;
    
    /**
     * \brief evalues the expression, which just scales by default
     * \param[in,out] output tensor to write results into and its indices
     */
    virtual void execute(tCTF_Idx_Tensor<dtype> output) const = 0;
    
    /**
     * \brief estimates the cost of a contraction/sum/.. term
     * \param[in] output tensor to write results into and its indices
     */
    virtual long_int estimate_cost(tCTF_Idx_Tensor<dtype> output) const = 0;
    
    /**
     * \brief estimates the cost the expression to produce an intermediate with 
     *        all expression indices remaining
     * \param\[in,out] cost the cost of the operatiob
     * \return output tensor to write results into and its indices
     */
    virtual tCTF_Idx_Tensor<dtype> estimate_cost(long_int & cost) const = 0;
    
    
    /**
     * \brief evalues the expression to produce an intermediate with 
     *        all expression indices remaining
     * \param[in,out] output tensor to write results into and its indices
     */
    virtual tCTF_Idx_Tensor<dtype> execute() const = 0;
    
    /**
    * \brief appends the tensors this depends on to the input set
    */
    virtual void get_inputs(std::set<tCTF_Tensor<dtype>*, tensor_tid_less<dtype> >* inputs_set) const = 0;

    /**
     * \brief constructs a new term which multiplies by tensor A
     * \param[in] A term to multiply by
     */
    tCTF_Contract_Term<dtype> operator*(tCTF_Term<dtype> const & A) const;
    
    /**
     * \brief constructs a new term by addition of two terms
     * \param[in] A term to add to output
     */
    tCTF_Sum_Term<dtype> operator+(tCTF_Term<dtype> const & A) const;
    
    /**
     * \brief constructs a new term by subtracting term A
     * \param[in] A subtracted term
     */
    tCTF_Sum_Term<dtype> operator-(tCTF_Term<dtype> const & A) const;
    
    /**
     * \brief A = B, compute any operations on operand B and set
     * \param[in] B tensor on the right hand side
     */
    void operator=(tCTF_Term<dtype> const & B) { execute() = B; };
    void operator=(tCTF_Idx_Tensor<dtype> const & B) { execute() = B; };
    void operator+=(tCTF_Term<dtype> const & B) { execute() += B; };
    void operator-=(tCTF_Term<dtype> const & B) { execute() -= B; };
    void operator*=(tCTF_Term<dtype> const & B) { execute() *= B; };

    /**
     * \brief multiples by a constant
     * \param[in] scl scaling factor to multiply term by
     */
    tCTF_Contract_Term<dtype> operator*(dtype scl) const;

    /**
     * \brief figures out what world this term lives on
     */
    virtual tCTF_World<dtype> * where_am_i() const = 0;

    /**
     * \brief casts into a double if dimension of evaluated expression is 0
     */
    operator dtype() const;
};

template<typename dtype>
class tCTF_Sum_Term : public tCTF_Term<dtype> {
  public:
    std::vector< tCTF_Term<dtype>* > operands;

    // default constructor
    tCTF_Sum_Term() : tCTF_Term<dtype>() {}

    // destructor frees operands
    ~tCTF_Sum_Term();
  
    // copy constructor
    tCTF_Sum_Term(tCTF_Sum_Term<dtype> const & other,
        std::map<tCTF_Tensor<dtype>*, tCTF_Tensor<dtype>*>* remap = NULL);

    // dervied clone calls copy constructor
    tCTF_Term<dtype>* clone(std::map<tCTF_Tensor<dtype>*, tCTF_Tensor<dtype>*>* remap = NULL) const;

    /**
     * construct sum term corresponding to a single tensor
     * \param[in] output tensor to write results into and its indices
     */ 
    //tCTF_Sum_Term<dtype>(tCTF_Idx_Tensor<dtype> const & tsr);

    /**
     * \brief evalues the expression by summing operands into output
     * \param[in,out] output tensor to write results into and its indices
     */
    void execute(tCTF_Idx_Tensor<dtype> output) const;

  
    /**
     * \brief evalues the expression to produce an intermediate with 
     *        all expression indices remaining
     * \param[in,out] output tensor to write results into and its indices
     */
    tCTF_Idx_Tensor<dtype> execute() const;
    
    /**
     * \brief estimates the cost of a sum term
     * \param[in] output tensor to write results into and its indices
     */
    long_int estimate_cost(tCTF_Idx_Tensor<dtype> output) const;
    
    /**
     * \brief estimates the cost the expression to produce an intermediate with 
     *        all expression indices remaining
     * \param[in,out] output tensor to write results into and its indices
     */
    tCTF_Idx_Tensor<dtype> estimate_cost(long_int & cost) const;
    
    
    
    /**
    * \brief appends the tensors this depends on to the input set
    */
    void get_inputs(std::set<tCTF_Tensor<dtype>*, tensor_tid_less<dtype> >* inputs_set) const;

    /**
     * \brief constructs a new term by addition of two terms
     * \param[in] A term to add to output
     */
    tCTF_Sum_Term<dtype> operator+(tCTF_Term<dtype> const & A) const;
    
    /**
     * \brief constructs a new term by subtracting term A
     * \param[in] A subtracted term
     */
    tCTF_Sum_Term<dtype> operator-(tCTF_Term<dtype> const & A) const;

    /**
     * \brief figures out what world this term lives on
     */
    tCTF_World<dtype> * where_am_i() const;
};

template<typename dtype> static
tCTF_Contract_Term<dtype> operator*(double d, tCTF_Term<dtype> const & tsr){
  return (tsr*d);
}

/**
 * \brief An experession representing a contraction of a set of tensors contained in operands 
 */
template<typename dtype>
class tCTF_Contract_Term : public tCTF_Term<dtype> {
  public:
    std::vector< tCTF_Term<dtype>* > operands;

    // \brief default constructor
    tCTF_Contract_Term() : tCTF_Term<dtype>() {}

    // \brief destructor frees operands
    ~tCTF_Contract_Term();
  
    // \brief copy constructor
    tCTF_Contract_Term(tCTF_Contract_Term<dtype> const & other,
        std::map<tCTF_Tensor<dtype>*, tCTF_Tensor<dtype>*>* remap = NULL);

    // \brief dervied clone calls copy constructor
    tCTF_Term<dtype> * clone(std::map<tCTF_Tensor<dtype>*, tCTF_Tensor<dtype>*>* remap = NULL) const;

    /**
     * \brief override execution to  to contract operands and add them to output
     * \param[in,out] output tensor to write results into and its indices
     */
    void execute(tCTF_Idx_Tensor<dtype> output) const;
    
    /**
    * \brief appends the tensors this depends on to the input set
    */
    void get_inputs(std::set<tCTF_Tensor<dtype>*, tensor_tid_less<dtype> >* inputs_set) const;

    /**
     * \brief evalues the expression to produce an intermediate with 
     *        all expression indices remaining
     * \param[in,out] output tensor to write results into and its indices
     */
    tCTF_Idx_Tensor<dtype> execute() const;
    
    /**
     * \brief estimates the cost of a contract term
     * \param[in] output tensor to write results into and its indices
     */
    long_int estimate_cost(tCTF_Idx_Tensor<dtype> output) const;
    
    /**
     * \brief estimates the cost the expression to produce an intermediate with 
     *        all expression indices remaining
     * \param[in,out] output tensor to write results into and its indices
     */
    tCTF_Idx_Tensor<dtype> estimate_cost(long_int & cost) const;
    
    
    /**
     * \brief override contraction to grow vector rather than create recursive terms
     * \param[in] A term to multiply by
     */
    tCTF_Contract_Term<dtype> operator*(tCTF_Term<dtype> const & A) const;

    /**
     * \brief figures out what world this term lives on
     */
    tCTF_World<dtype> * where_am_i() const;
};
/**
 * @}
 */

/**
 * \defgroup scheduler Dynamic scheduler.
 * @{
 */
enum tCTF_TensorOperationTypes {
  TENSOR_OP_NONE,
  TENSOR_OP_SET,
  TENSOR_OP_SUM,
  TENSOR_OP_SUBTRACT,
  TENSOR_OP_MULTIPLY };

/**
 * \brief Provides a untemplated base class for tensor operations.
 */
class tCTF_TensorOperationBase {
public:
  virtual ~tCTF_TensorOperationBase() {}
};

/**
 * \brief A tensor operation, containing all the data (op, lhs, rhs) required
 * to run it. Also provides methods to get a list of inputs and outputs, as well
 * as successor and dependency information used in scheduling.
 */
template<typename dtype>
class tCTF_TensorOperation : public tCTF_TensorOperationBase {
public:
	/**
	 * \brief Constructor, create the tensor operation lhs op= rhs
	 */
	tCTF_TensorOperation(tCTF_TensorOperationTypes op,
			tCTF_Idx_Tensor<dtype>* lhs,
			const tCTF_Term<dtype>* rhs) :
			  op(op),
			  lhs(lhs),
			  rhs(rhs),
			  dependency_count(0),
			  cached_estimated_cost(0) {}

  /**
   * \brief appends the tensors this writes to to the input set
   */
  void get_outputs(std::set<tCTF_Tensor<dtype>*, tensor_tid_less<dtype> >* outputs_set) const;

	/**
	 * \brief appends the tensors this depends on (reads from, including the output
	 * if a previous value is required) to the input set
	 */
	void get_inputs(std::set<tCTF_Tensor<dtype>*, tensor_tid_less<dtype> >* inputs_set) const;

	/**
	 * \brief runs this operation, but does NOT handle dependency scheduling
	 * optionally takes a remapping of tensors
	 */
	void execute(std::map<tCTF_Tensor<dtype>*, tCTF_Tensor<dtype>*>* remap = NULL);

	/**
	 *\brief provides an estimated runtime cost
	 */
	long_int estimate_cost();

	bool is_dummy() {
	  return op == TENSOR_OP_NONE;
	}

  /**
   * Schedule Recording Variables
   */
	// Number of dependencies I have
  int dependency_count;
  // List of all successors - operations that depend on me
  std::vector<tCTF_TensorOperation<dtype>* > successors;
  std::vector<tCTF_TensorOperation<dtype>* > reads;

  /**
   * Schedule Execution Variables
   */
  int dependency_left;

  /**
   * Debugging Helpers
   */
  const char* name() {
    return lhs->parent->name;
  }

protected:
	tCTF_TensorOperationTypes op;
	tCTF_Idx_Tensor<dtype>* lhs;
	const tCTF_Term<dtype>* rhs;

	long_int cached_estimated_cost;
};

// untemplatized scheduler abstract base class to assist in global operations
class tCTF_ScheduleBase {
public:
	virtual void add_operation(tCTF_TensorOperationBase* op) = 0;
};

extern tCTF_ScheduleBase* global_schedule;

struct tCTF_ScheduleTimer {
  double comm_down_time;
  double exec_time;
  double imbalance_wall_time;
  double imbalance_acuum_time;
  double comm_up_time;
  double total_time;

  tCTF_ScheduleTimer():
    comm_down_time(0),
    exec_time(0),
    imbalance_wall_time(0),
    imbalance_acuum_time(0),
    comm_up_time(0),
    total_time(0) {}

  void operator+=(tCTF_ScheduleTimer const & B) {
    comm_down_time += B.comm_down_time;
    exec_time += B.exec_time;
    imbalance_wall_time += B.imbalance_wall_time;
    imbalance_acuum_time += B.imbalance_acuum_time;
    comm_up_time += B.comm_up_time;
    total_time += B.total_time;
  }
};

template<typename dtype>
class tCTF_Schedule : public tCTF_ScheduleBase {
public:
  /**
   * \brief Constructor, optionally specifying a world to restrict processor
   * allocations to
   */
  tCTF_Schedule(tCTF_World<dtype>* world = NULL) :
    world(world),
    partitions(0) {}

	/**
	 * \brief Starts recording all tensor operations to this schedule
	 * (instead of executing them immediately)
	 */
	void record();

	/**
	 * \brief Executes the schedule and implicitly terminates recording
	 */
	tCTF_ScheduleTimer execute();

  /**
   * \brief Executes a slide of the ready_queue, partitioning it among the
   * processors in the grid
   */
  inline tCTF_ScheduleTimer partition_and_execute();

	/**
	 * \brief Call when a tensor op finishes, this adds newly enabled ops to the ready queue
	 */
	inline void schedule_op_successors(tCTF_TensorOperation<dtype>* op);

	/**
	 * \brief Adds a tensor operation to this schedule.
	 * THIS IS CALL ORDER DEPENDENT - operations will *appear* to execute
	 * sequentially in the order they were added.
	 */
	void add_operation_typed(tCTF_TensorOperation<dtype>* op);
	void add_operation(tCTF_TensorOperationBase* op);

	/**
	 * Testing functionality
	 */
	void set_max_partitions(int in_partitions) {
	  partitions = in_partitions;
	}

protected:
	tCTF_World<dtype>* world;

	/**
	 * Internal scheduling operation overview:
	 * DAG Structure:
	 *  Each task maintains:
	 *    dependency_count: the number of dependencies that the task has
	 *    dependency_left: the number of dependencies left before this task can
	 *      execute
	 *    successors: a vector of tasks which has this as a dependency
	 *  On completing a task, it decrements the dependency_left of all
	 *  successors. Once the count reaches zero, the task is added to the ready
	 *  queue and can be scheduled for execution.
	 *  To allow one schedule to be executed many times, dependency_count is
	 *  only modified by recording tasks, and is copied to dependency_left when
	 *  the schedule starts executing.
	 *
	 * DAG Construction:
	 *  A map from tensors pointers to operations is maintained, which contains
	 *  the latest operation that writes to a tensor.
	 *  When a new operation is added, it checks this map for all dependencies.
	 *  If a dependency has no entry yet, then it is considered satisfied.
	 *  Otherwise, it depends on the current entry - and the latest write
	 *  operation adds this task as a successor.
	 *  Then, the latest_write for this operation is updated.
	 */

	/**
	 * Schedule Recording Variables
	 */
	// Tasks with no dependencies, which can be executed at the start
	std::deque<tCTF_TensorOperation<dtype>*> root_tasks;

  // For debugging purposes - the steps in the original input order
  std::deque<tCTF_TensorOperation<dtype>*> steps_original;

  // Last operation writing to the key tensor
  std::map<tCTF_Tensor<dtype>*, tCTF_TensorOperation<dtype>*> latest_write;

  /**
   * Schedule Execution Variables
   */
  // Ready queue of tasks with all dependencies satisfied
  std::deque<tCTF_TensorOperation<dtype>*> ready_tasks;

  /**
   * Testing variables
   */
  int partitions;

};
/**
 * @}
 */


#define MAX_NAME_LENGTH 53
    
class CTF_Function_timer{
  public:
    char name[MAX_NAME_LENGTH];
    double start_time;
    double start_excl_time;
    double acc_time;
    double acc_excl_time;
    int calls;

    double total_time;
    double total_excl_time;
    int total_calls;

  public: 
    CTF_Function_timer(char const * name_, 
                   double const start_time_,
                   double const start_excl_time_);
    void compute_totals(MPI_Comm comm);
    bool operator<(CTF_Function_timer const & w) const ;
    void print(FILE *         output, 
               MPI_Comm const comm, 
               int const      rank,
               int const      np);
};


/**
 * \defgroup timer Timing and cost measurement
 * @{
 *//**
 * \brief local process walltime measurement
 */
class CTF_Timer{
  public:
    char const * timer_name;
    int index;
    int exited;
    int original;
  
  public:
    CTF_Timer(char const * name);
    ~CTF_Timer();
    void stop();
    void start();
    void exit();
    
};

/**
 * \brief epoch during which to measure timers
 */
class CTF_Timer_epoch{
  private:
    CTF_Timer * tmr_inner;
    CTF_Timer * tmr_outer;
    std::vector<CTF_Function_timer> saved_function_timers;
    double save_excl_time;
    double save_complete_time; 
  public:
    char const * name;
    //create epoch called name
    CTF_Timer_epoch(char const * name_);
    
    //clears timers and begins epoch
    void begin();

    //prints timers and clears them
    void end();
};


/**
 * \brief a term is an abstract object representing some expression of tensors
 */

/**
 * \brief measures flops done in a code region
 */
class CTF_Flop_Counter{
  public:
    long_int start_count;

  public:
    /**
     * \brief constructor, starts counter
     */
    CTF_Flop_Counter();
    ~CTF_Flop_Counter();

    /**
     * \brief restarts counter
     */
    void zero();

    /**
     * \brief get total flop count over all counters in comm
     */
    long_int count(MPI_Comm comm = MPI_COMM_SELF);

};
=======
#include <set>
#include <deque>
#include <complex>
#include <assert.h>
>>>>>>> 5bef86b0


#define CTF_VERSION 120

#include "../src/interface/tensor.h"
#include "../src/interface/idx_tensor.h"
#include "../src/interface/timer.h"
#include "../src/interface/back_comp.h"

#endif
<|MERGE_RESOLUTION|>--- conflicted
+++ resolved
@@ -7,1555 +7,10 @@
 #include <stdint.h>
 #include <vector>
 #include <map>
-<<<<<<< HEAD
-#include "../src/dist_tensor/cyclopstf.hpp"
-
-/**
- * labels corresponding to symmetry of each tensor dimension CTF_SYM
- * NS = 0 - nonsymmetric
- * SY = 1 - symmetric
- * AS = 2 - antisymmetric
- * SH = 3 - symmetric hollow
- */
-
-typedef long_int int64_t;
-
-template<typename dtype> class tCTF_fscl;
-template<typename dtype> class tCTF_fsum;
-template<typename dtype> class tCTF_fctr;
-template<typename dtype> class tCTF_Idx_Tensor;
-template<typename dtype> class tCTF_Sparse_Tensor;
-template<typename dtype> class tCTF_Term;
-template<typename dtype> class tCTF_Sum_Term;
-template<typename dtype> class tCTF_Contract_Term;
-
-/**
- * \defgroup CTF CTF: main C++ interface
- * @{
- */
-
-
-/**
- * \brief reduction types for tensor data (enum actually defined in ../src/dist_tensor/cyclopstf.hpp)
- */
-//enum CTF_OP { CTF_OP_SUM, CTF_OP_SUMABS, CTF_OP_SQNRM2,
-//              CTF_OP_MAX, CTF_OP_MIN, CTF_OP_MAXABS, CTF_OP_MINABS };
-
-/**
- * \brief an instance of the tCTF library (world) on a MPI communicator
- */
-template<typename dtype>
-class tCTF_World {
-  public:
-    MPI_Comm comm;
-    tCTF<dtype> * ctf;
-
-  public:
-    /**
-     * \brief creates tCTF library on comm_ that can output profile data 
-     *        into a file with a name based on the main args
-     * \param[in] comm_ MPI communicator associated with this CTF instance
-     * \param[in] argc number of main arguments 
-     * \param[in] argv main arguments 
-     */
-    tCTF_World(int argc, char * const * argv);
-
-    /**
-     * \brief creates tCTF library on comm_ that can output profile data 
-     *        into a file with a name based on the main args
-     * \param[in] comm_ MPI communicator associated with this CTF instance
-     * \param[in] argc number of main arguments 
-     * \param[in] argv main arguments 
-     */
-    tCTF_World(MPI_Comm       comm_ = MPI_COMM_WORLD,
-               int            argc = 0,
-               char * const * argv = NULL);
-
-    /**
-     * \brief creates tCTF library on comm_
-     * \param[in] ndim number of torus network dimensions
-     * \param[in] lens lengths of torus network dimensions
-     * \param[in] comm MPI global context for this CTF World
-     * \param[in] argc number of main arguments 
-     * \param[in] argv main arguments 
-     */
-    tCTF_World(int            ndim, 
-               int const *    lens, 
-               MPI_Comm       comm_ = MPI_COMM_WORLD,
-               int            argc = 0,
-               char * const * argv = NULL);
-
-    /**
-     * \brief frees tCTF library
-     */
-    ~tCTF_World();
-};
-
-
-
-/**
- * \brief an instance of a tensor within a tCTF world
- */
-template<typename dtype>
-class tCTF_Tensor {
-  public:
-    int tid, ndim;
-    int * sym, * len;
-    char * idx_map;
-    char const * name;
-    tCTF_World<dtype> * world;
-
-  public:
-    /**
-     * \breif default constructor
-     */
-    tCTF_Tensor();
-
-    /**
-     * \brief copies a tensor (setting data to zero or copying A)
-     * \param[in] A tensor to copy
-     * \param[in] copy whether to copy the data of A into the new tensor
-     */
-    tCTF_Tensor(tCTF_Tensor const &   A,
-                bool                  copy = true);
-
-    /**
-     * \brief copies a tensor filled with zeros
-     * \param[in] ndim number of dimensions of tensor
-     * \param[in] len edge lengths of tensor
-     * \param[in] sym symmetries of tensor (e.g. symmetric matrix -> sym={SY, NS})
-     * \param[in] world_ a world for the tensor to live in
-     * \param[in] name an optionary name for the tensor
-     * \param[in] profile set to 1 to profile contractions involving this tensor
-     */
-    tCTF_Tensor(int                  ndim_,
-                int const *          len_,
-                int const *          sym_,
-                tCTF_World<dtype> &  world_,
-#if DEBUG < 3
-                char const *  name_ = NULL,
-                int           profile_ = 0
-#else
-                char const *  name_ = "X",
-                int           profile_ = 1
-#endif
-                 );
-    
-    /**
-     * \brief creates a zeroed out copy (data not copied) of a tensor in a different world
-     * \param[in] A tensor whose characteristics to copy
-     * \param[in] world_ a world for the tensor we are creating to live in, can be different from A
-     */
-    tCTF_Tensor(tCTF_Tensor const & A,
-                tCTF_World<dtype> & world_);
-
-    /**
-     * \brief gives the values associated with any set of indices
-     * The sparse data is defined in coordinate format. The tensor index (i,j,k,l) of a tensor with edge lengths
-     * {m,n,p,q} is associated with the global index g via the formula g=i+j*m+k*m*n+l*m*n*p. The row index is first
-     * and the column index is second for matrices, which means they are column major. 
-     * \param[in] npair number of values to fetch
-     * \param[in] global_idx index within global tensor of each value to fetch
-     * \param[in,out] data a prealloced pointer to the data with the specified indices
-     */
-    void read(long_int          npair, 
-              long_int const *  global_idx, 
-              dtype *           data) const;
-    
-    /**
-     * \brief gives the values associated with any set of indices
-     * \param[in] npair number of values to fetch
-     * \param[in,out] pairs a prealloced pointer to key-value pairs
-     */
-    void read(long_int          npair,
-              tkv_pair<dtype> * pairs) const;
-    
-    /**
-     * \brief sparse read: A[global_idx[i]] = alpha*A[global_idx[i]]+beta*data[i]
-     * \param[in] npair number of values to read into tensor
-     * \param[in] alpha scaling factor on read data
-     * \param[in] beta scaling factor on value in initial values vector
-     * \param[in] global_idx global index within tensor of value to add
-     * \param[in] data values to add to the tensor
-     */
-    void read(long_int         npair, 
-              dtype            alpha, 
-              dtype            beta,
-              long_int const * global_idx,
-              dtype *          data) const;
-
-    /**
-     * \brief sparse read: pairs[i].d = alpha*A[pairs[i].k]+beta*pairs[i].d
-     * \param[in] npair number of values to read into tensor
-     * \param[in] alpha scaling factor on read data
-     * \param[in] beta scaling factor on value in initial pairs vector
-     * \param[in] pairs key-value pairs to add to the tensor
-     */
-    void read(long_int          npair,
-              dtype             alpha,
-              dtype             beta,
-              tkv_pair<dtype> * pairs) const;
-   
-
-    /**
-     * \brief writes in values associated with any set of indices
-     *  The sparse data is defined in coordinate format. The tensor index (i,j,k,l) of a tensor with edge lengths
-     *  {m,n,p,q} is associated with the global index g via the formula g=i+j*m+k*m*n+l*m*n*p. The row index is first
-     *  and the column index is second for matrices, which means they are column major. 
-     *  if the tensor is symmetric, each key-value pair will be written to all symmetrically-equivalent locations
-     * \param[in] npair number of values to write into tensor
-     * \param[in] global_idx global index within tensor of value to write
-     * \param[in] data values to  write to the indices
-     */
-    void write(long_int         npair, 
-               long_int const * global_idx, 
-               dtype const    * data);
-
-    /**
-     * \brief writes in values associated with any set of indices
-     * \param[in] npair number of values to write into tensor
-     * \param[in] pairs key-value pairs to write to the tensor
-     */
-    void write(long_int                 npair,
-               tkv_pair<dtype> const *  pairs);
-    
-    /**
-     * \brief sparse add: A[global_idx[i]] = beta*A[global_idx[i]]+alpha*data[i]
-     *  if the tensor is symmetric, each key-value pair will be added to all symmetrically-equivalent locations
-     * \param[in] npair number of values to write into tensor
-     * \param[in] alpha scaling factor on value to add
-     * \param[in] beta scaling factor on original data
-     * \param[in] global_idx global index within tensor of value to add
-     * \param[in] data values to add to the tensor
-     */
-    void write(long_int         npair, 
-               dtype            alpha, 
-               dtype            beta,
-               long_int const * global_idx,
-               dtype const *    data);
-
-    /**
-     * \brief sparse add: A[pairs[i].k] = alpha*A[pairs[i].k]+beta*pairs[i].d
-     *  if the tensor is symmetric, each key-value pair will be added to all symmetrically-equivalent locations
-     * \param[in] npair number of values to write into tensor
-     * \param[in] alpha scaling factor on value to add
-     * \param[in] beta scaling factor on original data
-     * \param[in] pairs key-value pairs to add to the tensor
-     */
-    void write(long_int                npair,
-               dtype                   alpha,
-               dtype                   beta,
-               tkv_pair<dtype> const * pairs);
-   
-    /**
-     * \brief contracts C[idx_C] = beta*C[idx_C] + alpha*A[idx_A]*B[idx_B]
-     *        if fseq defined computes fseq(alpha,A[idx_A],B[idx_B],beta*C[idx_C])
-     * \param[in] alpha A*B scaling factor
-     * \param[in] A first operand tensor
-     * \param[in] idx_A indices of A in contraction, e.g. "ik" -> A_{ik}
-     * \param[in] B second operand tensor
-     * \param[in] idx_B indices of B in contraction, e.g. "kj" -> B_{kj}
-     * \param[in] beta C scaling factor
-     * \param[in] idx_C indices of C (this tensor),  e.g. "ij" -> C_{ij}
-     * \param[in] fseq sequential operation to execute, default is multiply-add
-     */
-    void contract(dtype                    alpha, 
-                  const tCTF_Tensor&       A, 
-                  char const *             idx_A,
-                  const tCTF_Tensor&       B, 
-                  char const *             idx_B,
-                  dtype                    beta,
-                  char const *             idx_C,
-                  tCTF_fctr<dtype>         fseq = tCTF_fctr<dtype>());
-
-    /**
-     * \brief estimate the cost of a contraction C[idx_C] = A[idx_A]*B[idx_B]
-     * \param[in] A first operand tensor
-     * \param[in] idx_A indices of A in contraction, e.g. "ik" -> A_{ik}
-     * \param[in] B second operand tensor
-     * \param[in] idx_B indices of B in contraction, e.g. "kj" -> B_{kj}
-     * \param[in] idx_C indices of C (this tensor),  e.g. "ij" -> C_{ij}
-     * \return cost as a int64_t type, currently a rought estimate of flops/processor
-     */
-    int64_t estimate_cost(const tCTF_Tensor & A,
-                          char const *        idx_A,
-                          const tCTF_Tensor & B,
-                          char const *        idx_B,
-                          char const *        idx_C);
-    
-    /**
-     * \brief estimate the cost of a sum B[idx_B] = A[idx_A]
-     * \param[in] A first operand tensor
-     * \param[in] idx_A indices of A in contraction, e.g. "ik" -> A_{ik}
-     * \param[in] idx_B indices of B in contraction, e.g. "kj" -> B_{kj}
-     * \return cost as a int64_t type, currently a rought estimate of flops/processor
-     */
-    int64_t estimate_cost(const tCTF_Tensor & A,
-                          char const *        idx_A,
-                          char const *        idx_B);
-
-
-    
-    /**
-     * \brief sums B[idx_B] = beta*B[idx_B] + alpha*A[idx_A]
-     *        if fseq defined computes fseq(alpha,A[idx_A],beta*B[idx_B])
-     * \param[in] alpha A scaling factor
-     * \param[in] A first operand tensor
-     * \param[in] idx_A indices of A in sum, e.g. "ij" -> A_{ij}
-     * \param[in] beta B scaling factor
-     * \param[in] idx_B indices of B (this tensor), e.g. "ij" -> B_{ij}
-     * \param[in] fseq sequential operation to execute, default is multiply-add
-     */
-    void sum(dtype                   alpha, 
-             const tCTF_Tensor&      A, 
-             char const *            idx_A,
-             dtype                   beta,
-             char const *            idx_B,
-             tCTF_fsum<dtype>        fseq = tCTF_fsum<dtype>());
-    
-    /**
-     * \brief scales A[idx_A] = alpha*A[idx_A]
-     *        if fseq defined computes fseq(alpha,A[idx_A])
-     * \param[in] alpha A scaling factor
-     * \param[in] idx_A indices of A (this tensor), e.g. "ij" -> A_{ij}
-     * \param[in] fseq sequential operation to execute, default is multiply-add
-     */
-    void scale(dtype                   alpha, 
-               char const *            idx_A,
-               tCTF_fscl<dtype>        fseq = tCTF_fscl<dtype>());
-
-    /**
-     * \brief cuts out a slice (block) of this tensor A[offsets,ends)
-     * \param[in] offsets bottom left corner of block
-     * \param[in] ends top right corner of block
-     * \return new tensor corresponding to requested slice
-     */
-    tCTF_Tensor slice(int const * offsets,
-                      int const * ends) const;
-    
-    tCTF_Tensor slice(long_int corner_off,
-                      long_int corner_end) const;
-    
-    /**
-     * \brief cuts out a slice (block) of this tensor A[offsets,ends)
-     * \param[in] offsets bottom left corner of block
-     * \param[in] ends top right corner of block
-     * \return new tensor corresponding to requested slice which lives on
-     *          oworld
-     */
-    tCTF_Tensor slice(int const *         offsets,
-                      int const *         ends,
-                      tCTF_World<dtype> * oworld) const;
-
-    tCTF_Tensor slice(long_int            corner_off,
-                      long_int            corner_end,
-                      tCTF_World<dtype> * oworld) const;
-    
-    
-    /**
-     * \brief cuts out a slice (block) of this tensor = B
-     *   B[offsets,ends)=beta*B[offsets,ends) + alpha*A[offsets_A,ends_A)
-     * \param[in] offsets bottom left corner of block
-     * \param[in] ends top right corner of block
-     * \param[in] alpha scaling factor of this tensor
-     * \param[in] offsets bottom left corner of block of A
-     * \param[in] ends top right corner of block of A
-     * \param[in] alpha scaling factor of tensor A
-     */
-    void slice(int const *    offsets,
-               int const *    ends,
-               dtype          beta,
-               tCTF_Tensor const & A,
-               int const *    offsets_A,
-               int const *    ends_A,
-               dtype          alpha) const;
-    
-    void slice(long_int       corner_off,
-               long_int       corner_end,
-               dtype          beta,
-               tCTF_Tensor const & A,
-               long_int       corner_off_A,
-               long_int       corner_end_A,
-               dtype          alpha) const;
-
-    /**
-     * \brief Apply permutation to matrix, potentially extracting a slice
-     *              B[i,j,...] 
-     *                = beta*B[...] + alpha*A[perms_A[0][i],perms_A[1][j],...]
-     *
-     * \param[in] beta scaling factor for values of tensor B (this)
-     * \param[in] A specification of operand tensor A must live on 
-                    the same CTF_World or a subset of the CTF_World on which B lives
-     * \param[in] perms_A specifies permutations for tensor A, e.g. A[perms_A[0][i],perms_A[1][j]]
-     *                    if a subarray NULL, no permutation applied to this index,
-     *                    if an entry is -1, the corresponding entries of the tensor are skipped 
-                            (A must then be smaller than B)
-     * \param[in] alpha scaling factor for A tensor
-     */
-    void permute(dtype          beta,
-                 tCTF_Tensor &  A,
-                 int * const *  perms_A,
-                 dtype          alpha);
-
-    /**
-     * \brief Apply permutation to matrix, potentially extracting a slice
-     *              B[perms_B[0][i],perms_B[0][j],...] 
-     *                = beta*B[...] + alpha*A[i,j,...]
-     *
-     * \param[in] perms_B specifies permutations for tensor B, e.g. B[perms_B[0][i],perms_B[1][j]]
-     *                    if a subarray NULL, no permutation applied to this index,
-     *                    if an entry is -1, the corresponding entries of the tensor are skipped 
-     *                       (A must then be smaller than B)
-     * \param[in] beta scaling factor for values of tensor B (this)
-     * \param[in] A specification of operand tensor A must live on 
-                    the same CTF_World or a superset of the CTF_World on which B lives
-     * \param[in] alpha scaling factor for A tensor
-     */
-    void permute(int * const *  perms_B,
-                 dtype          beta,
-                 tCTF_Tensor &  A,
-                 dtype          alpha);
-    
-   /**
-     * \brief accumulates this tensor to a tensor object defined on a different world
-     * \param[in] tsr a tensor object of the same characteristic as this tensor, 
-     *             but on a different CTF_world/MPI_comm
-     * \param[in] alpha scaling factor for this tensor (default 1.0)
-     * \param[in] beta scaling factor for tensor tsr (default 1.0)
-     */
-    void add_to_subworld(tCTF_Tensor<dtype> * tsr,
-                         dtype alpha,
-                         dtype beta) const;
-    void add_to_subworld(tCTF_Tensor<dtype> * tsr) const;
-    
-   /**
-     * \brief accumulates this tensor from a tensor object defined on a different world
-     * \param[in] tsr a tensor object of the same characteristic as this tensor, 
-     *             but on a different CTF_world/MPI_comm
-     * \param[in] alpha scaling factor for tensor tsr (default 1.0)
-     * \param[in] beta scaling factor for this tensor (default 1.0)
-     */
-    void add_from_subworld(tCTF_Tensor<dtype> * tsr,
-                           dtype alpha,
-                           dtype beta) const;
-    void add_from_subworld(tCTF_Tensor<dtype> * tsr) const;
-    
-
-    /**
-     * \brief aligns data mapping with tensor A
-     * \param[in] A align with this tensor
-     */
-    void align(tCTF_Tensor const & A);
-
-    /**
-     * \brief performs a reduction on the tensor
-     * \param[in] op reduction operation (see top of this cyclopstf.hpp for choices)
-     */    
-    dtype reduce(CTF_OP op);
-    
-    /**
-     * \brief computes the entrywise 1-norm of the tensor
-     */    
-    dtype norm1(){ return reduce(CTF_OP_NORM1); };
-
-    /**
-     * \brief computes the frobenius norm of the tensor
-     */    
-    dtype norm2(){ return reduce(CTF_OP_NORM2); };
-
-    /**
-     * \brief finds the max absolute value element of the tensor
-     */    
-    dtype norm_infty(){ return reduce(CTF_OP_MAXABS); };
-
-    /**
-     * \brief gives the raw current local data with padding included
-     * \param[out] size of local data chunk
-     * \return pointer to local data
-     */
-    dtype * get_raw_data(long_int * size);
-
-    /**
-     * \brief gives a read-only copy of the raw current local data with padding included
-     * \param[out] size of local data chunk
-     * \return pointer to read-only copy of local data
-     */
-    const dtype * raw_data(long_int * size) const;
-
-    /**
-     * \brief gives the global indices and values associated with the local data
-     * \param[out] npair number of local values
-     * \param[out] global_idx index within global tensor of each data value
-     * \param[out] data pointer to local values in the order of the indices
-     */
-    void read_local(long_int *   npair, 
-                    long_int **  global_idx, 
-                    dtype **     data) const;
-
-    /**
-     * \brief gives the global indices and values associated with the local data
-     * \param[out] npair number of local values
-     * \param[out] pairs pointer to local key-value pairs
-     */
-    void read_local(long_int *         npair,
-                    tkv_pair<dtype> ** pairs) const;
-
-    /**
-     * \brief collects the entire tensor data on each process (not memory scalable)
-     * \param[out] npair number of values in the tensor
-     * \param[out] data pointer to the data of the entire tensor
-     */
-    void read_all(long_int * npair, 
-                  dtype **   data) const;
-    
-    /**
-     * \brief collects the entire tensor data on each process (not memory scalable)
-     * \param[in,out] preallocated data pointer to the data of the entire tensor
-     */
-    long_int read_all(dtype * data) const;
-
-    /**
-     * \brief obtains a small number of the biggest elements of the 
-     *        tensor in sorted order (e.g. eigenvalues)
-     * \param[in] n number of elements to collect
-     * \param[in] data output data (should be preallocated to size at least n)
-     *
-     * WARNING: currently functional only for dtype=double
-     */
-    void get_max_abs(int        n,
-                     dtype *    data);
-
-    /**
-     * \brief turns on profiling for tensor
-     */
-    void profile_on();
-    
-    /**
-     * \brief turns off profiling for tensor
-     */
-    void profile_off();
-
-    /**
-     * \brief sets tensor name
-     * \param[in] name new for tensor
-     */
-    void set_name(char const * name);
-
-    /**
-     * \brief sets all values in the tensor to val
-     */
-    tCTF_Tensor& operator=(dtype val);
-    
-    /**
-     * \brief sets the tensor
-     */
-    void operator=(tCTF_Tensor<dtype> A);
-    
-    /**
-     * \brief associated an index map with the tensor for future operation
-     * \param[in] idx_map_ index assignment for this tensor
-     */
-    tCTF_Idx_Tensor<dtype> operator[](char const * idx_map_);
-    
-    /**
-     * \brief gives handle to sparse index subset of tensors
-     * \param[in] indices, vector of indices to sparse tensor
-     */
-    tCTF_Sparse_Tensor<dtype> operator[](std::vector<long_int> indices);
-    
-    /**
-     * \brief prints tensor data to file using process 0
-     * \param[in] fp file to print to e.g. stdout
-     * \param[in] cutoff do not print values of absolute value smaller than this
-     */
-    void print(FILE * fp = stdout, double cutoff = -1.0) const;
-
-    /**
-     * \brief prints two sets of tensor data side-by-side to file using process 0
-     * \param[in] fp file to print to e.g. stdout
-     * \param[in] A tensor to compare against
-     * \param[in] cutoff do not print values of absolute value smaller than this
-     */
-    void compare(const tCTF_Tensor<dtype>& A, FILE * fp = stdout, double cutoff = -1.0) const;
-
-    /**
-     * \brief frees tCTF tensor
-     */
-    ~tCTF_Tensor();
-};
-
-/**
- * \brief comparison function for sets of tensor pointers
- * This ensures the set iteration order is consistent across nodes
- */
-template<typename dtype>
-struct tensor_tid_less {
-  bool operator()(tCTF_Tensor<dtype>* A, tCTF_Tensor<dtype>* B) {
-    if (A == NULL && B != NULL) {
-      return true;
-    } else if (A == NULL || B == NULL) {
-      return false;
-    }
-    return A->tid < B->tid;
-  }
-};
-
-/**
- * \brief Matrix class which encapsulates a 2D tensor 
- */
-template<typename dtype> 
-class tCTF_Matrix : public tCTF_Tensor<dtype> {
-  public:
-    int nrow, ncol, sym;
-
-    /**
-     * \brief constructor for a matrix
-     * \param[in] nrow number of matrix rows
-     * \param[in] ncol number of matrix columns
-     * \param[in] sym symmetry of matrix
-     * \param[in] world CTF world where the tensor will live
-     * \param[in] name_ an optionary name for the tensor
-     * \param[in] profile_ set to 1 to profile contractions involving this tensor
-     */ 
-    tCTF_Matrix(int                 nrow_, 
-                int                 ncol_, 
-                int                 sym_,
-                tCTF_World<dtype> & world,
-                char const *        name_ = NULL,
-                int                 profile_ = 0);
-
-};
-
-/**
- * \brief Vector class which encapsulates a 1D tensor 
- */
-template<typename dtype> 
-class tCTF_Vector : public tCTF_Tensor<dtype> {
-  public:
-    int len;
-
-    /**
-     * \brief constructor for a vector
-     * \param[in] len_ dimension of vector
-     * \param[in] world CTF world where the tensor will live
-     * \param[in] name_ an optionary name for the tensor
-     * \param[in] profile_ set to 1 to profile contractions involving this tensor
-     */ 
-    tCTF_Vector(int                 len_,
-                tCTF_World<dtype> & world,
-                char const *        name_ = NULL,
-                int                 profile_ = 0);
-};
-
-/**
- * \brief Scalar class which encapsulates a 0D tensor 
- */
-template<typename dtype> 
-class tCTF_Scalar : public tCTF_Tensor<dtype> {
-  public:
-
-    /**
-     * \brief constructor for a scalar
-     * \param[in] world CTF world where the tensor will live
-     */ 
-    tCTF_Scalar(tCTF_World<dtype> & world);
-    
-    /**
-     * \brief constructor for a scalar with predefined value
-     * \param[in] val scalar value
-     * \param[in] world CTF world where the tensor will live
-     */ 
-    tCTF_Scalar(dtype               val,
-                tCTF_World<dtype> & world);
-
-    /**
-     * \brief returns scalar value
-     */
-    dtype get_val();
-    
-    /**
-     * \brief sets scalar value
-     */
-    void set_val(dtype val);
-
-    /**
-     * \brief casts into a dtype value
-     */
-    operator dtype() { return get_val(); }
-};
-
-/**
- * \brief a tensor with an index map associated with it (necessary for overloaded operators)
- */
-template<typename dtype>
-class tCTF_Idx_Tensor : public tCTF_Term<dtype> {
-  public:
-    tCTF_Tensor<dtype> * parent;
-    char * idx_map;
-    int is_intm;
-
-  public:
-
-  
-    // dervied clone calls copy constructor
-    tCTF_Term<dtype> * clone(std::map<tCTF_Tensor<dtype>*, tCTF_Tensor<dtype>*>* remap = NULL) const;
-
-    /**
-     * \brief constructor takes in a parent tensor and its indices 
-     * \param[in] parent_ the parent tensor
-     * \param[in] idx_map_ the indices assigned ot this tensor
-     * \param[in] copy if set to 1, create copy of parent
-     */
-    tCTF_Idx_Tensor(tCTF_Tensor<dtype>* parent_, 
-                    const char *        idx_map_,
-                    int                 copy = 0);
-    
-    /**
-     * \brief copy constructor
-     * \param[in] B tensor to copy
-     * \param[in] copy if 1 then copy the parent tensor of B into a new tensor
-     */
-    tCTF_Idx_Tensor(tCTF_Idx_Tensor<dtype> const & B,
-                    int copy = 0,
-                    std::map<tCTF_Tensor<dtype>*, tCTF_Tensor<dtype>*>* remap = NULL);
-
-    tCTF_Idx_Tensor();
-    
-    tCTF_Idx_Tensor(dtype val);
-    
-    ~tCTF_Idx_Tensor();
-    
-    /**
-     * \brief evalues the expression to produce an intermediate with 
-     *        all expression indices remaining
-     * \param[in,out] output tensor to write results into and its indices
-     */
-    tCTF_Idx_Tensor<dtype> execute() const;
-    
-    /**
-     * \brief evalues the expression, which just scales by default
-     * \param[in,out] output tensor to write results into and its indices
-     */
-    void execute(tCTF_Idx_Tensor<dtype> output) const;
-    
-    /**
-     * \brief estimates the cost of a contraction
-     * \param[in] output tensor to write results into and its indices
-     */
-    long_int estimate_cost(tCTF_Idx_Tensor<dtype> output) const;
-    
-    /**
-     * \brief estimates the cost the expression to produce an intermediate with 
-     *        all expression indices remaining
-     * \param[in,out] output tensor to write results into and its indices
-     */
-    tCTF_Idx_Tensor<dtype> estimate_cost(long_int & cost) const;
-    
-    /**
-    * \brief appends the tensors this depends on to the input set
-    */
-    void get_inputs(std::set<tCTF_Tensor<dtype>*, tensor_tid_less<dtype> >* inputs_set) const;
-
-    /**
-     * \brief A = B, compute any operations on operand B and set
-     * \param[in] B tensor on the right hand side
-     */
-    void operator=(tCTF_Term<dtype> const & B);
-    void operator=(tCTF_Idx_Tensor<dtype> const & B);
-
-    /**
-     * \brief A += B, compute any operations on operand B and add
-     * \param[in] B tensor on the right hand side
-     */
-    void operator+=(tCTF_Term<dtype> const & B);
-    
-    /**
-     * \brief A += B, compute any operations on operand B and add
-     * \param[in] B tensor on the right hand side
-     */
-    void operator-=(tCTF_Term<dtype> const & B);
-    
-    /**
-     * \brief A -> A*B contract two tensors
-     * \param[in] B tensor on the right hand side
-     */
-    void operator*=(tCTF_Term<dtype> const & B);
-
-    /**
-     * \brief TODO A -> A * B^-1
-     * \param[in] B
-     */
-    //void operator/(tCTF_IdxTensor& tsr);
-    
-    /**
-     * \brief execute ips into output with scale beta
-     */    
-    //void run(tCTF_Idx_Tensor<dtype>* output, dtype  beta);
-
-    /*operator tCTF_Term<dtype>* (){
-      tCTF_Idx_Tensor * tsr = new tCTF_Idx_Tensor(*this);
-      return tsr;
-    }*/
-    /**
-     * \brief figures out what world this term lives on
-     */
-    tCTF_World<dtype> * where_am_i() const;
-};
-
-
-/**
- * \brief element-wise function for scaling the elements of a tensor via the scale() function
- */
-template<typename dtype>
-class tCTF_fscl {
-  public:
-    /**
-     * \brief function signature for element-wise scale operation
-     * \param[in] alpha scaling value, defined in scale call 
-     *            but subject to internal change due to symmetry
-     * \param[in,out] a element from tensor A
-     **/
-    void  (*func_ptr)(dtype   alpha, 
-                      dtype & a);
-  public:
-    tCTF_fscl() { func_ptr = NULL; }
-};
-/**
- * \brief Interface for custom element-wise function for tensor summation to be used with sum() call on tensors
- */
-template<typename dtype>
-class tCTF_fsum {
-  public:
-    /**
-     * \brief function signature for element-wise summation operation
-     * \param[in] alpha scaling value, defined in summation call 
-     *            but subject to internal change due to symmetry
-     * \param[in] a element from summand tensor A
-     * \param[in,out] b element from summand tensor B
-     **/
-    void  (*func_ptr)(dtype   alpha, 
-                      dtype   a,
-                      dtype  &b);
-  public:
-    tCTF_fsum() { func_ptr = NULL; }
-};
-
-/**
- * \brief Interface for custom element-wise function for tensor contraction to be used with contract() call on tensors
- */
-template<typename dtype>
-class tCTF_fctr {
-  public:
-    /**
-     * \brief function signature for element-wise contraction operation
-     * \param[in] alpha scaling value, defined in contraction call 
-     *            but subject to internal change due to symmetry
-     * \param[in] a element from contraction tensor A
-     * \param[in] b element from contraction tensor B
-     * \param[in,out] c element from contraction tensor C
-     **/
-    void  (*func_ptr)(dtype  alpha, 
-                      dtype  a, 
-                      dtype  b,
-                      dtype &c);
-  public:
-    tCTF_fctr() { func_ptr = NULL; }
-};
-
-
-/**
- * \brief a sparse subset of a tensor 
- */
-template<typename dtype>
-class tCTF_Sparse_Tensor {
-  public:
-    tCTF_Tensor<dtype> * parent;
-    std::vector<long_int> indices;
-    dtype scale;
-
-    /** 
-      * \brief base constructor 
-      */
-    tCTF_Sparse_Tensor();
-    
-    /**
-     * \brief initialize a tensor which corresponds to a set of indices 
-     * \param[in] indices a vector of global indices to tensor values
-     * \param[in] parent dense distributed tensor to which this sparse tensor belongs to
-     */
-    tCTF_Sparse_Tensor(std::vector<long_int> indices,
-                       tCTF_Tensor<dtype> * parent);
-
-    /**
-     * \brief initialize a tensor which corresponds to a set of indices 
-     * \param[in] number of values this sparse tensor will have locally
-     * \param[in] indices an array of global indices to tensor values
-     * \param[in] parent dense distributed tensor to which this sparse tensor belongs to
-     */
-    tCTF_Sparse_Tensor(long_int              n,
-                       long_int *            indices,
-                       tCTF_Tensor<dtype> * parent);
-
-    /**
-     * \brief set the sparse set of indices on the parent tensor to values
-     *        forall(j) i = indices[j]; parent[i] = beta*parent[i] + alpha*values[j];
-     * \param[in] alpha scaling factor on values array 
-     * \param[in] values data, should be of same size as the number of indices (n)
-     * \param[in] beta scaling factor to apply to previously existing data
-     */
-    void write(dtype              alpha, 
-               dtype *            values,
-               dtype              beta); 
-
-    // C++ overload special-cases of above method
-    void operator=(std::vector<dtype> values); 
-    void operator+=(std::vector<dtype> values); 
-    void operator-=(std::vector<dtype> values); 
-    void operator=(dtype * values); 
-    void operator+=(dtype * values); 
-    void operator-=(dtype * values); 
-
-    /**
-     * \brief read the sparse set of indices on the parent tensor to values
-     *        forall(j) i = indices[j]; values[j] = alpha*parent[i] + beta*values[j];
-     * \param[in] alpha scaling factor on parent array 
-     * \param[in] values data, should be preallocated to the same size as the number of indices (n)
-     * \param[in] beta scaling factor to apply to previously existing data in values
-     */
-    void read(dtype              alpha, 
-              dtype *            values,
-              dtype              beta); 
-
-    // C++ overload special-cases of above method
-    operator std::vector<dtype>();
-    operator dtype*();
-};
-
-
-
-/* these typedefs yield a non-tempalated interface for double and complex<double> */
-// \brief a world for double precision tensor types 
-typedef tCTF<double>                        CTF;
-typedef tCTF_Idx_Tensor<double>             CTF_Idx_Tensor;
-typedef tCTF_Tensor<double>                 CTF_Tensor;
-typedef tCTF_Sparse_Tensor<double>          CTF_Sparse_Tensor;
-typedef tCTF_Matrix<double>                 CTF_Matrix;
-typedef tCTF_Vector<double>                 CTF_Vector;
-typedef tCTF_Scalar<double>                 CTF_Scalar;
-typedef tCTF_World<double>                  CTF_World;
-typedef tCTF_fscl<double>                   CTF_fscl;
-typedef tCTF_fsum<double>                   CTF_fsum;
-typedef tCTF_fctr<double>                   CTF_fctr;
-#ifdef CTF_COMPLEX
-// \brief a world for complex double precision tensor types 
-typedef tCTF< std::complex<double> >        cCTF;
-typedef tCTF_Idx_Tensor< std::complex<double> > cCTF_Idx_Tensor;
-typedef tCTF_Tensor< std::complex<double> > cCTF_Tensor;
-typedef tCTF_Sparse_Tensor< std::complex<double> > cCTF_Sparse_Tensor;
-typedef tCTF_Matrix< std::complex<double> > cCTF_Matrix;
-typedef tCTF_Vector< std::complex<double> > cCTF_Vector;
-typedef tCTF_Scalar< std::complex<double> > cCTF_Scalar;
-typedef tCTF_World< std::complex<double> >  cCTF_World;
-typedef tCTF_fscl< std::complex<double> >   cCTF_fscl;
-typedef tCTF_fsum< std::complex<double> >   cCTF_fsum;
-typedef tCTF_fctr< std::complex<double> >   cCTF_fctr;
-#endif
-
-/**
- * @}
- */
-
-/**
- * \defgroup expression Tensor expression compiler
- * @{
- */
-
-
-/**
- * \brief a term is an abstract object representing some expression of tensors
- */
-template<typename dtype>
-class tCTF_Term {
-  public:
-    dtype scale;
-   
-    tCTF_Term();
-    virtual ~tCTF_Term(){};
-
-    /**
-     * \brief base classes must implement this copy function to retrieve pointer
-     */ 
-    virtual tCTF_Term * clone(std::map<tCTF_Tensor<dtype>*, tCTF_Tensor<dtype>*>* remap = NULL) const = 0;
-    
-    /**
-     * \brief evalues the expression, which just scales by default
-     * \param[in,out] output tensor to write results into and its indices
-     */
-    virtual void execute(tCTF_Idx_Tensor<dtype> output) const = 0;
-    
-    /**
-     * \brief estimates the cost of a contraction/sum/.. term
-     * \param[in] output tensor to write results into and its indices
-     */
-    virtual long_int estimate_cost(tCTF_Idx_Tensor<dtype> output) const = 0;
-    
-    /**
-     * \brief estimates the cost the expression to produce an intermediate with 
-     *        all expression indices remaining
-     * \param\[in,out] cost the cost of the operatiob
-     * \return output tensor to write results into and its indices
-     */
-    virtual tCTF_Idx_Tensor<dtype> estimate_cost(long_int & cost) const = 0;
-    
-    
-    /**
-     * \brief evalues the expression to produce an intermediate with 
-     *        all expression indices remaining
-     * \param[in,out] output tensor to write results into and its indices
-     */
-    virtual tCTF_Idx_Tensor<dtype> execute() const = 0;
-    
-    /**
-    * \brief appends the tensors this depends on to the input set
-    */
-    virtual void get_inputs(std::set<tCTF_Tensor<dtype>*, tensor_tid_less<dtype> >* inputs_set) const = 0;
-
-    /**
-     * \brief constructs a new term which multiplies by tensor A
-     * \param[in] A term to multiply by
-     */
-    tCTF_Contract_Term<dtype> operator*(tCTF_Term<dtype> const & A) const;
-    
-    /**
-     * \brief constructs a new term by addition of two terms
-     * \param[in] A term to add to output
-     */
-    tCTF_Sum_Term<dtype> operator+(tCTF_Term<dtype> const & A) const;
-    
-    /**
-     * \brief constructs a new term by subtracting term A
-     * \param[in] A subtracted term
-     */
-    tCTF_Sum_Term<dtype> operator-(tCTF_Term<dtype> const & A) const;
-    
-    /**
-     * \brief A = B, compute any operations on operand B and set
-     * \param[in] B tensor on the right hand side
-     */
-    void operator=(tCTF_Term<dtype> const & B) { execute() = B; };
-    void operator=(tCTF_Idx_Tensor<dtype> const & B) { execute() = B; };
-    void operator+=(tCTF_Term<dtype> const & B) { execute() += B; };
-    void operator-=(tCTF_Term<dtype> const & B) { execute() -= B; };
-    void operator*=(tCTF_Term<dtype> const & B) { execute() *= B; };
-
-    /**
-     * \brief multiples by a constant
-     * \param[in] scl scaling factor to multiply term by
-     */
-    tCTF_Contract_Term<dtype> operator*(dtype scl) const;
-
-    /**
-     * \brief figures out what world this term lives on
-     */
-    virtual tCTF_World<dtype> * where_am_i() const = 0;
-
-    /**
-     * \brief casts into a double if dimension of evaluated expression is 0
-     */
-    operator dtype() const;
-};
-
-template<typename dtype>
-class tCTF_Sum_Term : public tCTF_Term<dtype> {
-  public:
-    std::vector< tCTF_Term<dtype>* > operands;
-
-    // default constructor
-    tCTF_Sum_Term() : tCTF_Term<dtype>() {}
-
-    // destructor frees operands
-    ~tCTF_Sum_Term();
-  
-    // copy constructor
-    tCTF_Sum_Term(tCTF_Sum_Term<dtype> const & other,
-        std::map<tCTF_Tensor<dtype>*, tCTF_Tensor<dtype>*>* remap = NULL);
-
-    // dervied clone calls copy constructor
-    tCTF_Term<dtype>* clone(std::map<tCTF_Tensor<dtype>*, tCTF_Tensor<dtype>*>* remap = NULL) const;
-
-    /**
-     * construct sum term corresponding to a single tensor
-     * \param[in] output tensor to write results into and its indices
-     */ 
-    //tCTF_Sum_Term<dtype>(tCTF_Idx_Tensor<dtype> const & tsr);
-
-    /**
-     * \brief evalues the expression by summing operands into output
-     * \param[in,out] output tensor to write results into and its indices
-     */
-    void execute(tCTF_Idx_Tensor<dtype> output) const;
-
-  
-    /**
-     * \brief evalues the expression to produce an intermediate with 
-     *        all expression indices remaining
-     * \param[in,out] output tensor to write results into and its indices
-     */
-    tCTF_Idx_Tensor<dtype> execute() const;
-    
-    /**
-     * \brief estimates the cost of a sum term
-     * \param[in] output tensor to write results into and its indices
-     */
-    long_int estimate_cost(tCTF_Idx_Tensor<dtype> output) const;
-    
-    /**
-     * \brief estimates the cost the expression to produce an intermediate with 
-     *        all expression indices remaining
-     * \param[in,out] output tensor to write results into and its indices
-     */
-    tCTF_Idx_Tensor<dtype> estimate_cost(long_int & cost) const;
-    
-    
-    
-    /**
-    * \brief appends the tensors this depends on to the input set
-    */
-    void get_inputs(std::set<tCTF_Tensor<dtype>*, tensor_tid_less<dtype> >* inputs_set) const;
-
-    /**
-     * \brief constructs a new term by addition of two terms
-     * \param[in] A term to add to output
-     */
-    tCTF_Sum_Term<dtype> operator+(tCTF_Term<dtype> const & A) const;
-    
-    /**
-     * \brief constructs a new term by subtracting term A
-     * \param[in] A subtracted term
-     */
-    tCTF_Sum_Term<dtype> operator-(tCTF_Term<dtype> const & A) const;
-
-    /**
-     * \brief figures out what world this term lives on
-     */
-    tCTF_World<dtype> * where_am_i() const;
-};
-
-template<typename dtype> static
-tCTF_Contract_Term<dtype> operator*(double d, tCTF_Term<dtype> const & tsr){
-  return (tsr*d);
-}
-
-/**
- * \brief An experession representing a contraction of a set of tensors contained in operands 
- */
-template<typename dtype>
-class tCTF_Contract_Term : public tCTF_Term<dtype> {
-  public:
-    std::vector< tCTF_Term<dtype>* > operands;
-
-    // \brief default constructor
-    tCTF_Contract_Term() : tCTF_Term<dtype>() {}
-
-    // \brief destructor frees operands
-    ~tCTF_Contract_Term();
-  
-    // \brief copy constructor
-    tCTF_Contract_Term(tCTF_Contract_Term<dtype> const & other,
-        std::map<tCTF_Tensor<dtype>*, tCTF_Tensor<dtype>*>* remap = NULL);
-
-    // \brief dervied clone calls copy constructor
-    tCTF_Term<dtype> * clone(std::map<tCTF_Tensor<dtype>*, tCTF_Tensor<dtype>*>* remap = NULL) const;
-
-    /**
-     * \brief override execution to  to contract operands and add them to output
-     * \param[in,out] output tensor to write results into and its indices
-     */
-    void execute(tCTF_Idx_Tensor<dtype> output) const;
-    
-    /**
-    * \brief appends the tensors this depends on to the input set
-    */
-    void get_inputs(std::set<tCTF_Tensor<dtype>*, tensor_tid_less<dtype> >* inputs_set) const;
-
-    /**
-     * \brief evalues the expression to produce an intermediate with 
-     *        all expression indices remaining
-     * \param[in,out] output tensor to write results into and its indices
-     */
-    tCTF_Idx_Tensor<dtype> execute() const;
-    
-    /**
-     * \brief estimates the cost of a contract term
-     * \param[in] output tensor to write results into and its indices
-     */
-    long_int estimate_cost(tCTF_Idx_Tensor<dtype> output) const;
-    
-    /**
-     * \brief estimates the cost the expression to produce an intermediate with 
-     *        all expression indices remaining
-     * \param[in,out] output tensor to write results into and its indices
-     */
-    tCTF_Idx_Tensor<dtype> estimate_cost(long_int & cost) const;
-    
-    
-    /**
-     * \brief override contraction to grow vector rather than create recursive terms
-     * \param[in] A term to multiply by
-     */
-    tCTF_Contract_Term<dtype> operator*(tCTF_Term<dtype> const & A) const;
-
-    /**
-     * \brief figures out what world this term lives on
-     */
-    tCTF_World<dtype> * where_am_i() const;
-};
-/**
- * @}
- */
-
-/**
- * \defgroup scheduler Dynamic scheduler.
- * @{
- */
-enum tCTF_TensorOperationTypes {
-  TENSOR_OP_NONE,
-  TENSOR_OP_SET,
-  TENSOR_OP_SUM,
-  TENSOR_OP_SUBTRACT,
-  TENSOR_OP_MULTIPLY };
-
-/**
- * \brief Provides a untemplated base class for tensor operations.
- */
-class tCTF_TensorOperationBase {
-public:
-  virtual ~tCTF_TensorOperationBase() {}
-};
-
-/**
- * \brief A tensor operation, containing all the data (op, lhs, rhs) required
- * to run it. Also provides methods to get a list of inputs and outputs, as well
- * as successor and dependency information used in scheduling.
- */
-template<typename dtype>
-class tCTF_TensorOperation : public tCTF_TensorOperationBase {
-public:
-	/**
-	 * \brief Constructor, create the tensor operation lhs op= rhs
-	 */
-	tCTF_TensorOperation(tCTF_TensorOperationTypes op,
-			tCTF_Idx_Tensor<dtype>* lhs,
-			const tCTF_Term<dtype>* rhs) :
-			  op(op),
-			  lhs(lhs),
-			  rhs(rhs),
-			  dependency_count(0),
-			  cached_estimated_cost(0) {}
-
-  /**
-   * \brief appends the tensors this writes to to the input set
-   */
-  void get_outputs(std::set<tCTF_Tensor<dtype>*, tensor_tid_less<dtype> >* outputs_set) const;
-
-	/**
-	 * \brief appends the tensors this depends on (reads from, including the output
-	 * if a previous value is required) to the input set
-	 */
-	void get_inputs(std::set<tCTF_Tensor<dtype>*, tensor_tid_less<dtype> >* inputs_set) const;
-
-	/**
-	 * \brief runs this operation, but does NOT handle dependency scheduling
-	 * optionally takes a remapping of tensors
-	 */
-	void execute(std::map<tCTF_Tensor<dtype>*, tCTF_Tensor<dtype>*>* remap = NULL);
-
-	/**
-	 *\brief provides an estimated runtime cost
-	 */
-	long_int estimate_cost();
-
-	bool is_dummy() {
-	  return op == TENSOR_OP_NONE;
-	}
-
-  /**
-   * Schedule Recording Variables
-   */
-	// Number of dependencies I have
-  int dependency_count;
-  // List of all successors - operations that depend on me
-  std::vector<tCTF_TensorOperation<dtype>* > successors;
-  std::vector<tCTF_TensorOperation<dtype>* > reads;
-
-  /**
-   * Schedule Execution Variables
-   */
-  int dependency_left;
-
-  /**
-   * Debugging Helpers
-   */
-  const char* name() {
-    return lhs->parent->name;
-  }
-
-protected:
-	tCTF_TensorOperationTypes op;
-	tCTF_Idx_Tensor<dtype>* lhs;
-	const tCTF_Term<dtype>* rhs;
-
-	long_int cached_estimated_cost;
-};
-
-// untemplatized scheduler abstract base class to assist in global operations
-class tCTF_ScheduleBase {
-public:
-	virtual void add_operation(tCTF_TensorOperationBase* op) = 0;
-};
-
-extern tCTF_ScheduleBase* global_schedule;
-
-struct tCTF_ScheduleTimer {
-  double comm_down_time;
-  double exec_time;
-  double imbalance_wall_time;
-  double imbalance_acuum_time;
-  double comm_up_time;
-  double total_time;
-
-  tCTF_ScheduleTimer():
-    comm_down_time(0),
-    exec_time(0),
-    imbalance_wall_time(0),
-    imbalance_acuum_time(0),
-    comm_up_time(0),
-    total_time(0) {}
-
-  void operator+=(tCTF_ScheduleTimer const & B) {
-    comm_down_time += B.comm_down_time;
-    exec_time += B.exec_time;
-    imbalance_wall_time += B.imbalance_wall_time;
-    imbalance_acuum_time += B.imbalance_acuum_time;
-    comm_up_time += B.comm_up_time;
-    total_time += B.total_time;
-  }
-};
-
-template<typename dtype>
-class tCTF_Schedule : public tCTF_ScheduleBase {
-public:
-  /**
-   * \brief Constructor, optionally specifying a world to restrict processor
-   * allocations to
-   */
-  tCTF_Schedule(tCTF_World<dtype>* world = NULL) :
-    world(world),
-    partitions(0) {}
-
-	/**
-	 * \brief Starts recording all tensor operations to this schedule
-	 * (instead of executing them immediately)
-	 */
-	void record();
-
-	/**
-	 * \brief Executes the schedule and implicitly terminates recording
-	 */
-	tCTF_ScheduleTimer execute();
-
-  /**
-   * \brief Executes a slide of the ready_queue, partitioning it among the
-   * processors in the grid
-   */
-  inline tCTF_ScheduleTimer partition_and_execute();
-
-	/**
-	 * \brief Call when a tensor op finishes, this adds newly enabled ops to the ready queue
-	 */
-	inline void schedule_op_successors(tCTF_TensorOperation<dtype>* op);
-
-	/**
-	 * \brief Adds a tensor operation to this schedule.
-	 * THIS IS CALL ORDER DEPENDENT - operations will *appear* to execute
-	 * sequentially in the order they were added.
-	 */
-	void add_operation_typed(tCTF_TensorOperation<dtype>* op);
-	void add_operation(tCTF_TensorOperationBase* op);
-
-	/**
-	 * Testing functionality
-	 */
-	void set_max_partitions(int in_partitions) {
-	  partitions = in_partitions;
-	}
-
-protected:
-	tCTF_World<dtype>* world;
-
-	/**
-	 * Internal scheduling operation overview:
-	 * DAG Structure:
-	 *  Each task maintains:
-	 *    dependency_count: the number of dependencies that the task has
-	 *    dependency_left: the number of dependencies left before this task can
-	 *      execute
-	 *    successors: a vector of tasks which has this as a dependency
-	 *  On completing a task, it decrements the dependency_left of all
-	 *  successors. Once the count reaches zero, the task is added to the ready
-	 *  queue and can be scheduled for execution.
-	 *  To allow one schedule to be executed many times, dependency_count is
-	 *  only modified by recording tasks, and is copied to dependency_left when
-	 *  the schedule starts executing.
-	 *
-	 * DAG Construction:
-	 *  A map from tensors pointers to operations is maintained, which contains
-	 *  the latest operation that writes to a tensor.
-	 *  When a new operation is added, it checks this map for all dependencies.
-	 *  If a dependency has no entry yet, then it is considered satisfied.
-	 *  Otherwise, it depends on the current entry - and the latest write
-	 *  operation adds this task as a successor.
-	 *  Then, the latest_write for this operation is updated.
-	 */
-
-	/**
-	 * Schedule Recording Variables
-	 */
-	// Tasks with no dependencies, which can be executed at the start
-	std::deque<tCTF_TensorOperation<dtype>*> root_tasks;
-
-  // For debugging purposes - the steps in the original input order
-  std::deque<tCTF_TensorOperation<dtype>*> steps_original;
-
-  // Last operation writing to the key tensor
-  std::map<tCTF_Tensor<dtype>*, tCTF_TensorOperation<dtype>*> latest_write;
-
-  /**
-   * Schedule Execution Variables
-   */
-  // Ready queue of tasks with all dependencies satisfied
-  std::deque<tCTF_TensorOperation<dtype>*> ready_tasks;
-
-  /**
-   * Testing variables
-   */
-  int partitions;
-
-};
-/**
- * @}
- */
-
-
-#define MAX_NAME_LENGTH 53
-    
-class CTF_Function_timer{
-  public:
-    char name[MAX_NAME_LENGTH];
-    double start_time;
-    double start_excl_time;
-    double acc_time;
-    double acc_excl_time;
-    int calls;
-
-    double total_time;
-    double total_excl_time;
-    int total_calls;
-
-  public: 
-    CTF_Function_timer(char const * name_, 
-                   double const start_time_,
-                   double const start_excl_time_);
-    void compute_totals(MPI_Comm comm);
-    bool operator<(CTF_Function_timer const & w) const ;
-    void print(FILE *         output, 
-               MPI_Comm const comm, 
-               int const      rank,
-               int const      np);
-};
-
-
-/**
- * \defgroup timer Timing and cost measurement
- * @{
- *//**
- * \brief local process walltime measurement
- */
-class CTF_Timer{
-  public:
-    char const * timer_name;
-    int index;
-    int exited;
-    int original;
-  
-  public:
-    CTF_Timer(char const * name);
-    ~CTF_Timer();
-    void stop();
-    void start();
-    void exit();
-    
-};
-
-/**
- * \brief epoch during which to measure timers
- */
-class CTF_Timer_epoch{
-  private:
-    CTF_Timer * tmr_inner;
-    CTF_Timer * tmr_outer;
-    std::vector<CTF_Function_timer> saved_function_timers;
-    double save_excl_time;
-    double save_complete_time; 
-  public:
-    char const * name;
-    //create epoch called name
-    CTF_Timer_epoch(char const * name_);
-    
-    //clears timers and begins epoch
-    void begin();
-
-    //prints timers and clears them
-    void end();
-};
-
-
-/**
- * \brief a term is an abstract object representing some expression of tensors
- */
-
-/**
- * \brief measures flops done in a code region
- */
-class CTF_Flop_Counter{
-  public:
-    long_int start_count;
-
-  public:
-    /**
-     * \brief constructor, starts counter
-     */
-    CTF_Flop_Counter();
-    ~CTF_Flop_Counter();
-
-    /**
-     * \brief restarts counter
-     */
-    void zero();
-
-    /**
-     * \brief get total flop count over all counters in comm
-     */
-    long_int count(MPI_Comm comm = MPI_COMM_SELF);
-
-};
-=======
 #include <set>
 #include <deque>
 #include <complex>
 #include <assert.h>
->>>>>>> 5bef86b0
-
 
 #define CTF_VERSION 120
 
