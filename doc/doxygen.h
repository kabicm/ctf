--- conflicted
+++ resolved
@@ -20,18 +20,11 @@
  * a BSD license. Please email solomon@eecs.berkeley.edu with all questions and interest.
  *
  * CTF aims to provide support for distributed memory tensors (scalars, vectors, matrices, etc.).
-<<<<<<< HEAD
- * CTF provides summation and contraction routines in Einstein notation, so that any for loops are implicitly described by the index notation.
- * The tensors in CTF are templated (only double and complex<double> currently tested), associated with an MPI communicator, and custom element-wise functions can be defined for contract and sum.
- * A number of example codes using CTF are provided in the examples/ subdirectory. CTF uses hybrid parallelism with MPI and OpenMP, so please
- * set OMP_NUM_THREADS appropriately (e.g. Ubuntu defaults to the number of cores which is wrong when using more than 1 MPI process).
-=======
  * CTF provides summation and contration routines in Einstein notation, so that any for loops are implicitly described by the index notation.
  * The tensors in CTF are templated and may be defined on any algebraic structure (e.g. semiring, ring, set, monoid) with potentially custom addition and multiplication operators. 
  * Each tensor is decomposed on a CTF::World associated with an MPI communicator.
  * A number of example codes using CTF are provided in the examples/ subdirectory. CTF uses hybried parallelism with MPI and OpenMP when
  * OMP_NUM_THREADS is set appropriately.
->>>>>>> 5bef86b0
  *
  * The algorithms and application of CTF are described in detail in the following publications
  *
@@ -67,19 +60,8 @@
  * is just a single value distributed over a CTF::World, which may be used as a 'reducer'.
  * A scalar may also be represented as a zero-dimensional CTF::Tensor.
  *
-<<<<<<< HEAD
- * A <a href="http://ctf.eecs.berkeley.edu/classtCTF__Vector.html">CTF_Vector</a> 
+ * A CTF::Vector
  * is a dense array of values that is distributed over the communicator corresponding 
- * to the CTF_World on which the vector is defined. A vector is a 1-dimensional tensor.
- *
- * A <a href="http://ctf.eecs.berkeley.edu/classtCTF__Matrix.html">CTF_Matrix</a> 
- * is a dense matrix. The matrix may be defined with a symmetry (AS-asymmetric, SY-symmetric, SH-symmetric-hollow, NS-nonsymmetric),
- * where asymmetric (skew-symmetric) and symmetric-hollow matrices are zero along the diagonal while symmetric (SY) ones are not.
- * The symmetric matrix stored in packed format internally, but may sometimes be unpacked when operated on if enough memory is available.
- * A CTF_Matrix is internal equivalent to a 2-dimensional CTF_Tensor with symmetry {SY/AS/SH/NS,NS} and edge lengths {nrow,ncol}.
-=======
- * A CTF::Vector
- * is a dense array of values that is distributed over the communicator correspoding 
  * to the CTF::World on which the vector is defined. A vector is a 1-dimensional tensor.
  *
  * A CTF::Matrix
@@ -87,7 +69,6 @@
  * where asymmteric (skew-symmetric) and symmetric-hollow matrices are zero along the diagonal while symmetric (SY) ones are not.
  * The symmetric matrix stored in packed format internally, but may sometimes be unpacked when operated on if enough memory is available.
  * A CTF::Matrix is internall equivalent to a 2-dimensional CTF::Tensor with symmetry {SY/AS/SH/NS,NS} and edge lengths {nrow,ncol}.
->>>>>>> 5bef86b0
  *
  * A CTF::Tensor is an arbitrary-dimensional
  * distributed array, which can be defined as usual on any CTF::World. The symmetry is specified via an array of integers of length equal
@@ -109,20 +90,7 @@
  * Tensors can be summed and contracted via the CTF::Tensor::sum() and CTF::Tensor::contract() calls or via operator notation with index strings
  * e.g.  implies contraction over the mn indices. Summations can be done similarly.
  * Indexing over diagonals is possible by repeating the index in the string e.g. "ii".
-<<<<<<< HEAD
- * Custom element-wise operations may be performed on each element instead of addition and multiplication via the constructs
- * <a href="http://ctf.eecs.berkeley.edu/classtCTF__fscl.html">CTF_fscl</a> for a single tensor,
- * <a href="http://ctf.eecs.berkeley.edu/classtCTF__fsum.html">CTF_fsum</a> for summation of a pair of tensors, and
- * <a href="http://ctf.eecs.berkeley.edu/classtCTF__fctr.html">CTF_fctr</a> for contraction of two tensors into a third.
- *
- * \subsection spio Sparse global data input and output 
- *
- * The functions CTF_Tensor::read() and CTF_Tensor::write() may be used for sparse global bulk data writes.
- * It is possible to write via an array of struts format of index-value pairs and via independent arrays.
- * The operator [] is also overloaded for CTF_Tensor to take a vector of indices, defining a  
- * <a href="http://ctf.eecs.berkeley.edu/classtCTF__Sparse__Tensor.html">CTF_Sparse_Tensor</a>, which is not currently
-=======
- * Custom elementwise operations may be performed on each element instead of addition and multiplication via the constructs CTF::Endomorphism
+ * Custom elemen-twise operations may be performed on each element instead of addition and multiplication via the constructs CTF::Endomorphism
  * for applying a transformation to a tensor of a single type, CTF::Univar_Function for applying a function to tensor elements of one type to produce tensor elements of another type,
  * and CTF::Bivar_Function, which is a bivariate function that is associated with one output and two input types. These can be used within CTF::Tensor::scale(), CTF::Tensor::sum(), and CTF::Tensor::contract(), respectively.
  *
@@ -132,21 +100,15 @@
  * It is possible to write via an array of structs format of index-value pairs and via indepdent arrays.
  * The operator [] is also overloaded for CTF::Tensor to take a vector of indices, defining a  
  * CTF::Sparse_Tensor, which is not currently
->>>>>>> 5bef86b0
- * as fantastic as its name may suggest. The current class is basically a wrapper for the index and value vector
+ * as good as its name may suggest. The current class is basically a wrapper for the index and value vector
  * and cannot be operated on the same was as a CTF::Tensor. But someday soon...
 
  * The sparse data is defined in coordinate format. The tensor index (i,j,k,l) of a tensor with edge lengths
  * {m,n,p,q} is associated with the global index g via the formula g=i+j*m+k*m*n+l*m*n*p. The row index is first
  * and the column index is second for matrices, which means they are column major. 
  *
-<<<<<<< HEAD
- * Blocks or 'slices' of the tensor can be extracted using the CTF_Tensor::slice() function. 
+ * Blocks or 'slices' of the tensor can be extracted using the CTF::Tensor::slice() function. 
  * It is possible to slice between tensors which are on different worlds, orchestrating data movement between blocks of arrays on different MPI communicators.
-=======
- * Blocks or 'slices' of the tensor can be extracted using the CTF::Tensor::slice() function. 
- * It is possible to slice between tensors which are on different worlds, orchsetrating data movement between blocks of arrays on different MPI communicators.
->>>>>>> 5bef86b0
  *
  * It is also possible to read/write to a block, 'slice', or sub-tensor (all-equivalent) of any permutation of the tensor via the CTF::Tensor::permute() function.
  * The function can be used to reorder the tensor in any fashion along each dimension, or to extract certain slices (via -1s in the permutation array).
@@ -154,22 +116,12 @@
  *
  * \section build Building and testing the library
  *
-<<<<<<< HEAD
- * Simply running 'make' should work on some supercomputers, Apple, and Linux machines.
- * CTF will try to recognize the hostname or detect Apple and if neither works, default to a Linux config.
- * Regardless of the machine, 'make' will generate a config.mk file, which can be manipulated.
- * Files for various machines are available in the sub-folder mkfiles/.
- * Once this configuration file is setup, running 'make' will build the CTF library and place it into libs.
- * Running 'make test' or 'make test\#n' where #n is in {2,3,4,6,7,8} will test the library on using #n MPI processes.
- * 
-=======
  * Begin by running ./configure (see ./configure --help to specify special compler choices flags) then build the library by 'make' or in parallel by 'make -j'.
  * The library will be placed in './lib/libctf.a'. A CTF program may be compiled by including './include/ctf.hpp' and linking to './lib/libctf.a'.
  * To test the library via an executable execute 'make test_suite' and then run './bin/test_suite' or execute 'make test' to build test_suite and run it sequentially 'make test2' to build and run on two processors, etc.
  * Hostnames of some supercomputers (e.g. Edison, Hopper, Mira) are automatically recognized and a config.mk generated for them.
  * See configure script if building on an analogous Cray/IBM architecture.
  *
->>>>>>> 5bef86b0
  * The sub-directory 'examples' contains a suite of sample codes. These can be built all-together
  * via the command 'make examples'.
  *
@@ -208,12 +160,7 @@
  *
  * src/scaling/ contains the implementation of the single tensor scaling operation
  *
-<<<<<<< HEAD
- * src/dist_tensor/ contains the tensor parallel logic, which inputs, outputs, maps, and redistributions, 
- * the tensor. The logic that constructs tensor contractions is here. 
-=======
  * src/summation/ contains the implementation of the two tensor summation operation
->>>>>>> 5bef86b0
  *
  * src/contraction/ contains the implementation of the three tensor contraction operation
  *
