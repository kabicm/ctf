--- conflicted
+++ resolved
@@ -35,11 +35,7 @@
 	rm $(INSTALL_DIR)/include/ctf.hpp 
 
 
-<<<<<<< HEAD
 EXAMPLES = algebraic_multigrid apsp bitonic_sort btwn_central ccsd checkpoint dft_3D fft force_integration force_integration_sparse jacobi matmul neural_network particle_interaction qinformatics recursive_matmul scan sparse_mp3 sparse_permuted_slice spectral_element spmv sssp strassen trace mis mis2 ao_mo_transf block_sparse checkpoint_sparse
-=======
-EXAMPLES = algebraic_multigrid apsp bitonic_sort btwn_central ccsd checkpoint dft_3D fft force_integration force_integration_sparse jacobi matmul neural_network particle_interaction qinformatics recursive_matmul scan sparse_mp3 sparse_permuted_slice spectral_element spmv sssp strassen trace mis mis2 ao_mo_transf block_sparse
->>>>>>> 58e4811e
 TESTS = bivar_function bivar_transform ccsdt_map_test ccsdt_t3_to_t2 dft diag_ctr diag_sym endomorphism_cust endomorphism_cust_sp endomorphism gemm_4D multi_tsr_sym permute_multiworld readall_test readwrite_test repack scalar speye sptensor_sum subworld_gemm sy_times_ns test_suite univar_function weigh_4D  reduce_bcast
 
 
@@ -275,4 +271,4 @@
 	rm -f $(BDIR)/obj_ext/*.o 
 	rm -f $(BDIR)/obj_shared/*.o 
 	rm -rf $(BDIR)/obj_shared/ctf/ 
-	rm -f $(BDIR)/build/*/*/*.o +	rm -f $(BDIR)/build/*/*/*.o