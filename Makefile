BDIR=$(realpath  $(CTF_BUILD_DIR))
ifeq (,${BDIR})
  BDIR=$(shell pwd)
endif
export BDIR
export ODIR=$(BDIR)/obj
export OEDIR=$(BDIR)/obj_ext
include $(BDIR)/config.mk
export FCXX
export OFFLOAD_CXX
export LIBS

all: $(BDIR)/lib/libctf.a $(BDIR)/lib_shared/libctf.so


.PHONY: install
install: $(INSTALL_DIR)/lib/libctf.so

$(INSTALL_DIR)/lib/libctf.so: $(BDIR)/lib/libctf.a $(BDIR)/lib_shared/libctf.so
	if [ -d hptt ]; then  \
		echo "WARNING: detected HPTT installation in hptt/, you might need to also install it manually separately."; \
	fi
	if [ -d scalapack ]; then \
		echo "WARNING: detected ScaLAPACK installation in scalapack/, you might need to also install it manually separately."; \
	fi
	cp $(BDIR)/lib/libctf.a $(INSTALL_DIR)/lib
	cp $(BDIR)/lib_shared/libctf.so $(INSTALL_DIR)/lib
	cd src/scripts && bash ./expand_includes.sh && cd ..
	mv include/ctf_all.hpp $(INSTALL_DIR)/include/ctf.hpp

.PHONY: uninstall
uninstall:
	rm $(INSTALL_DIR)/lib/libctf.a
	rm $(INSTALL_DIR)/lib/libctf.so
	rm $(INSTALL_DIR)/include/ctf.hpp


EXAMPLES = algebraic_multigrid apsp bitonic_sort btwn_central ccsd checkpoint dft_3D fft force_integration force_integration_sparse jacobi matmul neural_network particle_interaction qinformatics recursive_matmul scan sparse_mp3 sparse_permuted_slice spectral_element spmv sssp strassen trace mis mis2 ao_mo_transf block_sparse checkpoint_sparse
TESTS = bivar_function bivar_transform ccsdt_map_test ccsdt_t3_to_t2 dft diag_ctr diag_sym endomorphism_cust endomorphism_cust_sp endomorphism gemm_4D multi_tsr_sym permute_multiworld readall_test readwrite_test repack scalar speye sptensor_sum subworld_gemm sy_times_ns test_suite univar_function weigh_4D  reduce_bcast


BENCHMARKS = bench_contraction bench_nosym_transp bench_redistribution model_trainer

SCALAPACK_TESTS = hosvd qr svd

STUDIES = fast_diagram fast_3mm fast_sym fast_sym_4D \
          fast_tensor_ctr fast_sy_as_as_tensor_ctr fast_as_as_sy_tensor_ctr

EXECUTABLES = $(EXAMPLES) $(TESTS) $(BENCHMARKS) $(SCALAPACK_TESTS) $(STUDIES)


export EXAMPLES
export TESTS
export BENCHMARKS
export SCALAPACK_TESTS
export STUDIES



.PHONY: executables
executables: $(EXECUTABLES)
$(EXECUTABLES): $(BDIR)/lib/libctf.a


.PHONY: examples
examples: $(EXAMPLES)
$(EXAMPLES):
	$(MAKE) $@ -C examples

.PHONY: tests
tests: $(TESTS)
$(TESTS):
	$(MAKE) $@ -C test

.PHONY: scalapack_tests
scalapack_tests: $(SCALAPACK_TESTS)
$(SCALAPACK_TESTS):
	$(MAKE) $@ -C scalapack_tests

.PHONY: bench
bench: $(BENCHMARKS)
$(BENCHMARKS):
	$(MAKE) $@ -C bench

.PHONY: studies
studies: $(STUDIES)
$(STUDIES):
	$(MAKE) $@ -C studies

.PHONY: ctf_objs
ctf_objs:
	$(MAKE) ctf -C src;

.PHONY: ctflib
ctflib: ctf_objs
	$(AR) -crs $(BDIR)/lib/libctf.a $(ODIR)/*.o;

ctf_ext_objs:
	$(MAKE) ctf_ext_objs -C src_python;

.PHONY: shared
shared: ctflibso
.PHONY: ctflibso
ctflibso: export FCXX+=-fPIC
ctflibso: export OFFLOAD_CXX+=-fPIC
ctflibso: export ODIR=$(BDIR)/obj_shared
ctflibso: ctf_objs ctf_ext_objs
	$(FCXX) -shared -o $(BDIR)/lib_shared/libctf.so $(ODIR)/*.o $(OEDIR)/*.o  $(SO_LIB_PATH) $(SO_LIB_FILES) $(LDFLAGS)


PYTHON_SRC_FILES=src_python/ctf/core.pyx src_python/ctf/random.pyx

.PHONY: python
python: $(BDIR)/lib_python/ctf/core.o

$(BDIR)/lib_python/ctf/core.o: $(BDIR)/setup.py $(BDIR)/lib_shared/libctf.so $(PYTHON_SRC_FILES)
	cd src_python; \
	ln -sf $(BDIR)/setup.py setup.py; \
	mkdir -p $(BDIR)/lib_python/ctf && cp ctf/__init__.py $(BDIR)/lib_python/ctf/; \
	LDFLAGS="-L$(BDIR)/lib_shared" python setup.py build_ext --force -b $(BDIR)/lib_python/ -t $(BDIR)/lib_python/; \
	rm setup.py; \
	cd ..;


.PHONY: python_install
python_install: $(INSTALL_DIR)/lib/libctf.so pip
.PHONY: pip
pip: $(BDIR)/setup.py $(BDIR)/lib_shared/libctf.so $(PYTHON_SRC_FILES)
	cd src_python; \
	ln -sf $(BDIR)/setup.py setup.py; \
	mkdir -p $(BDIR)/lib_python/ctf && cp ctf/__init__.py $(BDIR)/lib_python/ctf/; \
	pip install --force -b $(BDIR)/lib_python/ . --upgrade; \
	rm setup.py; \
	cd ..;

.PHONY: python_uninstall
python_uninstall:
	pip uninstall ctf

.PHONY: python_test
.NOTPARALLEL: python_test
ifneq (,$(findstring USE_SCALAPACK,$(DEFS)))
python_test: python_base_test python_fancyindex_test python_einsum_test python_ufunc_test python_dot_test python_sparse_test python_la_test
	echo "Cyclops Python tests completed."
else
python_test: python_base_test python_fancyindex_test python_einsum_test python_ufunc_test python_dot_test python_sparse_test
	echo "Cyclops Python tests completed."
endif

.PHONY: python_test%
.NOTPARALLEL: python_test%
ifneq (,$(findstring USE_SCALAPACK,$(DEFS)))
python_test%: python_base_test% python_fancyindex_test% python_einsum_test% python_ufunc_test% python_dot_test% python_sparse_test% python_la_test%
	echo "Cyclops Python tests completed."
else
python_test%: python_base_test% python_fancyindex_test% python_einsum_test% python_ufunc_test% python_dot_test% python_sparse_test%
	echo "Cyclops Python tests completed."
endif

.PHONY: python_einsum_test
python_einsum_test: $(BDIR)/lib_python/ctf/core.o
	LD_LIBRARY_PATH="$(LD_LIBRARY_PATH):$(BDIR)/lib_shared:$(BDIR)/lib_python:$(LD_LIB_PATH)" PYTHONPATH="$(PYTHONPATH):$(BDIR)/lib_python" python ./test/python/test_einsum.py

.PHONY: python_einsum_test%
python_einsum_test%: $(BDIR)/lib_python/ctf/core.o
	LD_LIBRARY_PATH="$(LD_LIBRARY_PATH):$(BDIR)/lib_shared:$(BDIR)/lib_python:$(LD_LIB_PATH)" PYTHONPATH="$(PYTHONPATH):$(BDIR)/lib_python" mpirun -np $* python ./test/python/test_einsum.py

.PHONY: python_ufunc_test
python_ufunc_test: $(BDIR)/lib_python/ctf/core.o
	LD_LIBRARY_PATH="$(LD_LIBRARY_PATH):$(BDIR)/lib_shared:$(BDIR)/lib_python:$(LD_LIB_PATH)" PYTHONPATH="$(PYTHONPATH):$(BDIR)/lib_python" python ./test/python/test_ufunc.py

.PHONY: python_ufunc_test%
python_ufunc_test%: $(BDIR)/lib_python/ctf/core.o
	LD_LIBRARY_PATH="$(LD_LIBRARY_PATH):$(BDIR)/lib_shared:$(BDIR)/lib_python:$(LD_LIB_PATH)" PYTHONPATH="$(PYTHONPATH):$(BDIR)/lib_python" mpirun -np $* python ./test/python/test_ufunc.py

.PHONY: python_fancyindex_test
python_fancyindex_test: $(BDIR)/lib_python/ctf/core.o
	LD_LIBRARY_PATH="$(LD_LIBRARY_PATH):$(BDIR)/lib_shared:$(BDIR)/lib_python:$(LD_LIB_PATH)" PYTHONPATH="$(PYTHONPATH):$(BDIR)/lib_python" python ./test/python/test_fancyindex.py

.PHONY: python_fancyindex_test%
python_fancyindex_test%: $(BDIR)/lib_python/ctf/core.o
	LD_LIBRARY_PATH="$(LD_LIBRARY_PATH):$(BDIR)/lib_shared:$(BDIR)/lib_python:$(LD_LIB_PATH)" PYTHONPATH="$(PYTHONPATH):$(BDIR)/lib_python" mpirun -np $* python ./test/python/test_fancyindex.py

.PHONY: python_base_test
python_base_test: $(BDIR)/lib_python/ctf/core.o
	LD_LIBRARY_PATH="$(LD_LIBRARY_PATH):$(BDIR)/lib_shared:$(BDIR)/lib_python:$(LD_LIB_PATH)" PYTHONPATH="$(PYTHONPATH):$(BDIR)/lib_python" python ./test/python/test_base.py

.PHONY: python_base_test%
python_base_test%: $(BDIR)/lib_python/ctf/core.o
	LD_LIBRARY_PATH="$(LD_LIBRARY_PATH):$(BDIR)/lib_shared:$(BDIR)/lib_python:$(LD_LIB_PATH)" PYTHONPATH="$(PYTHONPATH):$(BDIR)/lib_python" mpirun -np $* python ./test/python/test_base.py

.PHONY: python_la_test
python_la_test: $(BDIR)/lib_python/ctf/core.o
	LD_LIBRARY_PATH="$(LD_LIBRARY_PATH):$(BDIR)/lib_shared:$(BDIR)/lib_python:$(LD_LIB_PATH)" PYTHONPATH="$(PYTHONPATH):$(BDIR)/lib_python" python ./test/python/test_la.py;

.PHONY: python_la_test%
python_la_test%: $(BDIR)/lib_python/ctf/core.o
	LD_LIBRARY_PATH="$(LD_LIBRARY_PATH):$(BDIR)/lib_shared:$(BDIR)/lib_python:$(LD_LIB_PATH)" PYTHONPATH="$(PYTHONPATH):$(BDIR)/lib_python" mpirun -np $* python ./test/python/test_la.py;

.PHONY: python_dot_test
python_dot_test: $(BDIR)/lib_python/ctf/core.o
	LD_LIBRARY_PATH="$(LD_LIBRARY_PATH):$(BDIR)/lib_shared:$(BDIR)/lib_python:$(LD_LIB_PATH)" PYTHONPATH="$(PYTHONPATH):$(BDIR)/lib_python" python ./test/python/test_dot.py;

.PHONY: python_dot_test%
python_dot_test%: $(BDIR)/lib_python/ctf/core.o
	LD_LIBRARY_PATH="$(LD_LIBRARY_PATH):$(BDIR)/lib_shared:$(BDIR)/lib_python:$(LD_LIB_PATH)" PYTHONPATH="$(PYTHONPATH):$(BDIR)/lib_python" mpirun -np $* python ./test/python/test_dot.py;

.PHONY: python_sparse_test
python_sparse_test: $(BDIR)/lib_python/ctf/core.o
	LD_LIBRARY_PATH="$(LD_LIBRARY_PATH):$(BDIR)/lib_shared:$(BDIR)/lib_python:$(LD_LIB_PATH)" PYTHONPATH="$(PYTHONPATH):$(BDIR)/lib_python" python ./test/python/test_sparse.py;

.PHONY: python_sparse_test%
python_sparse_test%: $(BDIR)/lib_python/ctf/core.o
	LD_LIBRARY_PATH="$(LD_LIBRARY_PATH):$(BDIR)/lib_shared:$(BDIR)/lib_python:$(LD_LIB_PATH)" PYTHONPATH="$(PYTHONPATH):$(BDIR)/lib_python" mpirun -np $* python ./test/python/test_sparse.py;



.PHONY: test_live
test_live: $(BDIR)/lib_python/ctf/core.o
	LD_LIBRARY_PATH="$(LD_LIBRARY_PATH):$(BDIR)/lib_shared:$(BDIR)/lib_python:$(LD_LIB_PATH)" PYTHONPATH="$(PYTHONPATH):$(BDIR)/lib_python" ipython -i -c "import numpy as np; import ctf"

.PHONY: test_jupyter
test_jupyter: $(BDIR)/lib_python/ctf/core.o
	LD_LIBRARY_PATH="$(LD_LIBRARY_PATH):$(BDIR)/lib_shared:$(BDIR)/lib_python:$(LD_LIB_PATH)" PYTHONPATH="$(PYTHONPATH):$(BDIR)/lib_python" jupyter-notebook


$(BDIR)/lib/libctf.a: src/*/*.cu src/*/*.cxx src/*/*.h src/Makefile src/*/Makefile $(BDIR)/config.mk src_python/ctf_ext.cxx src_python/ctf_ext.h
	$(MAKE) ctflib

$(BDIR)/lib_shared/libctf.so: src/*/*.cu src/*/*.cxx src/*/*.h src/Makefile src/*/Makefile $(BDIR)/config.mk src_python/ctf_ext.cxx src_python/ctf_ext.h
	$(MAKE) ctflibso
	
test: test_suite
	$(BDIR)/bin/test_suite

.PHONY: test%
test%: test_suite
	mpirun -np $* $(BDIR)/bin/test_suite


clean: clean_bin clean_lib clean_obj clean_py

clean_py:
	rm -f $(BDIR)/src_python/ctf/core.*so
	rm -f $(BDIR)/src_python/ctf/random.*so
	rm -f $(BDIR)/bin/test_suite
	rm -f $(BDIR)/src_python/ctf/core.cpp
	rm -f $(BDIR)/src_python/ctf/random.cpp
	rm -rf $(BDIR)/src_python/build
	rm -rf $(BDIR)/src_python/__pycache__
	rm -rf $(BDIR)/src_python/ctf/__pycache__
	rm -f $(BDIR)/lib_python/ctf/core.o
	rm -f $(BDIR)/lib_python/ctf/random.o
	rm -f $(BDIR)/lib_python/ctf/core.*so
	rm -f $(BDIR)/lib_python/ctf/random.*so
	rm -rf $(BDIR)/lib_python/ctf/__pycache__


clean_bin:
	for comp in $(EXECUTABLES) ; do \
		rm -f $(BDIR)/bin/$$comp ; \
	done

clean_lib:
	rm -f $(BDIR)/lib/libctf.a
	rm -f $(BDIR)/lib_shared/libctf.so
	rm -f $(BDIR)/lib_shared/libctf_ext.so

clean_obj:
<<<<<<< HEAD
	rm -f $(BDIR)/obj/*.o 
	rm -f $(BDIR)/obj_ext/*.o 
	rm -f $(BDIR)/obj_shared/*.o 
	rm -rf $(BDIR)/obj_shared/ctf/ 
	rm -f $(BDIR)/build/*/*/*.o
=======
	rm -f $(BDIR)/obj/*.o
	rm -f $(BDIR)/obj_ext/*.o
	rm -f $(BDIR)/obj_shared/*.o
	rm -rf $(BDIR)/obj_shared/ctf/
	rm -f $(BDIR)/build/*/*/*.o
>>>>>>> 973e8e52
<|MERGE_RESOLUTION|>--- conflicted
+++ resolved
@@ -267,16 +267,8 @@
 	rm -f $(BDIR)/lib_shared/libctf_ext.so
 
 clean_obj:
-<<<<<<< HEAD
-	rm -f $(BDIR)/obj/*.o 
-	rm -f $(BDIR)/obj_ext/*.o 
-	rm -f $(BDIR)/obj_shared/*.o 
-	rm -rf $(BDIR)/obj_shared/ctf/ 
-	rm -f $(BDIR)/build/*/*/*.o
-=======
 	rm -f $(BDIR)/obj/*.o
 	rm -f $(BDIR)/obj_ext/*.o
 	rm -f $(BDIR)/obj_shared/*.o
 	rm -rf $(BDIR)/obj_shared/ctf/
-	rm -f $(BDIR)/build/*/*/*.o
->>>>>>> 973e8e52
+	rm -f $(BDIR)/build/*/*/*.o