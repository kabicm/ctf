BDIR=$(realpath  $(CTF_BUILD_DIR))
ifeq (,${BDIR})
  BDIR=$(shell pwd)
endif
export BDIR
export ODIR=$(BDIR)/obj
export OEDIR=$(BDIR)/obj_ext
include $(BDIR)/config.mk
export FCXX
export OFFLOAD_CXX
export LIBS

all: $(BDIR)/lib/libctf.a $(BDIR)/lib_shared/libctf.so

.PHONY: install
install: $(BDIR)/lib/libctf.a $(BDIR)/lib_shared/libctf.so
	cp $(BDIR)/lib/libctf.a $(INSTALL_DIR)/lib 
	cp $(BDIR)/lib_shared/libctf.so $(INSTALL_DIR)/lib 
	cp $(BDIR)/include/ctf.hpp $(INSTALL_DIR)/include

.PHONY: uninstall
uninstall: 
	rm $(INSTALL_DIR)/lib/libctf.a 
	rm $(INSTALL_DIR)/lib/libctf.so 
	rm $(INSTALL_DIR)/include/ctf.hpp 



EXAMPLES = algebraic_multigrid apsp bitonic_sort btwn_central ccsd checkpoint dft_3D fft force_integration force_integration_sparse jacobi matmul neural_network particle_interaction qinformatics recursive_matmul scan sparse_mp3 sparse_permuted_slice spectral_element spmv sssp strassen trace mis mis2 ao_mo_transf
TESTS = bivar_function bivar_transform ccsdt_map_test ccsdt_t3_to_t2 dft diag_ctr diag_sym endomorphism_cust endomorphism_cust_sp endomorphism gemm_4D multi_tsr_sym permute_multiworld readall_test readwrite_test repack scalar speye sptensor_sum subworld_gemm sy_times_ns test_suite univar_function weigh_4D 

BENCHMARKS = bench_contraction bench_nosym_transp bench_redistribution model_trainer

SCALAPACK_TESTS = nonsq_pgemm_test nonsq_pgemm_bench 

STUDIES = fast_diagram fast_3mm fast_sym fast_sym_4D \
          fast_tensor_ctr fast_sy_as_as_tensor_ctr fast_as_as_sy_tensor_ctr

EXECUTABLES = $(EXAMPLES) $(TESTS) $(BENCHMARKS) $(SCALAPACK_TESTS) $(STUDIES)

export EXAMPLES
export TESTS
export BENCHMARKS
export SCALAPACK_TESTS
export STUDIES




.PHONY: executables
executables: $(EXECUTABLES)
$(EXECUTABLES): $(BDIR)/lib/libctf.a


.PHONY: examples
examples: $(EXAMPLES)
$(EXAMPLES):
	$(MAKE) $@ -C examples

.PHONY: tests
tests: $(TESTS)
$(TESTS):
	$(MAKE) $@ -C test

.PHONY: scalapack_tests
scalapack_tests: $(SCALAPACK_TESTS)
$(SCALAPACK_TESTS):
	$(MAKE) $@ -C scalapack_tests



.PHONY: bench
bench: $(BENCHMARKS)
$(BENCHMARKS):
	$(MAKE) $@ -C bench

.PHONY: studies
studies: $(STUDIES)
$(STUDIES):
	$(MAKE) $@ -C studies

.PHONY: ctf_objs
ctf_objs:
	$(MAKE) ctf -C src; 

.PHONY: ctflib
ctflib: ctf_objs 
	$(AR) -crs $(BDIR)/lib/libctf.a $(ODIR)/*.o; 

ctf_ext_objs:
	$(MAKE) ctf_ext_objs -C src_python; 

.PHONY: shared
shared: ctflibso
.PHONY: ctflibso
ctflibso: export FCXX+=-fPIC
ctflibso: export OFFLOAD_CXX+=-fPIC
ctflibso: export ODIR=$(BDIR)/obj_shared
ctflibso: ctf_objs ctf_ext_objs
	$(FCXX) -shared -o $(BDIR)/lib_shared/libctf.so $(ODIR)/*.o $(OEDIR)/*.o; 


.PHONY: python
python: pylib
.PHONY: pylib
pylib: lib_py/ctf.so
lib_py/ctf.so: $(BDIR)/lib_shared/libctf.so src_python/ctf.pyx
	LDFLAGS="-L./lib_shared" python setup.py build_ext --inplace
	mv ctf*.so lib_py/ctf.so

.PHONY: test_python
test_python: lib_py/ctf.so
	LD_LIBRARY_PATH="$(LD_LIBRARY_PATH):./lib_shared" PYTHONPATH="./lib_py" python ./test/python/test_wrapper.py

.PHONY: test_einsum
test_einsum: lib_py/ctf.so
	LD_LIBRARY_PATH="$(LD_LIBRARY_PATH):./lib_shared" PYTHONPATH="./lib_py" python ./test/python/test_einsum.py

.PHONY: test_new
test_new: lib_py/ctf.so
	LD_LIBRARY_PATH="$(LD_LIBRARY_PATH):./lib_shared" PYTHONPATH="./lib_py" python ./test/python/test_new.py

.PHONY: test_base
test_base: lib_py/ctf.so
	LD_LIBRARY_PATH="$(LD_LIBRARY_PATH):./lib_shared" PYTHONPATH="./lib_py" python ./test/python/test_base.py

.PHONY: test_get_item
test_get_item: lib_py/ctf.so
	LD_LIBRARY_PATH="$(LD_LIBRARY_PATH):./lib_shared" PYTHONPATH="./lib_py" python ./test/python/test_get_item.py

.PHONY: test_live
test_live: lib_py/ctf.so
	LD_LIBRARY_PATH="$(LD_LIBRARY_PATH):./lib_shared" PYTHONPATH="./lib_py" ipython -i -c "import numpy as np; import ctf"

$(BDIR)/lib/libctf.a: src/*/*.cu src/*/*.cxx src/*/*.h Makefile src/Makefile src/*/Makefile $(BDIR)/config.mk
	$(MAKE) ctflib

$(BDIR)/lib_shared/libctf.so: src/*/*.cu src/*/*.cxx src/*/*.h Makefile src/Makefile src/*/Makefile $(BDIR)/config.mk
	$(MAKE) ctflibso
	
clean: clean_bin clean_lib clean_obj


test: test_suite
	$(BDIR)/bin/test_suite

test2: test_suite
	mpirun -np 2 $(BDIR)/bin/test_suite

test3: test_suite
	mpirun -np 3 $(BDIR)/bin/test_suite

test4: test_suite
	mpirun -np 4 $(BDIR)/bin/test_suite

test6: test_suite
	mpirun -np 6 $(BDIR)/bin/test_suite

test7: test_suite
	mpirun -np 7 $(BDIR)/bin/test_suite

test8: test_suite
	mpirun -np 8 $(BDIR)/bin/test_suite

clean_bin:
	for comp in $(EXECUTABLES) ; do \
		rm -f $(BDIR)/bin/$$comp ; \
	done 

clean_lib:
	rm -f $(BDIR)/lib/libctf.a
	rm -f $(BDIR)/lib_shared/libctf.so
	rm -f $(BDIR)/lib_shared/libctf_ext.so
	rm -f $(BDIR)/lib_py/ctf.so

clean_obj:
<<<<<<< HEAD
	rm -f obj/*.o 
	rm -f obj_ext/*.o 
	rm -f obj_shared/*.o 
	rm -f build/*/*/*.o 
=======
	rm -f $(BDIR)/obj/*.o 
	rm -f $(BDIR)/obj_shared/*.o 
	rm -f $(BDIR)/build/*/*/*.o 
>>>>>>> ac4a9175
<|MERGE_RESOLUTION|>--- conflicted
+++ resolved
@@ -174,13 +174,7 @@
 	rm -f $(BDIR)/lib_py/ctf.so
 
 clean_obj:
-<<<<<<< HEAD
-	rm -f obj/*.o 
-	rm -f obj_ext/*.o 
-	rm -f obj_shared/*.o 
-	rm -f build/*/*/*.o 
-=======
 	rm -f $(BDIR)/obj/*.o 
+	rm -f $(BDIR)/obj_ext/*.o 
 	rm -f $(BDIR)/obj_shared/*.o 
-	rm -f $(BDIR)/build/*/*/*.o 
->>>>>>> ac4a9175
+	rm -f $(BDIR)/build/*/*/*.o 